// Copyright 2014 Canonical Ltd.
// Licensed under the AGPLv3, see LICENCE file for details.

package networker

import (
	"fmt"

	"github.com/juju/juju/network"
	"github.com/juju/juju/state/api/base"
	"github.com/juju/juju/state/api/params"
	"github.com/juju/juju/state/api/watcher"
)

const networkerFacade = "Networker"

// State provides access to an networker worker's view of the state.
type State struct {
	caller base.Caller
}

func (st *State) call(method string, params, result interface{}) error {
	return st.caller.Call(networkerFacade, "", method, params, result)
}

// NewState creates a new client-side Machiner facade.
func NewState(caller base.Caller) *State {
	return &State{caller}
}

// MachineNetworkInfo returns information about networks to setup only for a single machine.
func (st *State) MachineNetworkInfo(machineTag string) ([]network.Info, error) {
	args := params.Entities{
		Entities: []params.Entity{{Tag: machineTag}},
	}
	var results params.MachineNetworkInfoResults
	err := st.call("MachineNetworkInfo", args, &results)
	if err != nil {
		// TODO: Not directly tested
		return nil, err
	}
	if len(results.Results) != 1 {
		// TODO: Not directly tested
		err = fmt.Errorf("expected one result, got %d", len(results.Results))
		return nil, err
	}
<<<<<<< HEAD
	apiError := results.Results[0].Error
	if apiError != nil {
		return nil, apiError
	}
	return results.Results[0].Info, nil
=======
	result := results.Results[0]
	if result.Error != nil {
		return nil, result.Error
	}
	return results.Results[0].Info, nil
}

// WatchInterfaces returns a NotifyWatcher that notifies of changes to network
// interfaces on the machine.
func (st *State) WatchInterfaces(machineTag string) (watcher.NotifyWatcher, error) {
	args := params.Entities{
		Entities: []params.Entity{{Tag: machineTag}},
	}
	var results params.NotifyWatchResults
	err := st.call("WatchInterfaces", args, &results)
	if err != nil {
		// TODO: Not directly tested
		return nil, err
	}
	if len(results.Results) != 1 {
		// TODO: Not directly tested
		err = fmt.Errorf("expected one result, got %d", len(results.Results))
		return nil, err
	}
	result := results.Results[0]
	if result.Error != nil {
		return nil, result.Error
	}
	w := watcher.NewNotifyWatcher(st.caller, result)
	return w, nil
>>>>>>> 67633388
}<|MERGE_RESOLUTION|>--- conflicted
+++ resolved
@@ -44,13 +44,6 @@
 		err = fmt.Errorf("expected one result, got %d", len(results.Results))
 		return nil, err
 	}
-<<<<<<< HEAD
-	apiError := results.Results[0].Error
-	if apiError != nil {
-		return nil, apiError
-	}
-	return results.Results[0].Info, nil
-=======
 	result := results.Results[0]
 	if result.Error != nil {
 		return nil, result.Error
@@ -81,5 +74,4 @@
 	}
 	w := watcher.NewNotifyWatcher(st.caller, result)
 	return w, nil
->>>>>>> 67633388
 }