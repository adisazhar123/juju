// Copyright 2014 Canonical Ltd.
// Licensed under the AGPLv3, see LICENCE file for details.

package state

import (
	"fmt"
	"strconv"
	"time"

	"github.com/juju/collections/set"
	"github.com/juju/errors"
	"github.com/juju/loggo"
	"github.com/juju/mgo/v2"
	"github.com/juju/mgo/v2/bson"
	"github.com/juju/mgo/v2/txn"
	"github.com/juju/names/v4"
	jujutxn "github.com/juju/txn/v2"

	stateerrors "github.com/juju/juju/state/errors"
)

const (
	actionMarker = "_a_"
)

var actionLogger = loggo.GetLogger("juju.state.action")

// ActionStatus represents the possible end states for an action.
type ActionStatus string

const (
	// ActionError signifies that the action did get run due to an error.
	ActionError ActionStatus = "error"

	// ActionFailed signifies that the action did not complete successfully.
	ActionFailed ActionStatus = "failed"

	// ActionCompleted indicates that the action ran to completion as intended.
	ActionCompleted ActionStatus = "completed"

	// ActionCancelled means that the Action was cancelled before being run.
	ActionCancelled ActionStatus = "cancelled"

	// ActionPending is the default status when an Action is first queued.
	ActionPending ActionStatus = "pending"

	// ActionRunning indicates that the Action is currently running.
	ActionRunning ActionStatus = "running"

	// ActionAborting indicates that the Action is running but should be
	// aborted.
	ActionAborting ActionStatus = "aborting"

	// ActionAborted indicates the Action was aborted.
	ActionAborted ActionStatus = "aborted"
)

var activeStatus = set.NewStrings(
	string(ActionPending),
	string(ActionRunning),
	string(ActionAborting),
)

type actionNotificationDoc struct {
	// DocId is the composite _id that can be matched by an
	// idPrefixWatcher that is configured to watch for the
	// ActionReceiver Name() which makes up the first part of this
	// composite _id.
	DocId string `bson:"_id"`

	// ModelUUID is the model identifier.
	ModelUUID string `bson:"model-uuid"`

	// Receiver is the Name of the Unit or any other ActionReceiver for
	// which this notification is queued.
	Receiver string `bson:"receiver"`

	// ActionID is the unique identifier for the Action this notification
	// represents.
	ActionID string `bson:"actionid"`

	// Changed represents the time when the corresponding Action had a change
	// worthy of notifying on.
	// NOTE: changed should not be set on pending actions, see actionNotificationWatcher.
	Changed time.Time `bson:"changed,omitempty"`
}

type actionDoc struct {
	// DocId is the key for this document; it is a UUID.
	DocId string `bson:"_id"`

	// ModelUUID is the model identifier.
	ModelUUID string `bson:"model-uuid"`

	// Receiver is the Name of the Unit or any other ActionReceiver for
	// which this Action is queued.
	Receiver string `bson:"receiver"`

	// Name identifies the action that should be run; it should
	// match an action defined by the unit's charm.
	Name string `bson:"name"`

	// Parameters holds the action's parameters, if any; it should validate
	// against the schema defined by the named action in the unit's charm.
	Parameters map[string]interface{} `bson:"parameters"`

	// Parallel is true if this action can run in parallel with others
	// without requiring the mandatory acquisition of the machine lock.
	Parallel bool `bson:"parallel,omitempty"`

	// ExecutionGroup is used to group all actions which require the
	// same machine lock, ie actions in the same group cannot run in
	// in parallel with each other.
	ExecutionGroup string `bson:"execution-group,omitempty"`

	// Enqueued is the time the action was added.
	Enqueued time.Time `bson:"enqueued"`

	// Started reflects the time the action began running.
	Started time.Time `bson:"started"`

	// Completed reflects the time that the action was finished.
	Completed time.Time `bson:"completed"`

	// Operation is the parent operation of the action.
	Operation string `bson:"operation"`

	// Status represents the end state of the Action; ActionFailed for an
	// action that was removed prematurely, or that failed, and
	// ActionCompleted for an action that successfully completed.
	Status ActionStatus `bson:"status"`

	// Message captures any error returned by the action.
	Message string `bson:"message"`

	// Results are the structured results from the action.
	Results map[string]interface{} `bson:"results"`

	// Logs holds the progress messages logged by the action.
	Logs []ActionMessage `bson:"messages"`
}

// ActionMessage represents a progress message logged by an action.
type ActionMessage struct {
	MessageValue   string    `bson:"message"`
	TimestampValue time.Time `bson:"timestamp"`
}

// Timestamp returns the message timestamp.
func (m ActionMessage) Timestamp() time.Time {
	return m.TimestampValue
}

// Message returns the message string.
func (m ActionMessage) Message() string {
	return m.MessageValue
}

// action represents an instruction to do some "action" and is expected
// to match an action definition in a charm.
type action struct {
	st  *State
	doc actionDoc
}

// Refresh the contents of the action.
func (a *action) Refresh() error {
	actions, closer := a.st.db().GetCollection(actionsC)
	defer closer()
	id := a.Id()
	doc := actionDoc{}
	err := actions.FindId(id).One(&doc)
	if err == mgo.ErrNotFound {
		return errors.NotFoundf("action %q", id)
	}
	if err != nil {
		return errors.Annotatef(err, "cannot get action %q", id)
	}
	a.doc = doc
	return nil
}

// Id returns the local id of the Action.
func (a *action) Id() string {
	return a.st.localID(a.doc.DocId)
}

// Receiver returns the Name of the ActionReceiver for which this action
// is enqueued.  Usually this is a Unit Name().
func (a *action) Receiver() string {
	return a.doc.Receiver
}

// Name returns the name of the action, as defined in the charm.
func (a *action) Name() string {
	return a.doc.Name
}

// Parameters will contain a structure representing arguments or parameters to
// an action, and is expected to be validated by the Unit using the Charm
// definition of the Action.
func (a *action) Parameters() map[string]interface{} {
	return a.doc.Parameters
}

// Parallel returns true if the action can run without
// needed to acquire the machine lock.
func (a *action) Parallel() bool {
	return a.doc.Parallel
}

// ExecutionGroup is the group of actions which cannot
// execute in parallel with each other.
func (a *action) ExecutionGroup() string {
	return a.doc.ExecutionGroup
}

// Enqueued returns the time the action was added to state as a pending
// Action.
func (a *action) Enqueued() time.Time {
	return a.doc.Enqueued
}

// Started returns the time that the Action execution began.
func (a *action) Started() time.Time {
	return a.doc.Started
}

// Completed returns the completion time of the Action.
func (a *action) Completed() time.Time {
	return a.doc.Completed
}

// Status returns the final state of the action.
func (a *action) Status() ActionStatus {
	return a.doc.Status
}

// Results returns the structured output of the action and any error.
func (a *action) Results() (map[string]interface{}, string) {
	return a.doc.Results, a.doc.Message
}

// Tag implements the Entity interface and returns a names.Tag that
// is a names.ActionTag.
func (a *action) Tag() names.Tag {
	return a.ActionTag()
}

// ActionTag returns an ActionTag constructed from this action's
// Prefix and Sequence.
func (a *action) ActionTag() names.ActionTag {
	return names.NewActionTag(a.Id())
}

// Model returns the model associated with the action
func (a *action) Model() (*Model, error) {
	return a.st.Model()
}

// ActionResults is a data transfer object that holds the key Action
// output and results information.
type ActionResults struct {
	Status  ActionStatus           `json:"status"`
	Results map[string]interface{} `json:"results"`
	Message string                 `json:"message"`
}

// Begin marks an action as running, and logs the time it was started.
// It asserts that the action is currently pending.
func (a *action) Begin() (Action, error) {
	m, err := a.Model()
	if err != nil {
		return nil, errors.Trace(err)
	}
	parentOperation, err := m.Operation(a.doc.Operation)
	if err != nil && !errors.IsNotFound(err) {
		return nil, errors.Trace(err)
	}
	startedTime := a.st.nowToTheSecond()
	buildTxn := func(attempt int) ([]txn.Op, error) {
		// If this is the first action to be marked as running
		// for the parent operation, the operation itself is
		// marked as running also.
		var updateOperationOp *txn.Op
		var err error
		if parentOperation != nil {
			if attempt > 0 {
				err = parentOperation.Refresh()
				if err != nil && !errors.IsNotFound(err) {
					return nil, errors.Trace(err)
				}
			}
			if err == nil && parentOperation.(*operation).doc.Status == ActionPending {
				updateOperationOp = &txn.Op{
					C:      operationsC,
					Id:     a.st.docID(parentOperation.Id()),
					Assert: bson.D{{"status", ActionPending}},
					Update: bson.D{{"$set", bson.D{
						{"status", ActionRunning},
						{"started", startedTime},
					}}},
				}
			}
		}
		ops := []txn.Op{
			{
				C:      actionsC,
				Id:     a.doc.DocId,
				Assert: bson.D{{"status", ActionPending}},
				Update: bson.D{{"$set", bson.D{
					{"status", ActionRunning},
					{"started", startedTime},
				}}},
			}}
		if updateOperationOp != nil {
			ops = append(ops, *updateOperationOp)
		}
		return ops, nil
	}
	if err = m.st.db().Run(buildTxn); err != nil {
		return nil, errors.Trace(err)
	}
	return m.Action(a.Id())
}

// Finish removes action from the pending queue and captures the output
// and end state of the action.
func (a *action) Finish(results ActionResults) (Action, error) {
	return a.removeAndLog(results.Status, results.Results, results.Message)
}

// Cancel or Abort the action.
func (a *action) Cancel() (Action, error) {
	m, err := a.Model()
	if err != nil {
		return nil, errors.Trace(err)
	}

	parentOperation, err := m.Operation(a.doc.Operation)
	if err != nil && !errors.IsNotFound(err) {
		return nil, errors.Trace(err)
	}

	cancelTime := a.st.nowToTheSecond()
	removeAndLog := a.removeAndLogBuildTxn(ActionCancelled, nil, "action cancelled via the API",
		m, parentOperation, cancelTime)
	buildTxn := func(attempt int) ([]txn.Op, error) {
		err := a.Refresh()
		if err != nil {
			return nil, errors.Trace(err)
		}
		switch a.Status() {
		case ActionRunning:
			ops := []txn.Op{
				{
					C:      actionsC,
					Id:     a.doc.DocId,
					Assert: bson.D{{"status", ActionRunning}},
					Update: bson.D{{"$set", bson.D{
						{"status", ActionAborting},
					}}},
				}, {
					C:  actionNotificationsC,
					Id: m.st.docID(ensureActionMarker(a.Receiver()) + a.Id()),
					Update: bson.D{{"$set", bson.D{
						{"changed", cancelTime},
					}}},
				},
			}
			return ops, nil
		case ActionPending:
			return removeAndLog(attempt)
		default:
			// Already done.
			return nil, nil
		}
	}
	if err = m.st.db().Run(buildTxn); err != nil {
		return nil, errors.Trace(err)
	}
	return m.Action(a.Id())
}

// removeAndLog takes the action off of the pending queue, and creates
// an actionresult to capture the outcome of the action. It asserts that
// the action is not already completed.
func (a *action) removeAndLog(finalStatus ActionStatus, results map[string]interface{}, message string) (Action, error) {
	m, err := a.Model()
	if err != nil {
		return nil, errors.Trace(err)
	}

	parentOperation, err := m.Operation(a.doc.Operation)
	if err != nil && !errors.IsNotFound(err) {
		return nil, errors.Trace(err)
	}

	completedTime := a.st.nowToTheSecond()
	buildTxn := a.removeAndLogBuildTxn(finalStatus, results, message, m, parentOperation, completedTime)
	if err = m.st.db().Run(buildTxn); err != nil {
		return nil, errors.Trace(err)
	}
	return m.Action(a.Id())
}

// removeAndLogBuildTxn is shared by Cancel and removeAndLog to correctly finalise an action and it's parent op.
func (a *action) removeAndLogBuildTxn(finalStatus ActionStatus, results map[string]interface{}, message string,
	m *Model, parentOperation Operation, completedTime time.Time) jujutxn.TransactionSource {
	return func(attempt int) ([]txn.Op, error) {
		// If the action is already finished, return an error.
		if a.Status() == finalStatus {
			return nil, errors.NewAlreadyExists(nil, fmt.Sprintf("action %v already has status %q", a.Id(), finalStatus))
		}
		if attempt > 0 {
			err := a.Refresh()
			if err != nil {
				return nil, errors.Trace(err)
			}
			if !activeStatus.Contains(string(a.Status())) {
				return nil, errors.NewAlreadyExists(nil, fmt.Sprintf("action %v is already finished with status %q", a.Id(), finalStatus))
			}
		}
		assertNotComplete := bson.D{{"status", bson.D{
			{"$nin", []interface{}{
				ActionCompleted,
				ActionCancelled,
				ActionFailed,
				ActionAborted,
				ActionError,
			}}}}}
		// If this is the last action to be marked as completed
		// for the parent operation, the operation itself is also
		// marked as complete.
		var updateOperationOp *txn.Op
		var err error
		if parentOperation != nil {
			if attempt > 0 {
				err = parentOperation.Refresh()
				if err != nil && !errors.IsNotFound(err) {
					return nil, errors.Trace(err)
				}
			}
			tasks := parentOperation.(*operation).taskStatus
			statusStats := set.NewStrings(string(finalStatus))
			var numComplete int
			for _, status := range tasks {
				statusStats.Add(string(status))
				if !activeStatus.Contains(string(status)) {
					numComplete++
				}
			}
			if numComplete == len(tasks)-1 {
				// Set the operation status based on the individual
				// task status values. eg if any task is failed,
				// the entire operation is considered failed.
				finalOperationStatus := finalStatus
				for _, s := range statusCompletedOrder {
					if statusStats.Contains(string(s)) {
						finalOperationStatus = s
						break
					}
				}
				updateOperationOp = &txn.Op{
					C:      operationsC,
					Id:     a.st.docID(parentOperation.Id()),
					Assert: assertNotComplete,
					Update: bson.D{{"$set", bson.D{
						{"status", finalOperationStatus},
						{"completed", completedTime},
						{"complete-task-count", numComplete + 1},
					}}},
				}
			} else {
				updateOperationOp = &txn.Op{
					C:      operationsC,
					Id:     a.st.docID(parentOperation.Id()),
					Assert: bson.D{{"complete-task-count", bson.D{{"$lt", len(tasks) - 1}}}},
					Update: bson.D{{"$inc", bson.D{
						{"complete-task-count", 1},
					}}},
				}
			}
		}
		ops := []txn.Op{
			{
				C:      actionsC,
				Id:     a.doc.DocId,
				Assert: assertNotComplete,
				Update: bson.D{{"$set", bson.D{
					{"status", finalStatus},
					{"message", message},
					{"results", results},
					{"completed", completedTime},
				}}},
			}, {
				C:      actionNotificationsC,
				Id:     m.st.docID(ensureActionMarker(a.Receiver()) + a.Id()),
				Remove: true,
			}}
		if updateOperationOp != nil {
			ops = append(ops, *updateOperationOp)
		}
		return ops, nil
	}
}

// Messages returns the action's progress messages.
func (a *action) Messages() []ActionMessage {
	// Timestamps are not decoded as UTC, so we need to convert :-(
	result := make([]ActionMessage, len(a.doc.Logs))
	for i, m := range a.doc.Logs {
		result[i] = ActionMessage{
			MessageValue:   m.MessageValue,
			TimestampValue: m.TimestampValue.UTC(),
		}
	}
	return result
}

// Log adds message to the action's progress message array.
func (a *action) Log(message string) error {
	// Just to ensure we do not allow bad actions to fill up disk.
	// 1000 messages should be enough for anyone.
	if len(a.doc.Logs) > 1000 {
		logger.Warningf("exceeded 1000 log messages, action may be stuck")
		return nil
	}
	m, err := a.st.Model()
	if err != nil {
		return errors.Trace(err)
	}
	buildTxn := func(attempt int) ([]txn.Op, error) {
		if attempt > 0 {
			anAction, err := m.Action(a.Id())
			if err != nil {
				return nil, errors.Trace(err)
			}
			a = anAction.(*action)
		}
		if s := a.Status(); s != ActionRunning && s != ActionAborting {
			return nil, errors.Errorf("cannot log message to task %q with status %v", a.Id(), s)
		}
		ops := []txn.Op{
			{
				C:  actionsC,
				Id: a.doc.DocId,
				Assert: bson.D{{"$or", []bson.D{
					{{"status", ActionRunning}},
					{{"status", ActionAborting}},
				}}},
				Update: bson.D{{"$push", bson.D{
					{"messages", ActionMessage{MessageValue: message, TimestampValue: a.st.nowToTheSecond().UTC()}},
				}}},
			}}
		return ops, nil
	}
	err = a.st.db().Run(buildTxn)
	return errors.Trace(err)
}

// newAction builds an Action for the given State and actionDoc.
func newAction(st *State, adoc actionDoc) Action {
	return &action{
		st:  st,
		doc: adoc,
	}
}

// newActionDoc builds the actionDoc with the given name and parameters.
func newActionDoc(mb modelBackend, operationID string, receiverTag names.Tag,
	actionName string, parameters map[string]interface{}, parallel bool, executionGroup string) (actionDoc, actionNotificationDoc, error) {
	prefix := ensureActionMarker(receiverTag.Id())
	id, err := sequenceWithMin(mb, "task", 1)
	if err != nil {
		return actionDoc{}, actionNotificationDoc{}, err
	}
	actionId := strconv.Itoa(id)
	actionLogger.Debugf("newActionDoc name: '%s', receiver: '%s', actionId: '%s'", actionName, receiverTag, actionId)
	modelUUID := mb.modelUUID()
	return actionDoc{
			DocId:          mb.docID(actionId),
			ModelUUID:      modelUUID,
			Receiver:       receiverTag.Id(),
			Name:           actionName,
			Parameters:     parameters,
			Parallel:       parallel,
			ExecutionGroup: executionGroup,
			Enqueued:       mb.nowToTheSecond(),
			Operation:      operationID,
			Status:         ActionPending,
		}, actionNotificationDoc{
			DocId:     mb.docID(prefix + actionId),
			ModelUUID: modelUUID,
			Receiver:  receiverTag.Id(),
			ActionID:  actionId,
		}, nil
}

var ensureActionMarker = ensureSuffixFn(actionMarker)

// Action returns an Action by Id.
func (m *Model) Action(id string) (Action, error) {
	actionLogger.Tracef("Action() %q", id)
	st := m.st
	actions, closer := st.db().GetCollection(actionsC)
	defer closer()

	doc := actionDoc{}
	err := actions.FindId(id).One(&doc)
	if err == mgo.ErrNotFound {
		return nil, errors.NotFoundf("action %q", id)
	}
	if err != nil {
		return nil, errors.Annotatef(err, "cannot get action %q", id)
	}
	actionLogger.Tracef("Action() %q found %+v", id, doc)
	return newAction(st, doc), nil
}

// AllActions returns all Actions.
func (m *Model) AllActions() ([]Action, error) {
	actionLogger.Tracef("AllActions()")
	actions, closer := m.st.db().GetCollection(actionsC)
	defer closer()

	results := []Action{}
	docs := []actionDoc{}
	err := actions.Find(nil).All(&docs)
	if err != nil {
		return nil, errors.Annotatef(err, "cannot get all actions")
	}
	for _, doc := range docs {
		results = append(results, newAction(m.st, doc))
	}
	return results, nil
}

// ActionByTag returns an Action given an ActionTag.
func (m *Model) ActionByTag(tag names.ActionTag) (Action, error) {
	return m.Action(tag.Id())
}

// FindActionsByName finds Actions with the given name.
func (m *Model) FindActionsByName(name string) ([]Action, error) {
	var results []Action
	var doc actionDoc

	actions, closer := m.st.db().GetCollection(actionsC)
	defer closer()

	iter := actions.Find(bson.D{{"name", name}}).Iter()
	for iter.Next(&doc) {
		results = append(results, newAction(m.st, doc))
	}
	return results, errors.Trace(iter.Close())
}

// EnqueueAction caches the action doc to the database.
<<<<<<< HEAD
func (m *Model) EnqueueAction(operationID string, receiver names.Tag,
	actionName string, payload map[string]interface{}, parallel bool, executionGroup string) (Action, error) {
=======
func (m *Model) EnqueueAction(operationID string, receiver names.Tag, actionName string, payload map[string]interface{}, actionError error) (Action, error) {
>>>>>>> d597250f
	if len(actionName) == 0 {
		return nil, errors.New("action name required")
	}

	receiverCollectionName, receiverId, err := m.st.tagToCollectionAndId(receiver)
	if err != nil {
		return nil, errors.Trace(err)
	}
	doc, ndoc, err := newActionDoc(m.st, operationID, receiver, actionName, payload, parallel, executionGroup)
	if err != nil {
		return nil, errors.Trace(err)
	}

	if actionError != nil {
		doc.Status = ActionError
		doc.Message = actionError.Error()
	}
	ops := []txn.Op{{
		C:      receiverCollectionName,
		Id:     receiverId,
		Assert: notDeadDoc,
	}, {
		C:      operationsC,
		Id:     m.st.docID(operationID),
		Assert: txn.DocExists,
	}, {
		C:      actionsC,
		Id:     doc.DocId,
		Assert: txn.DocMissing,
		Insert: doc,
	}}
	if actionError == nil {
		ops = append(ops, txn.Op{
			C:      actionNotificationsC,
			Id:     ndoc.DocId,
			Assert: txn.DocMissing,
			Insert: ndoc,
		})
	}

	buildTxn := func(attempt int) ([]txn.Op, error) {
		if notDead, err := isNotDead(m.st, receiverCollectionName, receiverId); err != nil {
			return nil, err
		} else if !notDead {
			return nil, stateerrors.ErrDead
		} else if attempt != 0 {
			_, err := m.Operation(operationID)
			if err != nil {
				return nil, errors.Trace(err)
			}
			return nil, errors.Errorf("unexpected attempt number '%d'", attempt)
		}
		return ops, nil
	}
	if err = m.st.db().Run(buildTxn); err == nil {
		return newAction(m.st, doc), nil
	}
	return nil, err
}

// AddAction adds a new Action of type name and using arguments payload to
// the receiver, and returns its ID.
func (m *Model) AddAction(receiver ActionReceiver, operationID, name string, payload map[string]interface{}) (Action, error) {
	payload, err := receiver.PrepareActionPayload(name, payload)
	if err != nil {
		_, err2 := m.EnqueueAction(operationID, receiver.Tag(), name, payload, err)
		if err2 != nil {
			err = err2
		}
		return nil, errors.Trace(err)
	}
	return m.EnqueueAction(operationID, receiver.Tag(), name, payload, nil)
}

// matchingActions finds actions that match ActionReceiver.
func (st *State) matchingActions(ar ActionReceiver) ([]Action, error) {
	return st.matchingActionsByReceiverId(ar.Tag().Id())
}

// matchingActionsByReceiverId finds actions that match ActionReceiver name.
func (st *State) matchingActionsByReceiverId(id string) ([]Action, error) {
	var doc actionDoc
	var actions []Action

	actionsCollection, closer := st.db().GetCollection(actionsC)
	defer closer()

	iter := actionsCollection.Find(bson.D{{"receiver", id}}).Iter()
	for iter.Next(&doc) {
		actions = append(actions, newAction(st, doc))
	}
	return actions, errors.Trace(iter.Close())
}

// matchingActionsPending finds actions that match ActionReceiver and
// that are pending.
func (st *State) matchingActionsPending(ar ActionReceiver) ([]Action, error) {
	pending := bson.D{{"status", ActionPending}}
	return st.matchingActionsByReceiverAndStatus(ar.Tag(), pending)
}

// matchingActionsRunning finds actions that match ActionReceiver and
// that are running.
func (st *State) matchingActionsRunning(ar ActionReceiver) ([]Action, error) {
	running := bson.D{{"$or", []bson.D{
		{{"status", ActionRunning}},
		{{"status", ActionAborting}},
	}}}
	return st.matchingActionsByReceiverAndStatus(ar.Tag(), running)
}

// matchingActionsCompleted finds actions that match ActionReceiver and
// that are complete.
func (st *State) matchingActionsCompleted(ar ActionReceiver) ([]Action, error) {
	completed := bson.D{{"$or", []bson.D{
		{{"status", ActionCompleted}},
		{{"status", ActionCancelled}},
		{{"status", ActionFailed}},
		{{"status", ActionAborted}},
	}}}
	return st.matchingActionsByReceiverAndStatus(ar.Tag(), completed)
}

// matchingActionsByReceiverAndStatus finds actionNotifications that
// match ActionReceiver.
func (st *State) matchingActionsByReceiverAndStatus(tag names.Tag, statusCondition bson.D) ([]Action, error) {
	var doc actionDoc
	var actions []Action

	actionsCollection, closer := st.db().GetCollection(actionsC)
	defer closer()

	sel := append(bson.D{{"receiver", tag.Id()}}, statusCondition...)
	iter := actionsCollection.Find(sel).Iter()

	for iter.Next(&doc) {
		actions = append(actions, newAction(st, doc))
	}
	return actions, errors.Trace(iter.Close())
}

// PruneOperations removes operation entries and their sub-tasks until
// only logs newer than <maxLogTime> remain and also ensures
// that the actions collection is smaller than <maxLogsMB> after the deletion.
func PruneOperations(stop <-chan struct{}, st *State, maxHistoryTime time.Duration, maxHistoryMB int) error {
	// There may be older actions without parent operations so try those first.
	hasNoOperation := bson.D{{"$or", []bson.D{
		{{"operation", ""}},
		{{"operation", bson.D{{"$exists", false}}}},
	}}}
	coll, closer := st.db().GetRawCollection(actionsC)
	defer closer()
	err := pruneCollection(stop, st, maxHistoryTime, maxHistoryMB, coll, "completed", hasNoOperation, GoTime)
	if err != nil {
		return errors.Trace(err)
	}
	// First calculate the average ratio of tasks to operations. Since deletion is
	// done at the operation level, and any associated tasks are then deleted, but
	// the actions collection is where the disk space goes, we approximate the
	// number of operations to delete to achieve a given size deduction based on
	// the average ratio of number of operations to tasks.
	operationsColl, closer := st.db().GetRawCollection(operationsC)
	defer closer()
	operationsCount, err := operationsColl.Count()
	if err != nil {
		return errors.Annotate(err, "retrieving operations collection count")
	}
	actionsColl, closer := st.db().GetRawCollection(actionsC)
	defer closer()
	actionsCount, err := actionsColl.Count()
	if err != nil {
		return errors.Annotate(err, "retrieving actions collection count")
	}
	sizeFactor := float64(actionsCount) / float64(operationsCount)

	err = pruneCollectionAndChildren(stop, st, maxHistoryTime, maxHistoryMB, operationsColl, actionsColl, "completed", "operation", nil, sizeFactor, GoTime)
	return errors.Trace(err)
}<|MERGE_RESOLUTION|>--- conflicted
+++ resolved
@@ -658,12 +658,8 @@
 }
 
 // EnqueueAction caches the action doc to the database.
-<<<<<<< HEAD
 func (m *Model) EnqueueAction(operationID string, receiver names.Tag,
-	actionName string, payload map[string]interface{}, parallel bool, executionGroup string) (Action, error) {
-=======
-func (m *Model) EnqueueAction(operationID string, receiver names.Tag, actionName string, payload map[string]interface{}, actionError error) (Action, error) {
->>>>>>> d597250f
+	actionName string, payload map[string]interface{}, parallel bool, executionGroup string, actionError error) (Action, error) {
 	if len(actionName) == 0 {
 		return nil, errors.New("action name required")
 	}
@@ -726,16 +722,16 @@
 
 // AddAction adds a new Action of type name and using arguments payload to
 // the receiver, and returns its ID.
-func (m *Model) AddAction(receiver ActionReceiver, operationID, name string, payload map[string]interface{}) (Action, error) {
-	payload, err := receiver.PrepareActionPayload(name, payload)
-	if err != nil {
-		_, err2 := m.EnqueueAction(operationID, receiver.Tag(), name, payload, err)
+func (m *Model) AddAction(receiver ActionReceiver, operationID, name string, payload map[string]interface{}, parallel *bool, executionGroup *string) (Action, error) {
+	payload, runParallel, runExecutionGroup, err := receiver.PrepareActionPayload(name, payload, parallel, executionGroup)
+	if err != nil {
+		_, err2 := m.EnqueueAction(operationID, receiver.Tag(), name, payload, runParallel, runExecutionGroup, err)
 		if err2 != nil {
 			err = err2
 		}
 		return nil, errors.Trace(err)
 	}
-	return m.EnqueueAction(operationID, receiver.Tag(), name, payload, nil)
+	return m.EnqueueAction(operationID, receiver.Tag(), name, payload, runParallel, runExecutionGroup, nil)
 }
 
 // matchingActions finds actions that match ActionReceiver.
