// Copyright 2012, 2013 Canonical Ltd.
// Licensed under the AGPLv3, see LICENCE file for details.

package state

import (
	"fmt"
	"labix.org/v2/mgo"
	"labix.org/v2/mgo/txn"
	"launchpad.net/juju-core/constraints"
	"launchpad.net/juju-core/errors"
	"launchpad.net/juju-core/instance"
	"launchpad.net/juju-core/state/api/params"
	"launchpad.net/juju-core/state/presence"
	"launchpad.net/juju-core/utils"
	"strings"
	"time"
)

// Machine represents the state of a machine.
type Machine struct {
	st  *State
	doc machineDoc
	annotator
}

// MachineJob values define responsibilities that machines may be
// expected to fulfil.
type MachineJob int

const (
	_ MachineJob = iota
	JobHostUnits
	JobManageEnviron
	JobManageState
)

var jobNames = []params.MachineJob{
	JobHostUnits:     params.JobHostUnits,
	JobManageEnviron: params.JobManageEnviron,
	JobManageState:   params.JobManageState,
}

func (job MachineJob) String() string {
	j := int(job)
	if j <= 0 || j >= len(jobNames) {
		return fmt.Sprintf("<unknown job %d>", j)
	}
	return string(jobNames[j])
}

// machineDoc represents the internal state of a machine in MongoDB.
// Note the correspondence with MachineInfo in state/api/params.
type machineDoc struct {
	Id            string `bson:"_id"`
	Series        string
	ContainerType string
	Principals    []string
	Life          Life
	Tools         *Tools `bson:",omitempty"`
	TxnRevno      int64  `bson:"txn-revno"`
	Jobs          []MachineJob
	PasswordHash  string
	Clean         bool
	metadata      *machineMetadata
	// Deprecated. InstanceId, Nonce now live on machineMetadata.
	// These attributes are retained so that data from existing machines can be read.
	// TODO(wallyworld): remove these attributes when schema upgrades are possible.
	InstanceId instance.Id
	Nonce      string
}

func newMachine(st *State, doc *machineDoc) *Machine {
	machine := &Machine{
		st:  st,
		doc: *doc,
	}
	machine.annotator = annotator{
		globalKey: machine.globalKey(),
		tag:       machine.Tag(),
		st:        st,
	}
	return machine
}

// Id returns the machine id.
func (m *Machine) Id() string {
	return m.doc.Id
}

// Series returns the operating system series running on the machine.
func (m *Machine) Series() string {
	return m.doc.Series
}

// ContainerType returns the type of container hosting this machine.
func (m *Machine) ContainerType() ContainerType {
	return ContainerType(m.doc.ContainerType)
}

// machineGlobalKey returns the global database key for the identified machine.
func machineGlobalKey(id string) string {
	return "m#" + id
}

// globalKey returns the global database key for the machine.
func (m *Machine) globalKey() string {
	return machineGlobalKey(m.doc.Id)
}

// machineMetadata holds attributes relevant to a provisioned machine.
type machineMetadata struct {
	Id         string      `bson:"_id"`
	InstanceId instance.Id `bson:"instanceid"`
	Nonce      string      `bson:"nonce"`
	Arch       *string     `bson:"arch,omitempty"`
	Mem        *uint64     `bson:"mem,omitempty"`
	CpuCores   *uint64     `bson:"cpucpores,omitempty"`
	CpuPower   *uint64     `bson:"cpupower,omitempty"`
	TxnRevno   int64       `bson:"txn-revno"`
}

// TODO(wallyworld): move this method to a service.
func (m *Machine) Metadata() (*instance.Metadata, error) {
	metadata := &instance.Metadata{}
	if m.doc.metadata == nil {
		md, err := getMachineMetadata(m.st, m.Id())
		if err != nil {
			return nil, err
		}
		m.doc.metadata = &md
	}
	metadata.InstanceId = m.doc.metadata.InstanceId
	metadata.Nonce = m.doc.metadata.Nonce
	metadata.Arch = m.doc.metadata.Arch
	metadata.Mem = m.doc.metadata.Mem
	metadata.CpuCores = m.doc.metadata.CpuCores
	metadata.CpuPower = m.doc.metadata.CpuPower
	return metadata, nil
}

func getMachineMetadata(st *State, id string) (machineMetadata, error) {
	var md machineMetadata
	err := st.machineMetadata.FindId(id).One(&md)
	if err == mgo.ErrNotFound {
		return machineMetadata{}, errors.NotFoundf("metadata for machine %v", id)
	}
	if err != nil {
		return machineMetadata{}, fmt.Errorf("cannot get metadata for machine %v: %v", id, err)
	}
	return md, nil
}

const machineTagPrefix = "machine-"

// MachineTag returns the tag for the
// machine with the given id.
func MachineTag(id string) string {
	tag := fmt.Sprintf("%s%s", machineTagPrefix, id)
	// Containers require "/" to be replaced by "-".
	tag = strings.Replace(tag, "/", "-", -1)
	return tag
}

// MachineIdFromTag returns the machine id that was used to create the tag.
func MachineIdFromTag(tag string) string {
	// Strip off the "machine-" prefix.
	id := tag[len(machineTagPrefix):]
	// Put the slashes back.
	id = strings.Replace(id, "-", "/", -1)
	return id
}

// Tag returns a name identifying the machine that is safe to use
// as a file name.  The returned name will be different from other
// Tag values returned by any other entities from the same state.
func (m *Machine) Tag() string {
	return MachineTag(m.Id())
}

// Life returns whether the machine is Alive, Dying or Dead.
func (m *Machine) Life() Life {
	return m.doc.Life
}

// Jobs returns the responsibilities that must be fulfilled by m's agent.
func (m *Machine) Jobs() []MachineJob {
	return m.doc.Jobs
}

// AgentTools returns the tools that the agent is currently running.
// It returns an error that satisfies IsNotFound if the tools have not yet been set.
func (m *Machine) AgentTools() (*Tools, error) {
	if m.doc.Tools == nil {
		return nil, errors.NotFoundf("agent tools for machine %v", m)
	}
	tools := *m.doc.Tools
	return &tools, nil
}

// SetAgentTools sets the tools that the agent is currently running.
func (m *Machine) SetAgentTools(t *Tools) (err error) {
	defer utils.ErrorContextf(&err, "cannot set agent tools for machine %v", m)
	if t.Series == "" || t.Arch == "" {
		return fmt.Errorf("empty series or arch")
	}
	ops := []txn.Op{{
		C:      m.st.machines.Name,
		Id:     m.doc.Id,
		Assert: notDeadDoc,
		Update: D{{"$set", D{{"tools", t}}}},
	}}
	if err := m.st.runTransaction(ops); err != nil {
		return onAbort(err, errDead)
	}
	tools := *t
	m.doc.Tools = &tools
	return nil
}

// SetMongoPassword sets the password the agent responsible for the machine
// should use to communicate with the state servers.  Previous passwords
// are invalidated.
func (m *Machine) SetMongoPassword(password string) error {
	return m.st.setMongoPassword(m.Tag(), password)
}

// SetPassword sets the password for the machine's agent.
func (m *Machine) SetPassword(password string) error {
	hp := utils.PasswordHash(password)
	ops := []txn.Op{{
		C:      m.st.machines.Name,
		Id:     m.doc.Id,
		Assert: notDeadDoc,
		Update: D{{"$set", D{{"passwordhash", hp}}}},
	}}
	if err := m.st.runTransaction(ops); err != nil {
		return fmt.Errorf("cannot set password of machine %v: %v", m, onAbort(err, errDead))
	}
	m.doc.PasswordHash = hp
	return nil
}

// PasswordValid returns whether the given password is valid
// for the given machine.
func (m *Machine) PasswordValid(password string) bool {
	return utils.PasswordHash(password) == m.doc.PasswordHash
}

// Destroy sets the machine lifecycle to Dying if it is Alive. It does
// nothing otherwise. Destroy will fail if the machine has principal
// units assigned, or if the machine has JobManageEnviron.
// If the machine has assigned units, Destroy will return
// a HasAssignedUnitsError.
func (m *Machine) Destroy() error {
	return m.advanceLifecycle(Dying)
}

// EnsureDead sets the machine lifecycle to Dead if it is Alive or Dying.
// It does nothing otherwise. EnsureDead will fail if the machine has
// principal units assigned, or if the machine has JobManageEnviron.
// If the machine has assigned units, EnsureDead will return
// a HasAssignedUnitsError.
func (m *Machine) EnsureDead() error {
	return m.advanceLifecycle(Dead)
}

type HasAssignedUnitsError struct {
	MachineId string
	UnitNames []string
}

func (e *HasAssignedUnitsError) Error() string {
	return fmt.Sprintf("machine %s has unit %q assigned", e.MachineId, e.UnitNames[0])
}

func IsHasAssignedUnitsError(err error) bool {
	_, ok := err.(*HasAssignedUnitsError)
	return ok
}

// Containers returns the container ids belonging to a parent machine.
// TODO(wallyworld): move this method to a service
func (m *Machine) Containers() ([]string, error) {
	var mc machineContainers
	err := m.st.containerRefs.FindId(m.Id()).One(&mc)
	if err == nil {
		return mc.Children, nil
	}
	if err == mgo.ErrNotFound {
		return nil, errors.NotFoundf("container info for machine %v", m.Id())
	}
	return nil, err
}

// ParentId returns the Id of the host machine if this machine is a container.
func (m *Machine) ParentId() (string, bool) {
	parentId := ParentId(m.Id())
	return parentId, parentId != ""
}

type HasContainersError struct {
	MachineId    string
	ContainerIds []string
}

func (e *HasContainersError) Error() string {
	return fmt.Sprintf("machine %s is hosting containers %q", e.MachineId, strings.Join(e.ContainerIds, ","))
}

func IsHasContainersError(err error) bool {
	_, ok := err.(*HasContainersError)
	return ok
}

// advanceLifecycle ensures that the machine's lifecycle is no earlier
// than the supplied value. If the machine already has that lifecycle
// value, or a later one, no changes will be made to remote state. If
// the machine has any responsibilities that preclude a valid change in
// lifecycle, it will return an error.
func (original *Machine) advanceLifecycle(life Life) (err error) {
	containers, err := original.Containers()
	if err != nil {
		return err
	}
	if len(containers) > 0 {
		return &HasContainersError{
			MachineId:    original.doc.Id,
			ContainerIds: containers,
		}
	}
	m := original
	defer func() {
		if err == nil {
			// The machine's lifecycle is known to have advanced; it may be
			// known to have already advanced further than requested, in
			// which case we set the latest known valid value.
			if m == nil {
				life = Dead
			} else if m.doc.Life > life {
				life = m.doc.Life
			}
			original.doc.Life = life
		}
	}()
	// op and
	op := txn.Op{
		C:      m.st.machines.Name,
		Id:     m.doc.Id,
		Update: D{{"$set", D{{"life", life}}}},
	}
	advanceAsserts := D{
		{"jobs", D{{"$nin", []MachineJob{JobManageEnviron}}}},
		{"$or", []D{
			{{"principals", D{{"$size", 0}}}},
			{{"principals", D{{"$exists", false}}}},
		}},
	}
	// 3 attempts: one with original data, one with refreshed data, and a final
	// one intended to determine the cause of failure of the preceding attempt.
	for i := 0; i < 3; i++ {
		// If the transaction was aborted, grab a fresh copy of the machine data.
		// We don't write to original, because the expectation is that state-
		// changing methods only set the requested change on the receiver; a case
		// could perhaps be made that this is not a helpful convention in the
		// context of the new state API, but we maintain consistency in the
		// face of uncertainty.
		if i != 0 {
			if m, err = m.st.Machine(m.doc.Id); errors.IsNotFoundError(err) {
				return nil
			} else if err != nil {
				return err
			}
		}
		// Check that the life change is sane, and collect the assertions
		// necessary to determine that it remains so.
		switch life {
		case Dying:
			if m.doc.Life != Alive {
				return nil
			}
			op.Assert = append(advanceAsserts, isAliveDoc...)
		case Dead:
			if m.doc.Life == Dead {
				return nil
			}
			op.Assert = append(advanceAsserts, notDeadDoc...)
		default:
			panic(fmt.Errorf("cannot advance lifecycle to %v", life))
		}
		// Check that the machine does not have any responsibilities that
		// prevent a lifecycle change.
		for _, j := range m.doc.Jobs {
			if j == JobManageEnviron {
				// (NOTE: When we enable multiple JobManageEnviron machines,
				// the restriction will become "there must be at least one
				// machine with this job".)
				return fmt.Errorf("machine %s is required by the environment", m.doc.Id)
			}
		}
		if len(m.doc.Principals) != 0 {
			return &HasAssignedUnitsError{
				MachineId: m.doc.Id,
				UnitNames: m.doc.Principals,
			}
		}
		// Run the transaction...
		if err := m.st.runTransaction([]txn.Op{op}); err != txn.ErrAborted {
			return err
		}
		// ...and retry on abort.
	}
	// In very rare circumstances, the final iteration above will have determined
	// no cause of failure, and attempted a final transaction: if this also failed,
	// we can be sure that the machine document is changing very fast, in a somewhat
	// surprising fashion, and that it is sensible to back off for now.
	return fmt.Errorf("machine %s cannot advance lifecycle: %v", m, ErrExcessiveContention)
}

// Remove removes the machine from state. It will fail if the machine is not
// Dead.
func (m *Machine) Remove() (err error) {
	defer utils.ErrorContextf(&err, "cannot remove machine %s", m.doc.Id)
	if m.doc.Life != Dead {
		return fmt.Errorf("machine is not dead")
	}
	ops := []txn.Op{
		{
			C:      m.st.machines.Name,
			Id:     m.doc.Id,
			Assert: txn.DocExists,
			Remove: true,
		},
		{
			C:      m.st.machineMetadata.Name,
			Id:     m.doc.Id,
			Remove: true,
		},
		removeStatusOp(m.st, m.globalKey()),
		removeConstraintsOp(m.st, m.globalKey()),
		annotationRemoveOp(m.st, m.globalKey()),
	}
	ops = append(ops, removeContainerRefOps(m.st, m.Id())...)
	// The only abort conditions in play indicate that the machine has already
	// been removed.
	return onAbort(m.st.runTransaction(ops), nil)
}

// Refresh refreshes the contents of the machine from the underlying
// state. It returns an error that satisfies IsNotFound if the machine has
// been removed.
func (m *Machine) Refresh() error {
	doc := machineDoc{}
	err := m.st.machines.FindId(m.doc.Id).One(&doc)
	if err == mgo.ErrNotFound {
		return errors.NotFoundf("machine %v", m)
	}
	if err != nil {
		return fmt.Errorf("cannot refresh machine %v: %v", m, err)
	}
	m.doc = doc
	return nil
}

// AgentAlive returns whether the respective remote agent is alive.
func (m *Machine) AgentAlive() (bool, error) {
	return m.st.pwatcher.Alive(m.globalKey())
}

// WaitAgentAlive blocks until the respective agent is alive.
func (m *Machine) WaitAgentAlive(timeout time.Duration) (err error) {
	defer utils.ErrorContextf(&err, "waiting for agent of machine %v", m)
	ch := make(chan presence.Change)
	m.st.pwatcher.Watch(m.globalKey(), ch)
	defer m.st.pwatcher.Unwatch(m.globalKey(), ch)
	for i := 0; i < 2; i++ {
		select {
		case change := <-ch:
			if change.Alive {
				return nil
			}
		case <-time.After(timeout):
			return fmt.Errorf("still not alive after timeout")
		case <-m.st.pwatcher.Dead():
			return m.st.pwatcher.Err()
		}
	}
	panic(fmt.Sprintf("presence reported dead status twice in a row for machine %v", m))
}

// SetAgentAlive signals that the agent for machine m is alive.
// It returns the started pinger.
func (m *Machine) SetAgentAlive() (*presence.Pinger, error) {
	p := presence.NewPinger(m.st.presence, m.globalKey())
	err := p.Start()
	if err != nil {
		return nil, err
	}
	return p, nil
}

// InstanceId returns the provider specific instance id for this machine
// and whether it has been set.
func (m *Machine) InstanceId() (instance.Id, bool) {
	// TODO(wallyworld) - remove this backward compatibility code when schema upgrades are possible
	// (we first check for InstanceId stored on the machineDoc)
	if m.doc.InstanceId != "" {
		return m.doc.InstanceId, true
	}
	md, err := m.Metadata()
	if err != nil {
		return "", false
	}
	return md.InstanceId, md.InstanceId != ""
}

// Units returns all the units that have been assigned to the machine.
func (m *Machine) Units() (units []*Unit, err error) {
	defer utils.ErrorContextf(&err, "cannot get units assigned to machine %v", m)
	pudocs := []unitDoc{}
	err = m.st.units.Find(D{{"machineid", m.doc.Id}}).All(&pudocs)
	if err != nil {
		return nil, err
	}
	for _, pudoc := range pudocs {
		units = append(units, newUnit(m.st, &pudoc))
		docs := []unitDoc{}
		err = m.st.units.Find(D{{"principal", pudoc.Name}}).All(&docs)
		if err != nil {
			return nil, err
		}
		for _, doc := range docs {
			units = append(units, newUnit(m.st, &doc))
		}
	}
	return units, nil
}

// SetProvisioned sets the provider specific machine id, nonce and also metadata for
// this machine. Once set, the instance id cannot be changed.
func (m *Machine) SetProvisioned(id instance.Id, nonce string, metadata *instance.Metadata) (err error) {
	defer utils.ErrorContextf(&err, "cannot set instance data for machine %q", m)

	if id == "" || nonce == "" {
		return fmt.Errorf("instance id and nonce cannot be empty")
	}
	if metadata == nil {
		metadata = &instance.Metadata{}
	}
	md := &machineMetadata{
		Id:         m.doc.Id,
		InstanceId: id,
		Nonce:      nonce,
		Arch:       metadata.Arch,
		Mem:        metadata.Mem,
		CpuCores:   metadata.CpuCores,
		CpuPower:   metadata.CpuPower,
	}
	ops := []txn.Op{
		{
			C:      m.st.machines.Name,
			Id:     m.doc.Id,
			Assert: isAliveDoc,
		}, {
			C:      m.st.machineMetadata.Name,
			Id:     md.Id,
			Assert: txn.DocMissing,
			Insert: md,
		},
	}

	if err = m.st.runTransaction(ops); err == nil {
<<<<<<< HEAD
		m.doc.metadata = md
=======
		m.doc.InstanceId = id
		m.doc.Nonce = nonce
>>>>>>> 917f801f
		return nil
	} else if err != txn.ErrAborted {
		return err
	} else if alive, err := isAlive(m.st.machines, m.doc.Id); err != nil {
		return err
	} else if !alive {
		return errNotAlive
	}
	return fmt.Errorf("already set")
}

// CheckProvisioned returns true if the machine was provisioned with
// the given nonce.
func (m *Machine) CheckProvisioned(nonce string) bool {
	// TODO(wallyworld) - remove this backward compatibility code when schema upgrades are possible
	// (we first check for InstanceId and Nonce stored on the machineDoc)
	if m.doc.InstanceId != "" {
		return m.doc.Nonce == nonce
	}
	md, err := m.Metadata()
	if err != nil {
		return false
	}
	return md.InstanceId != "" && md.Nonce == nonce
}

// String returns a unique description of this machine.
func (m *Machine) String() string {
	return m.doc.Id
}

// Constraints returns the exact constraints that should apply when provisioning
// an instance for the machine.
func (m *Machine) Constraints() (constraints.Value, error) {
	return readConstraints(m.st, m.globalKey())
}

// SetConstraints sets the exact constraints to apply when provisioning an
// instance for the machine. It will fail if the machine is Dead, or if it
// is already provisioned.
func (m *Machine) SetConstraints(cons constraints.Value) (err error) {
	defer utils.ErrorContextf(&err, "cannot set constraints")
	ops := []txn.Op{
		{
			C:      m.st.machines.Name,
			Id:     m.doc.Id,
			Assert: isAliveDoc,
		},
		{
			C:      m.st.machineMetadata.Name,
			Id:     m.doc.Id,
			Assert: txn.DocMissing,
		},
		setConstraintsOp(m.st, m.globalKey(), cons),
	}
	// 3 attempts is enough to push the ErrExcessiveContention case out of the
	// realm of plausibility: it implies local state indicating unprovisioned,
	// and remote state indicating provisioned (reasonable); but which changes
	// back to unprovisioned and then to provisioned again with *very* specific
	// timing in the course of this loop.
	for i := 0; i < 3; i++ {
		if m.doc.Life != Alive {
			return errNotAlive
		}
		if _, ok := m.InstanceId(); ok {
			return fmt.Errorf("machine is already provisioned")
		}
		if err := m.st.runTransaction(ops); err != txn.ErrAborted {
			return err
		}
		if m, err = m.st.Machine(m.doc.Id); err != nil {
			return err
		}
	}
	return ErrExcessiveContention
}

// Status returns the status of the machine.
func (m *Machine) Status() (status params.Status, info string, err error) {
	doc, err := getStatus(m.st, m.globalKey())
	if err != nil {
		return "", "", err
	}
	status = doc.Status
	info = doc.StatusInfo
	return
}

// SetStatus sets the status of the machine.
func (m *Machine) SetStatus(status params.Status, info string) error {
	if status == params.StatusError && info == "" {
		panic("machine error status with no info")
	}
	if status == params.StatusPending {
		panic("machine status cannot be set to pending")
	}
	doc := statusDoc{
		Status:     status,
		StatusInfo: info,
	}
	ops := []txn.Op{{
		C:      m.st.machines.Name,
		Id:     m.doc.Id,
		Assert: notDeadDoc,
	},
		updateStatusOp(m.st, m.globalKey(), doc),
	}
	if err := m.st.runTransaction(ops); err != nil {
		return fmt.Errorf("cannot set status of machine %q: %v", m, onAbort(err, errNotAlive))
	}
	return nil
}

// Clean returns true if the machine does not have any deployed units or containers.
func (m *Machine) Clean() bool {
	return m.doc.Clean
}<|MERGE_RESOLUTION|>--- conflicted
+++ resolved
@@ -570,12 +570,7 @@
 	}
 
 	if err = m.st.runTransaction(ops); err == nil {
-<<<<<<< HEAD
 		m.doc.metadata = md
-=======
-		m.doc.InstanceId = id
-		m.doc.Nonce = nonce
->>>>>>> 917f801f
 		return nil
 	} else if err != txn.ErrAborted {
 		return err
