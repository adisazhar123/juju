// Copyright 2013 Canonical Ltd.
// Licensed under the AGPLv3, see LICENCE file for details.

package apiserver

import (
	"launchpad.net/juju-core/state"
	"launchpad.net/juju-core/state/apiserver/common"
	"launchpad.net/juju-core/state/apiserver/machiner"
	"launchpad.net/juju-core/state/multiwatcher"
)

// srvRoot represents a single client's connection to the state.
type srvRoot struct {
	admin     *srvAdmin
	client    *srvClient
	state     *srvState
	srv       *Server
	resources *resources

	user authUser
}

func newStateServer(srv *Server) *srvRoot {
	r := &srvRoot{
		srv:       srv,
		resources: newResources(),
	}
	r.admin = &srvAdmin{
		root: r,
	}
	r.client = &srvClient{
		root: r,
	}
	r.state = &srvState{
		root: r,
	}
<<<<<<< HEAD
	r.machiner = machiner.New(r.srv.state, r.resources, r)
=======
>>>>>>> acc08ce4
	return r
}

// Kill implements rpc.Killer.  It cleans up any resources that need
// cleaning up to ensure that all outstanding requests return.
func (r *srvRoot) Kill() {
	r.resources.stopAll()
}

// Admin returns an object that provides API access
// to methods that can be called even when not
// authenticated.
func (r *srvRoot) Admin(id string) (*srvAdmin, error) {
	if id != "" {
		// Safeguard id for possible future use.
		return nil, common.ErrBadId
	}
	return r.admin, nil
}

// RequireMachiner checks whether the current client is a machine
// agent and hence may access the Machiner APIs. We filter out
// non-agents when calling one of the accessor functions which avoids
// us making the check in every single request method.
func (r *srvRoot) RequireMachiner() error {
	e := r.user.authenticator()
	if e == nil {
		return common.ErrNotLoggedIn
	}
	if _, ok := e.(*state.Machine); !ok {
		return common.ErrPerm
	}
	return nil
}

// requireAgent checks whether the current client is an agent and hence
// may access the agent APIs.  We filter out non-agents when calling one
// of the accessor functions (Machine, Unit, etc) which avoids us making
// the check in every single request method.
func (r *srvRoot) requireAgent() error {
	e := r.user.authenticator()
	if e == nil {
		return common.ErrNotLoggedIn
	}
	if !isAgent(e) {
		return common.ErrPerm
	}
	return nil

}

// requireClient returns an error unless the current
// client is a juju client user.
func (r *srvRoot) requireClient() error {
	e := r.user.authenticator()
	if e == nil {
		return common.ErrNotLoggedIn
	}
	if isAgent(e) {
		return common.ErrPerm
	}
	return nil
}

// Machiner returns an object that provides access to the Machiner API
// facade. The id argument is reserved for future use and currently
// needs to be empty.
func (r *srvRoot) Machiner(id string) (*machiner.Machiner, error) {
	machiner, err := machiner.New(r.srv.state, r)
	if err != nil {
		return nil, err
	}
	if id != "" {
		// Safeguard id for possible future use.
		return nil, common.ErrBadId
	}
	return machiner, nil
}

// User returns an object that provides
// API access to methods on a state.User.
func (r *srvRoot) User(name string) (*srvUser, error) {
	// Any user is allowed to access their own user object.
	// We check at this level rather than at the operation
	// level to stop malicious probing for current user names.
	// When we provide support for user administration,
	// this will need to be changed to allow access to
	// the administrator.
	e := r.user.authenticator()
	if e == nil {
		return nil, common.ErrNotLoggedIn
	}
	if e.Tag() != name {
		return nil, common.ErrPerm
	}
	u, err := r.srv.state.User(name)
	if err != nil {
		return nil, err
	}
	return &srvUser{
		root: r,
		u:    u,
	}, nil
}

// EntityWatcher returns an object that provides
// API access to methods on a state.EntityWatcher.
// Each client has its own current set of watchers, stored
// in r.resources.
func (r *srvRoot) EntityWatcher(id string) (srvEntityWatcher, error) {
	if err := r.requireAgent(); err != nil {
		return srvEntityWatcher{}, err
	}
	watcher := r.resources.get(id)
	if watcher == nil {
		return srvEntityWatcher{}, common.ErrUnknownWatcher
	}
	if _, ok := watcher.resource.(*state.EntityWatcher); !ok {
		return srvEntityWatcher{}, common.ErrUnknownWatcher
	}
	return srvEntityWatcher{watcher}, nil
}

// LifecycleWatcher returns an object that provides
// API access to methods on a state.LifecycleWatcher.
// Each client has its own current set of watchers, stored
// in r.resources.
func (r *srvRoot) LifecycleWatcher(id string) (srvLifecycleWatcher, error) {
	if err := r.requireAgent(); err != nil {
		return srvLifecycleWatcher{}, err
	}
	watcher := r.resources.get(id)
	if watcher == nil {
		return srvLifecycleWatcher{}, common.ErrUnknownWatcher
	}
	if _, ok := watcher.resource.(*state.LifecycleWatcher); !ok {
		return srvLifecycleWatcher{}, common.ErrUnknownWatcher
	}
	return srvLifecycleWatcher{watcher}, nil
}

// EnvironConfigWatcher returns an object that provides
// API access to methods on a state.EnvironConfigWatcher.
// Each client has its own current set of watchers, stored
// in r.resources.
func (r *srvRoot) EnvironConfigWatcher(id string) (srvEnvironConfigWatcher, error) {
	if err := r.requireAgent(); err != nil {
		return srvEnvironConfigWatcher{}, err
	}
	watcher := r.resources.get(id)
	if watcher == nil {
		return srvEnvironConfigWatcher{}, common.ErrUnknownWatcher
	}
	if _, ok := watcher.resource.(*state.EnvironConfigWatcher); !ok {
		return srvEnvironConfigWatcher{}, common.ErrUnknownWatcher
	}
	return srvEnvironConfigWatcher{watcher}, nil
}

// AllWatcher returns an object that provides API access to methods on
// a state/multiwatcher.Watcher, which watches any changes to the
// state. Each client has its own current set of watchers, stored in
// r.resources.
func (r *srvRoot) AllWatcher(id string) (srvClientAllWatcher, error) {
	if err := r.requireClient(); err != nil {
		return srvClientAllWatcher{}, err
	}
	watcher := r.resources.get(id)
	if watcher == nil {
		return srvClientAllWatcher{}, common.ErrUnknownWatcher
	}
	if _, ok := watcher.resource.(*multiwatcher.Watcher); !ok {
		return srvClientAllWatcher{}, common.ErrUnknownWatcher
	}
	return srvClientAllWatcher{watcher}, nil

}

// State returns an object that provides API access to top-level state methods.
func (r *srvRoot) State(id string) (*srvState, error) {
	if err := r.requireAgent(); err != nil {
		return nil, err
	}
	if id != "" {
		// Safeguard id for possible future use.
		return nil, common.ErrBadId
	}
	return r.state, nil
}

// Client returns an object that provides access
// to methods accessible to non-agent clients.
func (r *srvRoot) Client(id string) (*srvClient, error) {
	if err := r.requireClient(); err != nil {
		return nil, err
	}
	if id != "" {
		// Safeguard id for possible future use.
		return nil, common.ErrBadId
	}
	return r.client, nil
}

// AuthOwner returns whether the authenticated user's tag matches the
// given entity's tag.
func (r *srvRoot) AuthOwner(entity common.Tagger) bool {
	authUser := r.user.authenticator()
	return authUser.Tag() == entity.Tag()
}

// AuthEnvironManager returns whether the authenticated user is a
// machine with running the ManageEnviron job.
func (r *srvRoot) AuthEnvironManager() bool {
	authUser := r.user.authenticator()
	return isMachineWithJob(authUser, state.JobManageEnviron)
}<|MERGE_RESOLUTION|>--- conflicted
+++ resolved
@@ -35,10 +35,6 @@
 	r.state = &srvState{
 		root: r,
 	}
-<<<<<<< HEAD
-	r.machiner = machiner.New(r.srv.state, r.resources, r)
-=======
->>>>>>> acc08ce4
 	return r
 }
 
@@ -107,7 +103,7 @@
 // facade. The id argument is reserved for future use and currently
 // needs to be empty.
 func (r *srvRoot) Machiner(id string) (*machiner.Machiner, error) {
-	machiner, err := machiner.New(r.srv.state, r)
+	machiner, err := machiner.New(r.srv.state, r.resources, r)
 	if err != nil {
 		return nil, err
 	}
