// Copyright 2012, 2013 Canonical Ltd.
// Licensed under the AGPLv3, see LICENCE file for details.

package provisioner

import (
	"fmt"

	"github.com/juju/names"
	"github.com/juju/utils/set"

	"github.com/juju/juju/constraints"
	"github.com/juju/juju/container"
	"github.com/juju/juju/instance"
	"github.com/juju/juju/state"
	"github.com/juju/juju/state/api/params"
	"github.com/juju/juju/state/apiserver/common"
	"github.com/juju/juju/state/watcher"
)

func init() {
	common.RegisterStandardFacade("Provisioner", 0, NewProvisionerAPI)
}

// ProvisionerAPI provides access to the Provisioner API facade.
type ProvisionerAPI struct {
	*common.Remover
	*common.StatusSetter
	*common.DeadEnsurer
	*common.PasswordChanger
	*common.LifeGetter
	*common.StateAddresser
	*common.APIAddresser
	*common.ToolsGetter
	*common.EnvironWatcher
	*common.EnvironMachinesWatcher
	*common.InstanceIdGetter

	st          *state.State
	resources   *common.Resources
	authorizer  common.Authorizer
	getAuthFunc common.GetAuthFunc
}

// NewProvisionerAPI creates a new server-side ProvisionerAPI facade.
func NewProvisionerAPI(st *state.State, resources *common.Resources, authorizer common.Authorizer) (*ProvisionerAPI, error) {
	if !authorizer.AuthMachineAgent() && !authorizer.AuthEnvironManager() {
		return nil, common.ErrPerm
	}
	getAuthFunc := func() (common.AuthFunc, error) {
		isEnvironManager := authorizer.AuthEnvironManager()
		isMachineAgent := authorizer.AuthMachineAgent()
		authEntityTag := authorizer.GetAuthTag()

		return func(tag names.Tag) bool {
			if isMachineAgent && tag == authEntityTag {
				// A machine agent can always access its own machine.
				return true
			}
			parentId := state.ParentId(tag.Id())
			if parentId == "" {
				// All top-level machines are accessible by the
				// environment manager.
				return isEnvironManager
			}
			// All containers with the authenticated machine as a
			// parent are accessible by it.
			// TODO(dfc) sometimes authEntity tag is nil, which is fine because nil is
			// only equal to nil, but it suggests someone is passing an authorizer
			// with a nil tag.
			return isMachineAgent && names.NewMachineTag(parentId) == authEntityTag
		}, nil
	}
	return &ProvisionerAPI{
		Remover:                common.NewRemover(st, false, getAuthFunc),
		StatusSetter:           common.NewStatusSetter(st, getAuthFunc),
		DeadEnsurer:            common.NewDeadEnsurer(st, getAuthFunc),
		PasswordChanger:        common.NewPasswordChanger(st, getAuthFunc),
		LifeGetter:             common.NewLifeGetter(st, getAuthFunc),
		StateAddresser:         common.NewStateAddresser(st),
		APIAddresser:           common.NewAPIAddresser(st, resources),
		ToolsGetter:            common.NewToolsGetter(st, getAuthFunc),
		EnvironWatcher:         common.NewEnvironWatcher(st, resources, authorizer),
		EnvironMachinesWatcher: common.NewEnvironMachinesWatcher(st, resources, authorizer),
		InstanceIdGetter:       common.NewInstanceIdGetter(st, getAuthFunc),
		st:                     st,
		resources:              resources,
		authorizer:             authorizer,
		getAuthFunc:            getAuthFunc,
	}, nil
}

func (p *ProvisionerAPI) getMachine(canAccess common.AuthFunc, tag names.MachineTag) (*state.Machine, error) {
	if !canAccess(tag) {
		return nil, common.ErrPerm
	}
	entity, err := p.st.FindEntity(tag)
	if err != nil {
		return nil, err
	}
	// The authorization function guarantees that the tag represents a
	// machine.
	return entity.(*state.Machine), nil
}

func (p *ProvisionerAPI) watchOneMachineContainers(arg params.WatchContainer) (params.StringsWatchResult, error) {
	nothing := params.StringsWatchResult{}
	canAccess, err := p.getAuthFunc()
	if err != nil {
		return nothing, common.ErrPerm
	}
	tag, err := names.ParseMachineTag(arg.MachineTag)
	if err != nil {
		return nothing, common.ErrPerm
	}
	if !canAccess(tag) {
		return nothing, common.ErrPerm
	}
	machine, err := p.st.Machine(tag.Id())
	if err != nil {
		return nothing, err
	}
	var watch state.StringsWatcher
	if arg.ContainerType != "" {
		watch = machine.WatchContainers(instance.ContainerType(arg.ContainerType))
	} else {
		watch = machine.WatchAllContainers()
	}
	// Consume the initial event and forward it to the result.
	if changes, ok := <-watch.Changes(); ok {
		return params.StringsWatchResult{
			StringsWatcherId: p.resources.Register(watch),
			Changes:          changes,
		}, nil
	}
	return nothing, watcher.MustErr(watch)
}

// WatchContainers starts a StringsWatcher to watch containers deployed to
// any machine passed in args.
func (p *ProvisionerAPI) WatchContainers(args params.WatchContainers) (params.StringsWatchResults, error) {
	result := params.StringsWatchResults{
		Results: make([]params.StringsWatchResult, len(args.Params)),
	}
	for i, arg := range args.Params {
		watcherResult, err := p.watchOneMachineContainers(arg)
		result.Results[i] = watcherResult
		result.Results[i].Error = common.ServerError(err)
	}
	return result, nil
}

// WatchAllContainers starts a StringsWatcher to watch all containers deployed to
// any machine passed in args.
func (p *ProvisionerAPI) WatchAllContainers(args params.WatchContainers) (params.StringsWatchResults, error) {
	return p.WatchContainers(args)
}

// SetSupportedContainers updates the list of containers supported by the machines passed in args.
func (p *ProvisionerAPI) SetSupportedContainers(args params.MachineContainersParams) (params.ErrorResults, error) {
	result := params.ErrorResults{
		Results: make([]params.ErrorResult, len(args.Params)),
	}

	canAccess, err := p.getAuthFunc()
	if err != nil {
		return result, err
	}
	for i, arg := range args.Params {
		tag, err := names.ParseMachineTag(arg.MachineTag)
		if err != nil {
			result.Results[i].Error = common.ServerError(common.ErrPerm)
			continue
		}
		machine, err := p.getMachine(canAccess, tag)
		if err != nil {
			result.Results[i].Error = common.ServerError(err)
			continue
		}
		if len(arg.ContainerTypes) == 0 {
			err = machine.SupportsNoContainers()
		} else {
			err = machine.SetSupportedContainers(arg.ContainerTypes)
		}
		if err != nil {
			result.Results[i].Error = common.ServerError(err)
		}
	}
	return result, nil
}

// ContainerManagerConfig returns information from the environment config that is
// needed for configuring the container manager.
func (p *ProvisionerAPI) ContainerManagerConfig(args params.ContainerManagerConfigParams) (params.ContainerManagerConfig, error) {
	var result params.ContainerManagerConfig
	config, err := p.st.EnvironConfig()
	if err != nil {
		return result, err
	}
	cfg := make(map[string]string)
	cfg[container.ConfigName] = "juju"
	switch args.Type {
	case instance.LXC:
		if useLxcClone, ok := config.LXCUseClone(); ok {
			cfg["use-clone"] = fmt.Sprint(useLxcClone)
		}
		if useLxcCloneAufs, ok := config.LXCUseCloneAUFS(); ok {
			cfg["use-aufs"] = fmt.Sprint(useLxcCloneAufs)
		}
	}
	result.ManagerConfig = cfg
	return result, nil
}

// ContainerConfig returns information from the environment config that is
// needed for container cloud-init.
func (p *ProvisionerAPI) ContainerConfig() (params.ContainerConfig, error) {
	result := params.ContainerConfig{}
	config, err := p.st.EnvironConfig()
	if err != nil {
		return result, err
	}
	result.ProviderType = config.Type()
	result.AuthorizedKeys = config.AuthorizedKeys()
	result.SSLHostnameVerification = config.SSLHostnameVerification()
	result.Proxy = config.ProxySettings()
	result.AptProxy = config.AptProxySettings()
	result.PreferIPv6 = config.PreferIPv6()
	return result, nil
}

// Status returns the status of each given machine entity.
func (p *ProvisionerAPI) Status(args params.Entities) (params.StatusResults, error) {
	result := params.StatusResults{
		Results: make([]params.StatusResult, len(args.Entities)),
	}
	canAccess, err := p.getAuthFunc()
	if err != nil {
		return result, err
	}
	for i, entity := range args.Entities {
		tag, err := names.ParseMachineTag(entity.Tag)
		if err != nil {
			result.Results[i].Error = common.ServerError(common.ErrPerm)
			continue
		}
		machine, err := p.getMachine(canAccess, tag)
		if err == nil {
			r := &result.Results[i]
			r.Status, r.Info, r.Data, err = machine.Status()
		}
		result.Results[i].Error = common.ServerError(err)
	}
	return result, nil
}

// MachinesWithTransientErrors returns status data for machines with provisioning
// errors which are transient.
func (p *ProvisionerAPI) MachinesWithTransientErrors() (params.StatusResults, error) {
	results := params.StatusResults{}
	canAccessFunc, err := p.getAuthFunc()
	if err != nil {
		return results, err
	}
	// TODO (wallyworld) - add state.State API for more efficient machines query
	machines, err := p.st.AllMachines()
	if err != nil {
		return results, err
	}
	for _, machine := range machines {
		if !canAccessFunc(machine.Tag()) {
			continue
		}
		if _, provisionedErr := machine.InstanceId(); provisionedErr == nil {
			// Machine may have been provisioned but machiner hasn't set the
			// status to Started yet.
			continue
		}
		result := params.StatusResult{}
		if result.Status, result.Info, result.Data, err = machine.Status(); err != nil {
			continue
		}
		if result.Status != params.StatusError {
			continue
		}
		// Transient errors are marked as such in the status data.
		if transient, ok := result.Data["transient"].(bool); !ok || !transient {
			continue
		}
		result.Id = machine.Id()
		result.Life = params.Life(machine.Life().String())
		results.Results = append(results.Results, result)
	}
	return results, nil
}

// Series returns the deployed series for each given machine entity.
func (p *ProvisionerAPI) Series(args params.Entities) (params.StringResults, error) {
	result := params.StringResults{
		Results: make([]params.StringResult, len(args.Entities)),
	}
	canAccess, err := p.getAuthFunc()
	if err != nil {
		return result, err
	}
	for i, entity := range args.Entities {
		tag, err := names.ParseMachineTag(entity.Tag)
		if err != nil {
			result.Results[i].Error = common.ServerError(common.ErrPerm)
			continue
		}
		machine, err := p.getMachine(canAccess, tag)
		if err == nil {
			result.Results[i].Result = machine.Series()
		}
		result.Results[i].Error = common.ServerError(err)
	}
	return result, nil
}

// ProvisioningInfo returns the provisioning information for each given machine entity.
func (p *ProvisionerAPI) ProvisioningInfo(args params.Entities) (params.ProvisioningInfoResults, error) {
	result := params.ProvisioningInfoResults{
		Results: make([]params.ProvisioningInfoResult, len(args.Entities)),
	}
	canAccess, err := p.getAuthFunc()
	if err != nil {
		return result, err
	}
	for i, entity := range args.Entities {
		tag, err := names.ParseMachineTag(entity.Tag)
		if err != nil {
			result.Results[i].Error = common.ServerError(common.ErrPerm)
			continue
		}
		machine, err := p.getMachine(canAccess, tag)
		if err == nil {
			result.Results[i].Result, err = getProvisioningInfo(machine)
		}
		result.Results[i].Error = common.ServerError(err)
	}
	return result, nil
}

func getProvisioningInfo(m *state.Machine) (*params.ProvisioningInfo, error) {
	cons, err := m.Constraints()
	if err != nil {
		return nil, err
	}
	// TODO(dimitern) For now, since network names and
	// provider ids are the same, we return what we got
	// from state. In the future, when networks can be
	// added before provisioning, we should convert both
	// slices from juju network names to provider-specific
	// ids before returning them.
	networks, err := m.RequestedNetworks()
	if err != nil {
		return nil, err
	}
	var jobs []params.MachineJob
	for _, job := range m.Jobs() {
		jobs = append(jobs, job.ToParams())
	}
	return &params.ProvisioningInfo{
		Constraints: cons,
		Series:      m.Series(),
		Placement:   m.Placement(),
		Networks:    networks,
		Jobs:        jobs,
	}, nil
}

// DistributionGroup returns, for each given machine entity,
// a slice of instance.Ids that belong to the same distribution
// group as that machine. This information may be used to
// distribute instances for high availability.
func (p *ProvisionerAPI) DistributionGroup(args params.Entities) (params.DistributionGroupResults, error) {
	result := params.DistributionGroupResults{
		Results: make([]params.DistributionGroupResult, len(args.Entities)),
	}
	canAccess, err := p.getAuthFunc()
	if err != nil {
		return result, err
	}
	for i, entity := range args.Entities {
		tag, err := names.ParseMachineTag(entity.Tag)
		if err != nil {
			result.Results[i].Error = common.ServerError(common.ErrPerm)
			continue
		}
		machine, err := p.getMachine(canAccess, tag)
		if err == nil {
			// If the machine is an environment manager, return
			// environment manager instances. Otherwise, return
			// instances with services in common with the machine
			// being provisioned.
			if machine.IsManager() {
				result.Results[i].Result, err = environManagerInstances(p.st)
			} else {
				result.Results[i].Result, err = commonServiceInstances(p.st, machine)
			}
		}
		result.Results[i].Error = common.ServerError(err)
	}
	return result, nil
}

// environManagerInstances returns all environ manager instances.
func environManagerInstances(st *state.State) ([]instance.Id, error) {
	info, err := st.StateServerInfo()
	if err != nil {
		return nil, err
	}
	instances := make([]instance.Id, 0, len(info.MachineIds))
	for _, id := range info.MachineIds {
		machine, err := st.Machine(id)
		if err != nil {
			return nil, err
		}
		instanceId, err := machine.InstanceId()
		if err == nil {
			instances = append(instances, instanceId)
		} else if !state.IsNotProvisionedError(err) {
			return nil, err
		}
	}
	return instances, nil
}

// commonServiceInstances returns instances with
// services in common with the specified machine.
func commonServiceInstances(st *state.State, m *state.Machine) ([]instance.Id, error) {
	units, err := m.Units()
	if err != nil {
		return nil, err
	}
	var instanceIdSet set.Strings
	for _, unit := range units {
		if !unit.IsPrincipal() {
			continue
		}
		instanceIds, err := state.ServiceInstances(st, unit.ServiceName())
		if err != nil {
			return nil, err
		}
		for _, instanceId := range instanceIds {
			instanceIdSet.Add(string(instanceId))
		}
	}
	instanceIds := make([]instance.Id, instanceIdSet.Size())
	// Sort values to simplify testing.
	for i, instanceId := range instanceIdSet.SortedValues() {
		instanceIds[i] = instance.Id(instanceId)
	}
	return instanceIds, nil
}

// Constraints returns the constraints for each given machine entity.
func (p *ProvisionerAPI) Constraints(args params.Entities) (params.ConstraintsResults, error) {
	result := params.ConstraintsResults{
		Results: make([]params.ConstraintsResult, len(args.Entities)),
	}
	canAccess, err := p.getAuthFunc()
	if err != nil {
		return result, err
	}
	for i, entity := range args.Entities {
		tag, err := names.ParseMachineTag(entity.Tag)
		if err != nil {
			result.Results[i].Error = common.ServerError(common.ErrPerm)
			continue
		}
		machine, err := p.getMachine(canAccess, tag)
		if err == nil {
			var cons constraints.Value
			cons, err = machine.Constraints()
			if err == nil {
				result.Results[i].Constraints = cons
			}
		}
		result.Results[i].Error = common.ServerError(err)
	}
	return result, nil
}

func networkParamsToStateParams(networks []params.Network, ifaces []params.NetworkInterface) (
	[]state.NetworkInfo, []state.NetworkInterfaceInfo, error,
) {
	stateNetworks := make([]state.NetworkInfo, len(networks))
	for i, network := range networks {
		tag, err := names.ParseNetworkTag(network.Tag)
		if err != nil {
			return nil, nil, err
		}
		stateNetworks[i] = state.NetworkInfo{
			Name:       tag.Id(),
			ProviderId: network.ProviderId,
			CIDR:       network.CIDR,
			VLANTag:    network.VLANTag,
		}
	}
	stateInterfaces := make([]state.NetworkInterfaceInfo, len(ifaces))
	for i, iface := range ifaces {
		tag, err := names.ParseNetworkTag(iface.NetworkTag)
		if err != nil {
			return nil, nil, err
		}
		stateInterfaces[i] = state.NetworkInterfaceInfo{
			MACAddress:    iface.MACAddress,
			NetworkName:   tag.Id(),
			InterfaceName: iface.InterfaceName,
			IsVirtual:     iface.IsVirtual,
			Disabled:      iface.Disabled,
		}
	}
	return stateNetworks, stateInterfaces, nil
}

// RequestedNetworks returns the requested networks for each given
// machine entity. Each entry in both lists is returned with its
// provider specific id.
func (p *ProvisionerAPI) RequestedNetworks(args params.Entities) (params.RequestedNetworksResults, error) {
	result := params.RequestedNetworksResults{
		Results: make([]params.RequestedNetworkResult, len(args.Entities)),
	}
	canAccess, err := p.getAuthFunc()
	if err != nil {
		return result, err
	}
	for i, entity := range args.Entities {
		tag, err := names.ParseMachineTag(entity.Tag)
		if err != nil {
			result.Results[i].Error = common.ServerError(common.ErrPerm)
			continue
		}
		machine, err := p.getMachine(canAccess, tag)
		if err == nil {
			var networks []string
			networks, err = machine.RequestedNetworks()
			if err == nil {
				// TODO(dimitern) For now, since network names and
				// provider ids are the same, we return what we got
				// from state. In the future, when networks can be
				// added before provisioning, we should convert both
				// slices from juju network names to provider-specific
				// ids before returning them.
				result.Results[i].Networks = networks
			}
		}
		result.Results[i].Error = common.ServerError(err)
	}
	return result, nil
}

// SetProvisioned sets the provider specific instance id, nonce and
// metadata for each given machine. Once set, the instance id cannot
// be changed.
//
// TODO(dimitern) This is not used anymore (as of 1.19.0) and is
// retained only for backwards-compatibility. It should be removed as
// deprecated. SetInstanceInfo is used instead.
func (p *ProvisionerAPI) SetProvisioned(args params.SetProvisioned) (params.ErrorResults, error) {
	result := params.ErrorResults{
		Results: make([]params.ErrorResult, len(args.Machines)),
	}
	canAccess, err := p.getAuthFunc()
	if err != nil {
		return result, err
	}
	for i, arg := range args.Machines {
		tag, err := names.ParseMachineTag(arg.Tag)
		if err != nil {
			result.Results[i].Error = common.ServerError(common.ErrPerm)
			continue
		}
		machine, err := p.getMachine(canAccess, tag)
		if err == nil {
			err = machine.SetProvisioned(arg.InstanceId, arg.Nonce, arg.Characteristics)
		}
		result.Results[i].Error = common.ServerError(err)
	}
	return result, nil
}

// SetInstanceInfo sets the provider specific machine id, nonce,
// metadata and network info for each given machine. Once set, the
// instance id cannot be changed.
func (p *ProvisionerAPI) SetInstanceInfo(args params.InstancesInfo) (params.ErrorResults, error) {
	result := params.ErrorResults{
		Results: make([]params.ErrorResult, len(args.Machines)),
	}
	canAccess, err := p.getAuthFunc()
	if err != nil {
		return result, err
	}
	for i, arg := range args.Machines {
		tag, err := names.ParseMachineTag(arg.Tag)
		if err != nil {
			result.Results[i].Error = common.ServerError(common.ErrPerm)
			continue
		}
		machine, err := p.getMachine(canAccess, tag)
		if err == nil {
			var networks []state.NetworkInfo
			var interfaces []state.NetworkInterfaceInfo
			networks, interfaces, err = networkParamsToStateParams(arg.Networks, arg.Interfaces)
			if err == nil {
				err = machine.SetInstanceInfo(
					arg.InstanceId, arg.Nonce, arg.Characteristics,
					networks, interfaces)
			}
			if err != nil {
				// Give the user more context about the error.
				err = fmt.Errorf("aborted instance %q: %v", arg.InstanceId, err)
			}
		}
		result.Results[i].Error = common.ServerError(err)
	}
	return result, nil
}

// WatchMachineErrorRetry returns a NotifyWatcher that notifies when
// the provisioner should retry provisioning machines with transient errors.
func (p *ProvisionerAPI) WatchMachineErrorRetry() (params.NotifyWatchResult, error) {
	result := params.NotifyWatchResult{}
<<<<<<< HEAD
	canWatch, err := p.getCanWatchMachines()
	if err != nil {
		return params.NotifyWatchResult{}, err
	}
	// TODO(dfc) wtf
	if !canWatch(nil) {
=======
	if !p.authorizer.AuthEnvironManager() {
>>>>>>> d68510fc
		return result, common.ErrPerm
	}
	watch := newWatchMachineErrorRetry()
	// Consume any initial event and forward it to the result.
	if _, ok := <-watch.Changes(); ok {
		result.NotifyWatcherId = p.resources.Register(watch)
	} else {
		return result, watcher.MustErr(watch)
	}
	return result, nil
}<|MERGE_RESOLUTION|>--- conflicted
+++ resolved
@@ -623,16 +623,7 @@
 // the provisioner should retry provisioning machines with transient errors.
 func (p *ProvisionerAPI) WatchMachineErrorRetry() (params.NotifyWatchResult, error) {
 	result := params.NotifyWatchResult{}
-<<<<<<< HEAD
-	canWatch, err := p.getCanWatchMachines()
-	if err != nil {
-		return params.NotifyWatchResult{}, err
-	}
-	// TODO(dfc) wtf
-	if !canWatch(nil) {
-=======
 	if !p.authorizer.AuthEnvironManager() {
->>>>>>> d68510fc
 		return result, common.ErrPerm
 	}
 	watch := newWatchMachineErrorRetry()
