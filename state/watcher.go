// Copyright 2012, 2013 Canonical Ltd.
// Licensed under the AGPLv3, see LICENCE file for details.

package state

import (
	"fmt"
	"regexp"
	"strings"
	"time"

	"github.com/juju/errors"
	"github.com/juju/loggo"
	"github.com/juju/names"
	"github.com/juju/utils/set"
	"labix.org/v2/mgo"
	"labix.org/v2/mgo/bson"
	"launchpad.net/tomb"

	"github.com/juju/juju/environs/config"
	"github.com/juju/juju/instance"
	"github.com/juju/juju/mongo"
	"github.com/juju/juju/state/api/params"
	"github.com/juju/juju/state/watcher"
)

var watchLogger = loggo.GetLogger("juju.state.watch")

// Watcher is implemented by all watchers; the actual
// changes channel is returned by a watcher-specific
// Changes method.
type Watcher interface {
	// Kill asks the watcher to stop without waiting for it do so.
	Kill()
	// Wait waits for the watcher to die and returns any
	// error encountered when it was running.
	Wait() error
	// Stop kills the watcher, then waits for it to die.
	Stop() error
	// Err returns any error encountered while the watcher
	// has been running.
	Err() error
}

// NotifyWatcher generates signals when something changes, but it does not
// return any content for those changes
type NotifyWatcher interface {
	Watcher
	Changes() <-chan struct{}
}

// StringsWatcher generates signals when something changes, returning
// the changes as a list of strings.
type StringsWatcher interface {
	Watcher
	Changes() <-chan []string
}

// RelationUnitsWatcher generates signals when units enter or leave
// the scope of a RelationUnit, and changes to the settings of those
// units known to have entered.
type RelationUnitsWatcher interface {
	Watcher
	Changes() <-chan params.RelationUnitsChange
}

// commonWatcher is part of all client watchers.
type commonWatcher struct {
	st   *State
	tomb tomb.Tomb
}

// Stop stops the watcher, and returns any error encountered while running
// or shutting down.
func (w *commonWatcher) Stop() error {
	w.Kill()
	return w.Wait()
}

// Kill kills the watcher without waiting for it to shut down.
func (w *commonWatcher) Kill() {
	w.tomb.Kill(nil)
}

// Wait waits for the watcher to die and returns any
// error encountered when it was running.
func (w *commonWatcher) Wait() error {
	return w.tomb.Wait()
}

// Err returns any error encountered while running or shutting down, or
// tomb.ErrStillAlive if the watcher is still running.
func (w *commonWatcher) Err() error {
	return w.tomb.Err()
}

// collect combines the effects of the one change, and any further changes read
// from more in the next 10ms. The result map describes the existence, or not,
// of every id observed to have changed. If a value is read from the supplied
// stop chan, collect returns false immediately.
func collect(one watcher.Change, more <-chan watcher.Change, stop <-chan struct{}) (map[interface{}]bool, bool) {
	var count int
	result := map[interface{}]bool{}
	handle := func(ch watcher.Change) {
		count++
		result[ch.Id] = ch.Revno != -1
	}
	handle(one)
	timeout := time.After(10 * time.Millisecond)
	for done := false; !done; {
		select {
		case <-stop:
			return nil, false
		case another := <-more:
			handle(another)
		case <-timeout:
			done = true
		}
	}
	watchLogger.Tracef("read %d events for %d documents", count, len(result))
	return result, true
}

func hasString(changes []string, name string) bool {
	for _, v := range changes {
		if v == name {
			return true
		}
	}
	return false
}

var _ Watcher = (*lifecycleWatcher)(nil)

// lifecycleWatcher notifies about lifecycle changes for a set of entities of
// the same kind. The first event emitted will contain the ids of all non-Dead
// entities; subsequent events are emitted whenever one or more entities are
// added, or change their lifecycle state. After an entity is found to be
// Dead, no further event will include it.
type lifecycleWatcher struct {
	commonWatcher
	out chan []string

	// coll is a function returning the mgo.Collection holding all
	// interesting entities
	coll     func() (*mgo.Collection, func())
	collName string

	// members is used to select the initial set of interesting entities.
	members bson.D
	// filter is used to exclude events not affecting interesting entities.
	filter func(interface{}) bool
	// life holds the most recent known life states of interesting entities.
	life map[string]Life
}

func collFactory(st *State, collName string) func() (*mgo.Collection, func()) {
	return func() (*mgo.Collection, func()) {
		return st.getCollection(collName)
	}
}

// WatchServices returns a StringsWatcher that notifies of changes to
// the lifecycles of the services in the environment.
func (st *State) WatchServices() StringsWatcher {
	return newLifecycleWatcher(st, servicesC, nil, nil)
}

// WatchUnits returns a StringsWatcher that notifies of changes to the
// lifecycles of units of s.
func (s *Service) WatchUnits() StringsWatcher {
	members := bson.D{{"service", s.doc.Name}}
	prefix := s.doc.Name + "/"
	filter := func(id interface{}) bool {
		return strings.HasPrefix(id.(string), prefix)
	}
	return newLifecycleWatcher(s.st, unitsC, members, filter)
}

// WatchRelations returns a StringsWatcher that notifies of changes to the
// lifecycles of relations involving s.
func (s *Service) WatchRelations() StringsWatcher {
	members := bson.D{{"endpoints.servicename", s.doc.Name}}
	prefix := s.doc.Name + ":"
	infix := " " + prefix
	filter := func(key interface{}) bool {
		k := key.(string)
		return strings.HasPrefix(k, prefix) || strings.Contains(k, infix)
	}
	return newLifecycleWatcher(s.st, relationsC, members, filter)
}

// WatchEnvironMachines returns a StringsWatcher that notifies of changes to
// the lifecycles of the machines (but not containers) in the environment.
func (st *State) WatchEnvironMachines() StringsWatcher {
	members := bson.D{{"$or", []bson.D{
		{{"containertype", ""}},
		{{"containertype", bson.D{{"$exists", false}}}},
	}}}
	filter := func(id interface{}) bool {
		return !strings.Contains(id.(string), "/")
	}
	return newLifecycleWatcher(st, machinesC, members, filter)
}

// WatchContainers returns a StringsWatcher that notifies of changes to the
// lifecycles of containers of the specified type on a machine.
func (m *Machine) WatchContainers(ctype instance.ContainerType) StringsWatcher {
	isChild := fmt.Sprintf("^%s/%s/%s$", m.doc.Id, ctype, names.NumberSnippet)
	return m.containersWatcher(isChild)
}

// WatchAllContainers returns a StringsWatcher that notifies of changes to the
// lifecycles of all containers on a machine.
func (m *Machine) WatchAllContainers() StringsWatcher {
	isChild := fmt.Sprintf("^%s/%s/%s$", m.doc.Id, names.ContainerTypeSnippet, names.NumberSnippet)
	return m.containersWatcher(isChild)
}

func (m *Machine) containersWatcher(isChildRegexp string) StringsWatcher {
	members := bson.D{{"_id", bson.D{{"$regex", isChildRegexp}}}}
	compiled := regexp.MustCompile(isChildRegexp)
	filter := func(key interface{}) bool {
		return compiled.MatchString(key.(string))
	}
	return newLifecycleWatcher(m.st, machinesC, members, filter)
}

func newLifecycleWatcher(st *State, collName string, members bson.D, filter func(key interface{}) bool) StringsWatcher {
	w := &lifecycleWatcher{
		commonWatcher: commonWatcher{st: st},
		coll:          collFactory(st, collName),
		collName:      collName,
		members:       members,
		filter:        filter,
		life:          make(map[string]Life),
		out:           make(chan []string),
	}
	go func() {
		defer w.tomb.Done()
		defer close(w.out)
		w.tomb.Kill(w.loop())
	}()
	return w
}

type lifeDoc struct {
	Id   string `bson:"_id"`
	Life Life
}

var lifeFields = bson.D{{"_id", 1}, {"life", 1}}

// Changes returns the event channel for the LifecycleWatcher.
func (w *lifecycleWatcher) Changes() <-chan []string {
	return w.out
}

func (w *lifecycleWatcher) initial() (set.Strings, error) {
	coll, closer := w.coll()
	defer closer()

	var ids set.Strings
	var doc lifeDoc
	iter := coll.Find(w.members).Select(lifeFields).Iter()
	for iter.Next(&doc) {
		ids.Add(doc.Id)
		if doc.Life != Dead {
			w.life[doc.Id] = doc.Life
		}
	}
	return ids, iter.Close()
}

func (w *lifecycleWatcher) merge(ids set.Strings, updates map[interface{}]bool) error {
	coll, closer := w.coll()
	defer closer()

	// Separate ids into those thought to exist and those known to be removed.
	var changed []string
	latest := make(map[string]Life)
	for id, exists := range updates {
		switch id := id.(type) {
		case string:
			if exists {
				changed = append(changed, id)
			} else {
				latest[id] = Dead
			}
		default:
			return errors.Errorf("id is not of type string, got %T", id)
		}
	}

	// Collect life states from ids thought to exist. Any that don't actually
	// exist are ignored (we'll hear about them in the next set of updates --
	// all that's actually happened in that situation is that the watcher
	// events have lagged a little behind reality).
	iter := coll.Find(bson.D{{"_id", bson.D{{"$in", changed}}}}).Select(lifeFields).Iter()
	var doc lifeDoc
	for iter.Next(&doc) {
		latest[doc.Id] = doc.Life
	}
	if err := iter.Close(); err != nil {
		return err
	}

	// Add to ids any whose life state is known to have changed.
	for id, newLife := range latest {
		gone := newLife == Dead
		oldLife, known := w.life[id]
		switch {
		case known && gone:
			delete(w.life, id)
		case !known && !gone:
			w.life[id] = newLife
		case known && newLife != oldLife:
			w.life[id] = newLife
		default:
			continue
		}
		ids.Add(id)
	}
	return nil
}

// ErrStateClosed is returned from watchers if their underlying
// state connection has been closed.
var ErrStateClosed = fmt.Errorf("state has been closed")

// stateWatcherDeadError processes the error received when the watcher
// inside a state connection dies. If the State has been closed, the
// watcher will have been stopped and error will be nil, so we ensure
// that higher level watchers return a non-nil error in that case, as
// watchers are not expected to die unexpectedly without an error.
func stateWatcherDeadError(err error) error {
	if err != nil {
		return err
	}
	return ErrStateClosed
}

func (w *lifecycleWatcher) loop() error {
	in := make(chan watcher.Change)
	w.st.watcher.WatchCollectionWithFilter(w.collName, in, w.filter)
	defer w.st.watcher.UnwatchCollection(w.collName, in)
	ids, err := w.initial()
	if err != nil {
		return err
	}
	out := w.out
	for {
		select {
		case <-w.tomb.Dying():
			return tomb.ErrDying
		case <-w.st.watcher.Dead():
			return stateWatcherDeadError(w.st.watcher.Err())
		case ch := <-in:
			updates, ok := collect(ch, in, w.tomb.Dying())
			if !ok {
				return tomb.ErrDying
			}
			if err := w.merge(ids, updates); err != nil {
				return err
			}
			if !ids.IsEmpty() {
				out = w.out
			}
		case out <- ids.Values():
			ids = set.NewStrings()
			out = nil
		}
	}
}

// minUnitsWatcher notifies about MinUnits changes of the services requiring
// a minimum number of units to be alive. The first event returned by the
// watcher is the set of service names requiring a minimum number of units.
// Subsequent events are generated when a service increases MinUnits, or when
// one or more units belonging to a service are destroyed.
type minUnitsWatcher struct {
	commonWatcher
	known map[string]int
	out   chan []string
}

var _ Watcher = (*minUnitsWatcher)(nil)

func newMinUnitsWatcher(st *State) StringsWatcher {
	w := &minUnitsWatcher{
		commonWatcher: commonWatcher{st: st},
		known:         make(map[string]int),
		out:           make(chan []string),
	}
	go func() {
		defer w.tomb.Done()
		defer close(w.out)
		w.tomb.Kill(w.loop())
	}()
	return w
}

// WatchMinUnits returns a StringsWatcher for the minUnits collection
func (st *State) WatchMinUnits() StringsWatcher {
	return newMinUnitsWatcher(st)
}

func (w *minUnitsWatcher) initial() (set.Strings, error) {
	var serviceNames set.Strings
	var doc minUnitsDoc
	newMinUnits, closer := w.st.getCollection(minUnitsC)
	defer closer()

	iter := newMinUnits.Find(nil).Iter()
	for iter.Next(&doc) {
		w.known[doc.ServiceName] = doc.Revno
		serviceNames.Add(doc.ServiceName)
	}
	return serviceNames, iter.Close()
}

func (w *minUnitsWatcher) merge(serviceNames set.Strings, change watcher.Change) error {
	serviceName := change.Id.(string)
	if change.Revno == -1 {
		delete(w.known, serviceName)
		serviceNames.Remove(serviceName)
		return nil
	}
	doc := minUnitsDoc{}
	newMinUnits, closer := w.st.getCollection(minUnitsC)
	defer closer()
	if err := newMinUnits.FindId(serviceName).One(&doc); err != nil {
		return err
	}
	revno, known := w.known[serviceName]
	w.known[serviceName] = doc.Revno
	if !known || doc.Revno > revno {
		serviceNames.Add(serviceName)
	}
	return nil
}

func (w *minUnitsWatcher) loop() (err error) {
	ch := make(chan watcher.Change)
	w.st.watcher.WatchCollection(minUnitsC, ch)
	defer w.st.watcher.UnwatchCollection(minUnitsC, ch)
	serviceNames, err := w.initial()
	if err != nil {
		return err
	}
	out := w.out
	for {
		select {
		case <-w.tomb.Dying():
			return tomb.ErrDying
		case <-w.st.watcher.Dead():
			return stateWatcherDeadError(w.st.watcher.Err())
		case change := <-ch:
			if err = w.merge(serviceNames, change); err != nil {
				return err
			}
			if !serviceNames.IsEmpty() {
				out = w.out
			}
		case out <- serviceNames.Values():
			out = nil
			serviceNames = set.NewStrings()
		}
	}
}

func (w *minUnitsWatcher) Changes() <-chan []string {
	return w.out
}

// scopeInfo holds a RelationScopeWatcher's last-delivered state, and any
// known but undelivered changes thereto.
type scopeInfo struct {
	base map[string]bool
	diff map[string]bool
}

func (info *scopeInfo) add(name string) {
	if info.base[name] {
		delete(info.diff, name)
	} else {
		info.diff[name] = true
	}
}

func (info *scopeInfo) remove(name string) {
	if info.base[name] {
		info.diff[name] = false
	} else {
		delete(info.diff, name)
	}
}

func (info *scopeInfo) commit() {
	for name, change := range info.diff {
		if change {
			info.base[name] = true
		} else {
			delete(info.base, name)
		}
	}
	info.diff = map[string]bool{}
}

func (info *scopeInfo) hasChanges() bool {
	return len(info.diff) > 0
}

func (info *scopeInfo) changes() *RelationScopeChange {
	ch := &RelationScopeChange{}
	for name, change := range info.diff {
		if change {
			ch.Entered = append(ch.Entered, name)
		} else {
			ch.Left = append(ch.Left, name)
		}
	}
	return ch
}

var _ Watcher = (*RelationScopeWatcher)(nil)

// RelationScopeChange contains information about units that have
// entered or left a particular scope.
type RelationScopeChange struct {
	Entered []string
	Left    []string
}

// RelationScopeWatcher observes changes to the set of units
// in a particular relation scope.
type RelationScopeWatcher struct {
	commonWatcher
	prefix string
	ignore string
	out    chan *RelationScopeChange
}

func newRelationScopeWatcher(st *State, scope, ignore string) *RelationScopeWatcher {
	w := &RelationScopeWatcher{
		commonWatcher: commonWatcher{st: st},
		prefix:        scope + "#",
		ignore:        ignore,
		out:           make(chan *RelationScopeChange),
	}
	go func() {
		defer w.tomb.Done()
		defer close(w.out)
		w.tomb.Kill(w.loop())
	}()
	return w
}

// Changes returns a channel that will receive changes when units enter and
// leave a relation scope. The Entered field in the first event on the channel
// holds the initial state.
func (w *RelationScopeWatcher) Changes() <-chan *RelationScopeChange {
	return w.out
}

// initialInfo returns an uncommitted scopeInfo with the current set of units.
func (w *RelationScopeWatcher) initialInfo() (info *scopeInfo, err error) {
	relationScopes, closer := w.st.getCollection(relationScopesC)
	defer closer()

	docs := []relationScopeDoc{}
	sel := bson.D{
		{"_id", bson.D{{"$regex", "^" + w.prefix}}},
		{"departing", bson.D{{"$ne", true}}},
	}
	if err = relationScopes.Find(sel).All(&docs); err != nil {
		return nil, err
	}
	info = &scopeInfo{
		base: map[string]bool{},
		diff: map[string]bool{},
	}
	for _, doc := range docs {
		if name := doc.unitName(); name != w.ignore {
			info.add(name)
		}
	}
	return info, nil
}

// mergeChanges updates info with the contents of the changes in ids. False
// values are always treated as removed; true values cause the associated
// document to be read, and whether it's treated as added or removed depends
// on the value of the document's Departing field.
func (w *RelationScopeWatcher) mergeChanges(info *scopeInfo, ids map[interface{}]bool) error {
	relationScopes, closer := w.st.getCollection(relationScopesC)
	defer closer()

	var existIds []string
	for id, exists := range ids {
		switch id := id.(type) {
		case string:
			if exists {
				existIds = append(existIds, id)
			} else {
				doc := &relationScopeDoc{Key: id}
				info.remove(doc.unitName())
			}
		default:
			logger.Warningf("ignoring bad relation scope id: %#v", id)
		}
	}
	var docs []relationScopeDoc
	sel := bson.D{{"_id", bson.D{{"$in", existIds}}}}
	if err := relationScopes.Find(sel).All(&docs); err != nil {
		return err
	}
	for _, doc := range docs {
		name := doc.unitName()
		if doc.Departing {
			info.remove(name)
		} else if name != w.ignore {
			info.add(name)
		}
	}
	return nil
}

func (w *RelationScopeWatcher) loop() error {
	in := make(chan watcher.Change)
	filter := func(key interface{}) bool {
		return strings.HasPrefix(key.(string), w.prefix)
	}
	w.st.watcher.WatchCollectionWithFilter(relationScopesC, in, filter)
	defer w.st.watcher.UnwatchCollection(relationScopesC, in)
	info, err := w.initialInfo()
	if err != nil {
		return err
	}
	sent := false
	out := w.out
	for {
		select {
		case <-w.st.watcher.Dead():
			return stateWatcherDeadError(w.st.watcher.Err())
		case <-w.tomb.Dying():
			return tomb.ErrDying
		case ch := <-in:
			latest, ok := collect(ch, in, w.tomb.Dying())
			if !ok {
				return tomb.ErrDying
			}
			if err := w.mergeChanges(info, latest); err != nil {
				return err
			}
			if info.hasChanges() {
				out = w.out
			} else if sent {
				out = nil
			}
		case out <- info.changes():
			info.commit()
			sent = true
			out = nil
		}
	}
}

// relationUnitsWatcher sends notifications of units entering and leaving the
// scope of a RelationUnit, and changes to the settings of those units known
// to have entered.
type relationUnitsWatcher struct {
	commonWatcher
	sw       *RelationScopeWatcher
	watching set.Strings
	updates  chan watcher.Change
	out      chan params.RelationUnitsChange
}

var _ Watcher = (*relationUnitsWatcher)(nil)

// Watch returns a watcher that notifies of changes to conterpart units in
// the relation.
func (ru *RelationUnit) Watch() RelationUnitsWatcher {
	return newRelationUnitsWatcher(ru)
}

func newRelationUnitsWatcher(ru *RelationUnit) RelationUnitsWatcher {
	w := &relationUnitsWatcher{
		commonWatcher: commonWatcher{st: ru.st},
		sw:            ru.WatchScope(),
		updates:       make(chan watcher.Change),
		out:           make(chan params.RelationUnitsChange),
	}
	go func() {
		defer w.finish()
		w.tomb.Kill(w.loop())
	}()
	return w
}

// Changes returns a channel that will receive the changes to
// counterpart units in a relation. The first event on the
// channel holds the initial state of the relation in its
// Changed field.
func (w *relationUnitsWatcher) Changes() <-chan params.RelationUnitsChange {
	return w.out
}

func emptyRelationUnitsChanges(changes *params.RelationUnitsChange) bool {
	return len(changes.Changed)+len(changes.Departed) == 0
}

func setRelationUnitChangeVersion(changes *params.RelationUnitsChange, key string, revno int64) {
	name := unitNameFromScopeKey(key)
	settings := params.UnitSettings{Version: revno}
	if changes.Changed == nil {
		changes.Changed = map[string]params.UnitSettings{}
	}
	changes.Changed[name] = settings
}

// mergeSettings reads the relation settings node for the unit with the
// supplied id, and sets a value in the Changed field keyed on the unit's
// name. It returns the mgo/txn revision number of the settings node.
func (w *relationUnitsWatcher) mergeSettings(changes *params.RelationUnitsChange, key string) (int64, error) {
	node, err := readSettings(w.st, key)
	if err != nil {
		return -1, err
	}
	setRelationUnitChangeVersion(changes, key, node.txnRevno)
	return node.txnRevno, nil
}

// mergeScope starts and stops settings watches on the units entering and
// leaving the scope in the supplied RelationScopeChange event, and applies
// the expressed changes to the supplied RelationUnitsChange event.
func (w *relationUnitsWatcher) mergeScope(changes *params.RelationUnitsChange, c *RelationScopeChange) error {
	for _, name := range c.Entered {
		key := w.sw.prefix + name
		revno, err := w.mergeSettings(changes, key)
		if err != nil {
			return err
		}
		changes.Departed = remove(changes.Departed, name)
		w.st.watcher.Watch(settingsC, key, revno, w.updates)
		w.watching.Add(key)
	}
	for _, name := range c.Left {
		key := w.sw.prefix + name
		changes.Departed = append(changes.Departed, name)
		if changes.Changed != nil {
			delete(changes.Changed, name)
		}
		w.st.watcher.Unwatch(settingsC, key, w.updates)
		w.watching.Remove(key)
	}
	return nil
}

// remove removes s from strs and returns the modified slice.
func remove(strs []string, s string) []string {
	for i, v := range strs {
		if s == v {
			strs[i] = strs[len(strs)-1]
			return strs[:len(strs)-1]
		}
	}
	return strs
}

func (w *relationUnitsWatcher) finish() {
	watcher.Stop(w.sw, &w.tomb)
	for _, watchedValue := range w.watching.Values() {
		w.st.watcher.Unwatch(settingsC, watchedValue, w.updates)
	}
	close(w.updates)
	close(w.out)
	w.tomb.Done()
}

func (w *relationUnitsWatcher) loop() (err error) {
	var (
		sentInitial bool
		changes     params.RelationUnitsChange
		out         chan<- params.RelationUnitsChange
	)
	for {
		select {
		case <-w.st.watcher.Dead():
			return stateWatcherDeadError(w.st.watcher.Err())
		case <-w.tomb.Dying():
			return tomb.ErrDying
		case c, ok := <-w.sw.Changes():
			if !ok {
				return watcher.MustErr(w.sw)
			}
			if err = w.mergeScope(&changes, c); err != nil {
				return err
			}
			if !sentInitial || !emptyRelationUnitsChanges(&changes) {
				out = w.out
			} else {
				out = nil
			}
		case c := <-w.updates:
			id, ok := c.Id.(string)
			if !ok {
				logger.Warningf("ignoring bad relation scope id: %#v", c.Id)
			}
			setRelationUnitChangeVersion(&changes, id, c.Revno)
			out = w.out
		case out <- changes:
			sentInitial = true
			changes = params.RelationUnitsChange{}
			out = nil
		}
	}
}

// unitsWatcher notifies of changes to a set of units. Notifications will be
// sent when units enter or leave the set, and when units in the set change
// their lifecycle status. The initial event contains all units in the set,
// regardless of lifecycle status; once a unit observed to be Dead or removed
// has been reported, it will not be reported again.
type unitsWatcher struct {
	commonWatcher
	tag      string
	getUnits func() ([]string, error)
	life     map[string]Life
	in       chan watcher.Change
	out      chan []string
}

var _ Watcher = (*unitsWatcher)(nil)

// WatchSubordinateUnits returns a StringsWatcher tracking the unit's subordinate units.
func (u *Unit) WatchSubordinateUnits() StringsWatcher {
	u = &Unit{st: u.st, doc: u.doc}
	coll := unitsC
	getUnits := func() ([]string, error) {
		if err := u.Refresh(); err != nil {
			return nil, err
		}
		return u.doc.Subordinates, nil
	}
	return newUnitsWatcher(u.st, u.Tag(), getUnits, coll, u.doc.Name)
}

// WatchPrincipalUnits returns a StringsWatcher tracking the machine's principal
// units.
func (m *Machine) WatchPrincipalUnits() StringsWatcher {
	m = &Machine{st: m.st, doc: m.doc}
	coll := machinesC
	getUnits := func() ([]string, error) {
		if err := m.Refresh(); err != nil {
			return nil, err
		}
		return m.doc.Principals, nil
	}
	return newUnitsWatcher(m.st, m.Tag(), getUnits, coll, m.doc.Id)
}

func newUnitsWatcher(st *State, tag names.Tag, getUnits func() ([]string, error), coll, id string) StringsWatcher {
	w := &unitsWatcher{
		commonWatcher: commonWatcher{st: st},
		tag:           tag.String(),
		getUnits:      getUnits,
		life:          map[string]Life{},
		in:            make(chan watcher.Change),
		out:           make(chan []string),
	}
	go func() {
		defer w.tomb.Done()
		defer close(w.out)
		w.tomb.Kill(w.loop(coll, id))
	}()
	return w
}

// Tag returns the tag of the entity whose units are being watched.
func (w *unitsWatcher) Tag() string {
	return w.tag
}

// Changes returns the UnitsWatcher's output channel.
func (w *unitsWatcher) Changes() <-chan []string {
	return w.out
}

// lifeWatchDoc holds the fields used in starting and maintaining a watch
// on a entity's lifecycle.
type lifeWatchDoc struct {
	Id       string `bson:"_id"`
	Life     Life
	TxnRevno int64 `bson:"txn-revno"`
}

// lifeWatchFields specifies the fields of a lifeWatchDoc.
var lifeWatchFields = bson.D{{"_id", 1}, {"life", 1}, {"txn-revno", 1}}

// initial returns every member of the tracked set.
func (w *unitsWatcher) initial() ([]string, error) {
	initial, err := w.getUnits()
	if err != nil {
		return nil, err
	}
	docs := []lifeWatchDoc{}
	query := bson.D{{"_id", bson.D{{"$in", initial}}}}
	newUnits, closer := w.st.getCollection(unitsC)
	defer closer()
	if err := newUnits.Find(query).Select(lifeWatchFields).All(&docs); err != nil {
		return nil, err
	}
	changes := []string{}
	for _, doc := range docs {
		changes = append(changes, doc.Id)
		if doc.Life != Dead {
			w.life[doc.Id] = doc.Life
			w.st.watcher.Watch(unitsC, doc.Id, doc.TxnRevno, w.in)
		}
	}
	return changes, nil
}

// update adds to and returns changes, such that it contains the names of any
// non-Dead units to have entered or left the tracked set.
func (w *unitsWatcher) update(changes []string) ([]string, error) {
	latest, err := w.getUnits()
	if err != nil {
		return nil, err
	}
	for _, name := range latest {
		if _, known := w.life[name]; !known {
			changes, err = w.merge(changes, name)
			if err != nil {
				return nil, err
			}
		}
	}
	for name := range w.life {
		if hasString(latest, name) {
			continue
		}
		if !hasString(changes, name) {
			changes = append(changes, name)
		}
		delete(w.life, name)
		w.st.watcher.Unwatch(unitsC, name, w.in)
	}
	return changes, nil
}

// merge adds to and returns changes, such that it contains the supplied unit
// name if that unit is unknown and non-Dead, or has changed lifecycle status.
func (w *unitsWatcher) merge(changes []string, name string) ([]string, error) {
	units, closer := w.st.getCollection(unitsC)
	defer closer()

	doc := lifeWatchDoc{}
	err := units.FindId(name).Select(lifeWatchFields).One(&doc)
	gone := false
	if err == mgo.ErrNotFound {
		gone = true
	} else if err != nil {
		return nil, err
	} else if doc.Life == Dead {
		gone = true
	}
	life, known := w.life[name]
	switch {
	case known && gone:
		delete(w.life, name)
		w.st.watcher.Unwatch(unitsC, name, w.in)
	case !known && !gone:
		w.st.watcher.Watch(unitsC, name, doc.TxnRevno, w.in)
		w.life[name] = doc.Life
	case known && life != doc.Life:
		w.life[name] = doc.Life
	default:
		return changes, nil
	}
	if !hasString(changes, name) {
		changes = append(changes, name)
	}
	return changes, nil
}

func (w *unitsWatcher) loop(coll, id string) error {
	collection, closer := mongo.CollectionFromName(w.st.db, coll)
	revno, err := getTxnRevno(collection, id)
	closer()

	if err != nil {
		return err
	}
	w.st.watcher.Watch(coll, id, revno, w.in)
	defer func() {
		w.st.watcher.Unwatch(coll, id, w.in)
		for name := range w.life {
			w.st.watcher.Unwatch(unitsC, name, w.in)
		}
	}()
	changes, err := w.initial()
	if err != nil {
		return err
	}
	out := w.out
	for {
		select {
		case <-w.st.watcher.Dead():
			return stateWatcherDeadError(w.st.watcher.Err())
		case <-w.tomb.Dying():
			return tomb.ErrDying
		case c := <-w.in:
			name := c.Id.(string)
			if name == id {
				changes, err = w.update(changes)
			} else {
				changes, err = w.merge(changes, name)
			}
			if err != nil {
				return err
			}
			if len(changes) > 0 {
				out = w.out
			}
		case out <- changes:
			out = nil
			changes = nil
		}
	}
}

// EnvironConfigWatcher observes changes to the
// environment configuration.
type EnvironConfigWatcher struct {
	commonWatcher
	out chan *config.Config
}

var _ Watcher = (*EnvironConfigWatcher)(nil)

// WatchEnvironConfig returns a watcher for observing changes
// to the environment configuration.
func (st *State) WatchEnvironConfig() *EnvironConfigWatcher {
	return newEnvironConfigWatcher(st)
}

func newEnvironConfigWatcher(s *State) *EnvironConfigWatcher {
	w := &EnvironConfigWatcher{
		commonWatcher: commonWatcher{st: s},
		out:           make(chan *config.Config),
	}
	go func() {
		defer w.tomb.Done()
		defer close(w.out)
		w.tomb.Kill(w.loop())
	}()
	return w
}

// Changes returns a channel that will receive the new environment
// configuration when a change is detected. Note that multiple changes may
// be observed as a single event in the channel.
func (w *EnvironConfigWatcher) Changes() <-chan *config.Config {
	return w.out
}

func (w *EnvironConfigWatcher) loop() (err error) {
	sw := w.st.watchSettings(environGlobalKey)
	defer sw.Stop()
	out := w.out
	out = nil
	cfg := &config.Config{}
	for {
		select {
		case <-w.st.watcher.Dead():
			return stateWatcherDeadError(w.st.watcher.Err())
		case <-w.tomb.Dying():
			return tomb.ErrDying
		case settings, ok := <-sw.Changes():
			if !ok {
				return watcher.MustErr(sw)
			}
			cfg, err = config.New(config.NoDefaults, settings.Map())
			if err == nil {
				out = w.out
			} else {
				out = nil
			}
		case out <- cfg:
			out = nil
		}
	}
}

type settingsWatcher struct {
	commonWatcher
	out chan *Settings
}

var _ Watcher = (*settingsWatcher)(nil)

// watchSettings creates a watcher for observing changes to settings.
func (st *State) watchSettings(key string) *settingsWatcher {
	return newSettingsWatcher(st, key)
}

func newSettingsWatcher(s *State, key string) *settingsWatcher {
	w := &settingsWatcher{
		commonWatcher: commonWatcher{st: s},
		out:           make(chan *Settings),
	}
	go func() {
		defer w.tomb.Done()
		defer close(w.out)
		w.tomb.Kill(w.loop(key))
	}()
	return w
}

// Changes returns a channel that will receive the new settings.
// Multiple changes may be observed as a single event in the channel.
func (w *settingsWatcher) Changes() <-chan *Settings {
	return w.out
}

func (w *settingsWatcher) loop(key string) (err error) {
	ch := make(chan watcher.Change)
	revno := int64(-1)
	settings, err := readSettings(w.st, key)
	if err == nil {
		revno = settings.txnRevno
	} else if !errors.IsNotFound(err) {
		return err
	}
	w.st.watcher.Watch(settingsC, key, revno, ch)
	defer w.st.watcher.Unwatch(settingsC, key, ch)
	out := w.out
	if revno == -1 {
		out = nil
	}
	for {
		select {
		case <-w.st.watcher.Dead():
			return stateWatcherDeadError(w.st.watcher.Err())
		case <-w.tomb.Dying():
			return tomb.ErrDying
		case <-ch:
			settings, err = readSettings(w.st, key)
			if err != nil {
				return err
			}
			out = w.out
		case out <- settings:
			out = nil
		}
	}
}

// entityWatcher generates an event when a document in the db changes
type entityWatcher struct {
	commonWatcher
	out chan struct{}
}

var _ Watcher = (*entityWatcher)(nil)

// WatchHardwareCharacteristics returns a watcher for observing changes to a machine's hardware characteristics.
func (m *Machine) WatchHardwareCharacteristics() NotifyWatcher {
	return newEntityWatcher(m.st, instanceDataC, m.doc.Id)
}

// WatchStateServerInfo returns a NotifyWatcher for the stateServers collection
func (st *State) WatchStateServerInfo() NotifyWatcher {
	return newEntityWatcher(st, stateServersC, environGlobalKey)
}

// Watch returns a watcher for observing changes to a machine.
func (m *Machine) Watch() NotifyWatcher {
	return newEntityWatcher(m.st, machinesC, m.doc.Id)
}

// Watch returns a watcher for observing changes to a service.
func (s *Service) Watch() NotifyWatcher {
	return newEntityWatcher(s.st, servicesC, s.doc.Name)
}

// Watch returns a watcher for observing changes to a unit.
func (u *Unit) Watch() NotifyWatcher {
	return newEntityWatcher(u.st, unitsC, u.doc.Name)
}

// Watch returns a watcher for observing changes to an environment.
func (e *Environment) Watch() NotifyWatcher {
	return newEntityWatcher(e.st, environmentsC, e.doc.UUID)
}

// WatchForEnvironConfigChanges returns a NotifyWatcher waiting for the Environ
// Config to change. This differs from WatchEnvironConfig in that the watcher
// is a NotifyWatcher that does not give content during Changes()
func (st *State) WatchForEnvironConfigChanges() NotifyWatcher {
	return newEntityWatcher(st, settingsC, environGlobalKey)
}

// WatchAPIHostPorts returns a NotifyWatcher that notifies
// when the set of API addresses changes.
func (st *State) WatchAPIHostPorts() NotifyWatcher {
	return newEntityWatcher(st, stateServersC, apiHostPortsKey)
}

// WatchConfigSettings returns a watcher for observing changes to the
// unit's service configuration settings. The unit must have a charm URL
// set before this method is called, and the returned watcher will be
// valid only while the unit's charm URL is not changed.
// TODO(fwereade): this could be much smarter; if it were, uniter.Filter
// could be somewhat simpler.
func (u *Unit) WatchConfigSettings() (NotifyWatcher, error) {
	if u.doc.CharmURL == nil {
		return nil, fmt.Errorf("unit charm not set")
	}
	settingsKey := serviceSettingsKey(u.doc.Service, u.doc.CharmURL)
	return newEntityWatcher(u.st, settingsC, settingsKey), nil
}

func newEntityWatcher(st *State, collName string, key string) NotifyWatcher {
	w := &entityWatcher{
		commonWatcher: commonWatcher{st: st},
		out:           make(chan struct{}),
	}
	go func() {
		defer w.tomb.Done()
		defer close(w.out)
		w.tomb.Kill(w.loop(collName, key))
	}()
	return w
}

// Changes returns the event channel for the entityWatcher.
func (w *entityWatcher) Changes() <-chan struct{} {
	return w.out
}

// getTxnRevno returns the transaction revision number of the
// given key in the given collection. It is useful to enable
// a watcher.Watcher to be primed with the correct revision
// id.
func getTxnRevno(coll *mgo.Collection, key string) (int64, error) {
	doc := struct {
		TxnRevno int64 `bson:"txn-revno"`
	}{}
	fields := bson.D{{"txn-revno", 1}}
	if err := coll.FindId(key).Select(fields).One(&doc); err == mgo.ErrNotFound {
		return -1, nil
	} else if err != nil {
		return 0, err
	}
	return doc.TxnRevno, nil
}

func (w *entityWatcher) loop(collName string, key string) error {
	coll, closer := w.st.getCollection(collName)
	txnRevno, err := getTxnRevno(coll, key)
	closer()
	if err != nil {
		return err
	}
	in := make(chan watcher.Change)
	w.st.watcher.Watch(coll.Name, key, txnRevno, in)
	defer w.st.watcher.Unwatch(coll.Name, key, in)
	out := w.out
	for {
		select {
		case <-w.tomb.Dying():
			return tomb.ErrDying
		case <-w.st.watcher.Dead():
			return stateWatcherDeadError(w.st.watcher.Err())
		case ch := <-in:
			if _, ok := collect(ch, in, w.tomb.Dying()); !ok {
				return tomb.ErrDying
			}
			out = w.out
		case out <- struct{}{}:
			out = nil
		}
	}
}

// machineUnitsWatcher notifies about assignments and lifecycle changes
// for all units of a machine.
//
// The first event emitted contains the unit names of all units currently
// assigned to the machine, irrespective of their life state. From then on,
// a new event is emitted whenever a unit is assigned to or unassigned from
// the machine, or the lifecycle of a unit that is currently assigned to
// the machine changes.
//
// After a unit is found to be Dead, no further event will include it.
type machineUnitsWatcher struct {
	commonWatcher
	machine *Machine
	out     chan []string
	in      chan watcher.Change
	known   map[string]Life
}

var _ Watcher = (*machineUnitsWatcher)(nil)

// WatchUnits returns a new StringsWatcher watching m's units.
func (m *Machine) WatchUnits() StringsWatcher {
	return newMachineUnitsWatcher(m)
}

func newMachineUnitsWatcher(m *Machine) StringsWatcher {
	w := &machineUnitsWatcher{
		commonWatcher: commonWatcher{st: m.st},
		out:           make(chan []string),
		in:            make(chan watcher.Change),
		known:         make(map[string]Life),
		machine:       &Machine{st: m.st, doc: m.doc}, // Copy so it may be freely refreshed
	}
	go func() {
		defer w.tomb.Done()
		defer close(w.out)
		w.tomb.Kill(w.loop())
	}()
	return w
}

// Changes returns the event channel for w.
func (w *machineUnitsWatcher) Changes() <-chan []string {
	return w.out
}

func (w *machineUnitsWatcher) updateMachine(pending []string) (new []string, err error) {
	err = w.machine.Refresh()
	if err != nil {
		return nil, err
	}
	for _, unit := range w.machine.doc.Principals {
		if _, ok := w.known[unit]; !ok {
			pending, err = w.merge(pending, unit)
			if err != nil {
				return nil, err
			}
		}
	}
	return pending, nil
}

func (w *machineUnitsWatcher) merge(pending []string, unit string) (new []string, err error) {
	doc := unitDoc{}
	newUnits, closer := w.st.getCollection(unitsC)
	defer closer()
	err = newUnits.FindId(unit).One(&doc)
	if err != nil && err != mgo.ErrNotFound {
		return nil, err
	}
	life, known := w.known[unit]
	if err == mgo.ErrNotFound || doc.Principal == "" && (doc.MachineId == "" || doc.MachineId != w.machine.doc.Id) {
		// Unit was removed or unassigned from w.machine.
		if known {
			delete(w.known, unit)
			w.st.watcher.Unwatch(unitsC, unit, w.in)
			if life != Dead && !hasString(pending, unit) {
				pending = append(pending, unit)
			}
			for _, subunit := range doc.Subordinates {
				if sublife, subknown := w.known[subunit]; subknown {
					delete(w.known, subunit)
					w.st.watcher.Unwatch(unitsC, subunit, w.in)
					if sublife != Dead && !hasString(pending, subunit) {
						pending = append(pending, subunit)
					}
				}
			}
		}
		return pending, nil
	}
	if !known {
		w.st.watcher.Watch(unitsC, unit, doc.TxnRevno, w.in)
		pending = append(pending, unit)
	} else if life != doc.Life && !hasString(pending, unit) {
		pending = append(pending, unit)
	}
	w.known[unit] = doc.Life
	for _, subunit := range doc.Subordinates {
		if _, ok := w.known[subunit]; !ok {
			pending, err = w.merge(pending, subunit)
			if err != nil {
				return nil, err
			}
		}
	}
	return pending, nil
}

func (w *machineUnitsWatcher) loop() error {
	defer func() {
		for unit := range w.known {
			w.st.watcher.Unwatch(unitsC, unit, w.in)
		}
	}()

	machines, closer := w.st.getCollection(machinesC)
	revno, err := getTxnRevno(machines, w.machine.doc.Id)
	closer()
	if err != nil {
		return err
	}
	machineCh := make(chan watcher.Change)
	w.st.watcher.Watch(machinesC, w.machine.doc.Id, revno, machineCh)
	defer w.st.watcher.Unwatch(machinesC, w.machine.doc.Id, machineCh)
	changes, err := w.updateMachine([]string(nil))
	if err != nil {
		return err
	}
	out := w.out
	for {
		select {
		case <-w.st.watcher.Dead():
			return stateWatcherDeadError(w.st.watcher.Err())
		case <-w.tomb.Dying():
			return tomb.ErrDying
		case <-machineCh:
			changes, err = w.updateMachine(changes)
			if err != nil {
				return err
			}
			if len(changes) > 0 {
				out = w.out
			}
		case c := <-w.in:
			changes, err = w.merge(changes, c.Id.(string))
			if err != nil {
				return err
			}
			if len(changes) > 0 {
				out = w.out
			}
		case out <- changes:
			out = nil
			changes = nil
		}
	}
}

// machineAddressesWatcher notifies about changes to a machine's addresses.
//
// The first event emitted contains the addresses currently assigned to the
// machine. From then on, a new event is emitted whenever the machine's
// addresses change.
type machineAddressesWatcher struct {
	commonWatcher
	machine *Machine
	out     chan struct{}
}

var _ Watcher = (*machineAddressesWatcher)(nil)

// WatchAddresses returns a new NotifyWatcher watching m's addresses.
func (m *Machine) WatchAddresses() NotifyWatcher {
	return newMachineAddressesWatcher(m)
}

func newMachineAddressesWatcher(m *Machine) NotifyWatcher {
	w := &machineAddressesWatcher{
		commonWatcher: commonWatcher{st: m.st},
		out:           make(chan struct{}),
		machine:       &Machine{st: m.st, doc: m.doc}, // Copy so it may be freely refreshed
	}
	go func() {
		defer w.tomb.Done()
		defer close(w.out)
		w.tomb.Kill(w.loop())
	}()
	return w
}

// Changes returns the event channel for w.
func (w *machineAddressesWatcher) Changes() <-chan struct{} {
	return w.out
}

func (w *machineAddressesWatcher) loop() error {
	machines, closer := w.st.getCollection(machinesC)
	revno, err := getTxnRevno(machines, w.machine.doc.Id)
	closer()
	if err != nil {
		return err
	}
	machineCh := make(chan watcher.Change)
	w.st.watcher.Watch(machinesC, w.machine.doc.Id, revno, machineCh)
	defer w.st.watcher.Unwatch(machinesC, w.machine.doc.Id, machineCh)
	addresses := w.machine.Addresses()
	out := w.out
	for {
		select {
		case <-w.st.watcher.Dead():
			return stateWatcherDeadError(w.st.watcher.Err())
		case <-w.tomb.Dying():
			return tomb.ErrDying
		case <-machineCh:
			if err := w.machine.Refresh(); err != nil {
				return err
			}
			newAddresses := w.machine.Addresses()
			if !addressesEqual(newAddresses, addresses) {
				addresses = newAddresses
				out = w.out
			}
		case out <- struct{}{}:
			out = nil
		}
	}
}

// cleanupWatcher notifies of changes in the cleanups collection.
type cleanupWatcher struct {
	commonWatcher
	out chan struct{}
}

var _ Watcher = (*cleanupWatcher)(nil)

// WatchCleanups starts and returns a CleanupWatcher.
func (st *State) WatchCleanups() NotifyWatcher {
	return newCleanupWatcher(st)
}

func newCleanupWatcher(st *State) NotifyWatcher {
	w := &cleanupWatcher{
		commonWatcher: commonWatcher{st: st},
		out:           make(chan struct{}),
	}
	go func() {
		defer w.tomb.Done()
		defer close(w.out)
		w.tomb.Kill(w.loop())
	}()
	return w
}

// Changes returns the event channel for w.
func (w *cleanupWatcher) Changes() <-chan struct{} {
	return w.out
}

func (w *cleanupWatcher) loop() (err error) {
	in := make(chan watcher.Change)

	w.st.watcher.WatchCollection(cleanupsC, in)
	defer w.st.watcher.UnwatchCollection(cleanupsC, in)

	out := w.out
	for {
		select {
		case <-w.tomb.Dying():
			return tomb.ErrDying
		case <-w.st.watcher.Dead():
			return stateWatcherDeadError(w.st.watcher.Err())
		case ch := <-in:
			if _, ok := collect(ch, in, w.tomb.Dying()); !ok {
				return tomb.ErrDying
			}
			out = w.out
		case out <- struct{}{}:
			out = nil
		}
	}
}

// idPrefixWatcher is a StringsWatcher that watches for changes on the
// specified collection that match common prefixes
type idPrefixWatcher struct {
	commonWatcher
	source   chan watcher.Change
	sink     chan []string
	filterFn func(interface{}) bool
	coll     *mgo.Collection
}

// ensure idPrefixWatcher is a StringsWatcher
var _ StringsWatcher = (*idPrefixWatcher)(nil)

// newIdPrefixWatcher starts and returns a new StringsWatcher configured
// with the given collection and filter function
func newIdPrefixWatcher(st *State, coll *mgo.Collection, filter func(interface{}) bool) StringsWatcher {
	w := &idPrefixWatcher{
		commonWatcher: commonWatcher{st: st},
		source:        make(chan watcher.Change),
		sink:          make(chan []string),
		filterFn:      filter,
		coll:          coll,
	}

	go func() {
		defer w.tomb.Done()
		defer close(w.sink)
		defer close(w.source)
		w.tomb.Kill(w.loop())
	}()

	return w
}

// Changes returns the event channel for this watcher
func (w *idPrefixWatcher) Changes() <-chan []string {
	return w.sink
}

// loop performs the main event loop cycle, polling for changes and
// responding to Changes requests
func (w *idPrefixWatcher) loop() error {
	var (
		changes set.Strings
		in      = (<-chan watcher.Change)(w.source)
		out     = (chan<- []string)(w.sink)
	)

<<<<<<< HEAD
	w.st.watcher.WatchCollectionWithFilter(w.coll.Name, w.source, w.filterFn)
	defer w.st.watcher.UnwatchCollection(w.coll.Name, w.source)
=======
	w.st.watcher.WatchCollectionWithFilter(actionsC, w.source, w.filterFn)
	defer w.st.watcher.UnwatchCollection(actionsC, w.source)
>>>>>>> 7c98f388

	initial, err := w.initial()
	if err != nil {
		return err
	}
	changes = initial

	for {
		select {
		case <-w.tomb.Dying():
			return tomb.ErrDying
		case <-w.st.watcher.Dead():
			return stateWatcherDeadError(w.st.watcher.Err())
		case ch := <-in:
			updates, ok := collect(ch, in, w.tomb.Dying())
			if !ok {
				return tomb.ErrDying
			}
			if err := mergeIds(changes, initial, updates); err != nil {
				return err
			}
			if !changes.IsEmpty() {
				out = w.sink
			} else {
				out = nil
			}
		case out <- changes.Values():
			changes = set.NewStrings()
			out = nil
		}
	}
}

// makeIdFilter constructs a predicate to filter keys that have the
// prefix matching one of the passed in ActionReceivers, or returns nil
// if tags is empty
func makeIdFilter(marker string, receivers ...ActionReceiver) func(interface{}) bool {
	if len(receivers) == 0 {
		return nil
	}
	ensureFn := ensureSuffixFn(marker)
	prefixes := make([]string, len(receivers))
	for ix, receiver := range receivers {
		prefixes[ix] = ensureFn(receiver.Name())
	}

	return func(key interface{}) bool {
		switch key.(type) {
		case string:
			for _, prefix := range prefixes {
				if strings.HasPrefix(key.(string), prefix) {
					return true
				}
			}
		default:
			watchLogger.Errorf("key is not type string, got %T", key)
		}
		return false
	}
}

<<<<<<< HEAD
// initial pre-loads the id's that have already been added to the
// collection that would not normally trigger the watcher
func (w *idPrefixWatcher) initial() (set.Strings, error) {
	var ids set.Strings
	var doc struct {
		Id string `bson:"_id"`
	}
	iter := w.coll.Find(nil).Iter()
=======
// initial pre-loads the actions documents that are already queued for
// the units this watcher was started for
func (w *actionWatcher) initial() (set.Strings, error) {
	var actions set.Strings
	newActions, closer := w.st.getCollection(actionsC)
	defer closer()
	iter := newActions.Find(nil).Iter()
	var doc actionDoc
>>>>>>> 7c98f388
	for iter.Next(&doc) {
		if w.filterFn(doc.Id) {
			ids.Add(doc.Id)
		}
	}
	return ids, iter.Close()
}

// ensureSuffixFn returns a function that will make sure the passed in
// string has the marker token at the end of it
func ensureSuffixFn(marker string) func(string) string {
	return func(p string) string {
		if !strings.HasSuffix(p, marker) {
			p = p + marker
		}
		return p
	}
}

// mergeIds is used for merging actionId's and actionResultId's that
// come in via the updates map. It cleans up the pending changes to
// account for id's being removed before the watcher consumes them, and
// to account for the slight potential overlap between the inital id's
// pending before the watcher starts, and the id's the watcher detects
func mergeIds(changes, initial set.Strings, updates map[interface{}]bool) error {
	for id, exists := range updates {
		switch id := id.(type) {
		case string:
			if exists {
				if !initial.Contains(id) {
					changes.Add(id)
				}
			} else {
				changes.Remove(id)
			}
		default:
			return errors.Errorf("id is not of type string, got %T", id)
		}
	}
	return nil
}

// WatchActions starts and returns a StringsWatcher that notifies on any
// changes to the actions collection
func (st *State) WatchActions() StringsWatcher {
	return newIdPrefixWatcher(st, st.actions, makeIdFilter(actionMarker))
}

// WatchActionsFilteredBy starts and returns a StringsWatcher that
// notifies on changes to the actions collection that have Id's matching
// the specified ActionReceivers
func (st *State) WatchActionsFilteredBy(receivers ...ActionReceiver) StringsWatcher {
	return newIdPrefixWatcher(st, st.actions, makeIdFilter(actionMarker, receivers...))
}

// WatchActionResults returns a StringsWatcher that notifies on changes
// to the actionresults collection
func (st *State) WatchActionResults() StringsWatcher {
	return newIdPrefixWatcher(st, st.actionresults, makeIdFilter(actionResultMarker))
}

// WatchActionResultsFilteredBy starts and returns a StringsWatcher that
// notifies on changes to the actionresults collection that have Id's
// matching the specified ActionReceivers
func (st *State) WatchActionResultsFilteredBy(receivers ...ActionReceiver) StringsWatcher {
	return newIdPrefixWatcher(st, st.actionresults, makeIdFilter(actionResultMarker, receivers...))
}

// machineInterfacesWatcher notifies about changes to all network interfaces
// of a machine. Changes include adding, removing enabling or disabling interfaces.
type machineInterfacesWatcher struct {
	commonWatcher
	machineId string
	out       chan struct{}
	in        chan watcher.Change
}

var _ NotifyWatcher = (*machineInterfacesWatcher)(nil)

// WatchInterfaces returns a new NotifyWatcher watching m's network interfaces.
func (m *Machine) WatchInterfaces() NotifyWatcher {
	return newMachineInterfacesWatcher(m)
}

func newMachineInterfacesWatcher(m *Machine) NotifyWatcher {
	w := &machineInterfacesWatcher{
		commonWatcher: commonWatcher{st: m.st},
		machineId:     m.doc.Id,
		out:           make(chan struct{}),
	}
	go func() {
		defer w.tomb.Done()
		defer close(w.out)
		w.tomb.Kill(w.loop())
	}()
	return w
}

// Changes returns the event channel for w.
func (w *machineInterfacesWatcher) Changes() <-chan struct{} {
	return w.out
}

// initial retrieves the currently known interfaces and stores
// them together with their activation.
func (w *machineInterfacesWatcher) initial() (map[bson.ObjectId]bool, error) {
	known := make(map[bson.ObjectId]bool)
	doc := networkInterfaceDoc{}
	query := bson.D{{"machineid", w.machineId}}
	fields := bson.D{{"_id", 1}, {"isdisabled", 1}}

	networkInterfaces, closer := w.st.getCollection(networkInterfacesC)
	defer closer()

	iter := networkInterfaces.Find(query).Select(fields).Iter()
	for iter.Next(&doc) {
		known[doc.Id] = doc.IsDisabled
	}
	if err := iter.Close(); err != nil {
		return nil, err
	}
	return known, nil
}

// merge compares a number of updates to the known state
// and modifies changes accordingly.
func (w *machineInterfacesWatcher) merge(changes, initial map[bson.ObjectId]bool, updates map[interface{}]bool) error {
	networkInterfaces, closer := w.st.getCollection(networkInterfacesC)
	defer closer()
	for id, exists := range updates {
		switch id := id.(type) {
		case bson.ObjectId:
			isDisabled, known := initial[id]
			if known && !exists {
				// Well known interface has been removed.
				delete(initial, id)
				changes[id] = true
				continue
			}
			doc := networkInterfaceDoc{}
			err := networkInterfaces.FindId(id).One(&doc)
			if err != nil && err != mgo.ErrNotFound {
				return err
			}
			if doc.MachineId != w.machineId {
				// Not our machine.
				continue
			}
			if !known || isDisabled != doc.IsDisabled {
				// New interface or activation change.
				initial[id] = doc.IsDisabled
				changes[id] = true
			}
		default:
			return errors.Errorf("id is not of type object ID, got %T", id)
		}
	}
	return nil
}

func (w *machineInterfacesWatcher) loop() error {
	changes := make(map[bson.ObjectId]bool)
	in := make(chan watcher.Change)
	out := w.out

	w.st.watcher.WatchCollection(networkInterfacesC, in)
	defer w.st.watcher.UnwatchCollection(networkInterfacesC, in)

	initial, err := w.initial()
	if err != nil {
		return err
	}
	changes = initial

	for {
		select {
		case <-w.tomb.Dying():
			return tomb.ErrDying
		case <-w.st.watcher.Dead():
			return stateWatcherDeadError(w.st.watcher.Err())
		case ch := <-in:
			updates, ok := collect(ch, in, w.tomb.Dying())
			if !ok {
				return tomb.ErrDying
			}
			if err := w.merge(changes, initial, updates); err != nil {
				return err
			}
			if len(changes) > 0 {
				out = w.out
			} else {
				out = nil
			}
		case out <- struct{}{}:
			changes = make(map[bson.ObjectId]bool)
			out = nil
		}
	}
}<|MERGE_RESOLUTION|>--- conflicted
+++ resolved
@@ -1578,7 +1578,7 @@
 	source   chan watcher.Change
 	sink     chan []string
 	filterFn func(interface{}) bool
-	coll     *mgo.Collection
+	targetC  string
 }
 
 // ensure idPrefixWatcher is a StringsWatcher
@@ -1586,13 +1586,13 @@
 
 // newIdPrefixWatcher starts and returns a new StringsWatcher configured
 // with the given collection and filter function
-func newIdPrefixWatcher(st *State, coll *mgo.Collection, filter func(interface{}) bool) StringsWatcher {
+func newIdPrefixWatcher(st *State, collectionName string, filter func(interface{}) bool) StringsWatcher {
 	w := &idPrefixWatcher{
 		commonWatcher: commonWatcher{st: st},
 		source:        make(chan watcher.Change),
 		sink:          make(chan []string),
 		filterFn:      filter,
-		coll:          coll,
+		targetC:       collectionName,
 	}
 
 	go func() {
@@ -1619,13 +1619,8 @@
 		out     = (chan<- []string)(w.sink)
 	)
 
-<<<<<<< HEAD
-	w.st.watcher.WatchCollectionWithFilter(w.coll.Name, w.source, w.filterFn)
-	defer w.st.watcher.UnwatchCollection(w.coll.Name, w.source)
-=======
-	w.st.watcher.WatchCollectionWithFilter(actionsC, w.source, w.filterFn)
-	defer w.st.watcher.UnwatchCollection(actionsC, w.source)
->>>>>>> 7c98f388
+	w.st.watcher.WatchCollectionWithFilter(w.targetC, w.source, w.filterFn)
+	defer w.st.watcher.UnwatchCollection(w.targetC, w.source)
 
 	initial, err := w.initial()
 	if err != nil {
@@ -1687,7 +1682,6 @@
 	}
 }
 
-<<<<<<< HEAD
 // initial pre-loads the id's that have already been added to the
 // collection that would not normally trigger the watcher
 func (w *idPrefixWatcher) initial() (set.Strings, error) {
@@ -1695,17 +1689,9 @@
 	var doc struct {
 		Id string `bson:"_id"`
 	}
-	iter := w.coll.Find(nil).Iter()
-=======
-// initial pre-loads the actions documents that are already queued for
-// the units this watcher was started for
-func (w *actionWatcher) initial() (set.Strings, error) {
-	var actions set.Strings
-	newActions, closer := w.st.getCollection(actionsC)
+	coll, closer := w.st.getCollection(w.targetC)
 	defer closer()
-	iter := newActions.Find(nil).Iter()
-	var doc actionDoc
->>>>>>> 7c98f388
+	iter := coll.Find(nil).Iter()
 	for iter.Next(&doc) {
 		if w.filterFn(doc.Id) {
 			ids.Add(doc.Id)
@@ -1751,27 +1737,27 @@
 // WatchActions starts and returns a StringsWatcher that notifies on any
 // changes to the actions collection
 func (st *State) WatchActions() StringsWatcher {
-	return newIdPrefixWatcher(st, st.actions, makeIdFilter(actionMarker))
+	return newIdPrefixWatcher(st, actionsC, makeIdFilter(actionMarker))
 }
 
 // WatchActionsFilteredBy starts and returns a StringsWatcher that
 // notifies on changes to the actions collection that have Id's matching
 // the specified ActionReceivers
 func (st *State) WatchActionsFilteredBy(receivers ...ActionReceiver) StringsWatcher {
-	return newIdPrefixWatcher(st, st.actions, makeIdFilter(actionMarker, receivers...))
+	return newIdPrefixWatcher(st, actionsC, makeIdFilter(actionMarker, receivers...))
 }
 
 // WatchActionResults returns a StringsWatcher that notifies on changes
 // to the actionresults collection
 func (st *State) WatchActionResults() StringsWatcher {
-	return newIdPrefixWatcher(st, st.actionresults, makeIdFilter(actionResultMarker))
+	return newIdPrefixWatcher(st, actionresultsC, makeIdFilter(actionResultMarker))
 }
 
 // WatchActionResultsFilteredBy starts and returns a StringsWatcher that
 // notifies on changes to the actionresults collection that have Id's
 // matching the specified ActionReceivers
 func (st *State) WatchActionResultsFilteredBy(receivers ...ActionReceiver) StringsWatcher {
-	return newIdPrefixWatcher(st, st.actionresults, makeIdFilter(actionResultMarker, receivers...))
+	return newIdPrefixWatcher(st, actionresultsC, makeIdFilter(actionResultMarker, receivers...))
 }
 
 // machineInterfacesWatcher notifies about changes to all network interfaces
