--- conflicted
+++ resolved
@@ -7,12 +7,8 @@
 import (
 	gomock "github.com/golang/mock/gomock"
 	description "github.com/juju/description/v2"
-<<<<<<< HEAD
-	txn "gopkg.in/mgo.v2/txn"
+	txn "github.com/juju/mgo/v2/txn"
 	reflect "reflect"
-=======
-	txn "github.com/juju/mgo/v2/txn"
->>>>>>> 469e5d46
 )
 
 // MockTransactionRunner is a mock of TransactionRunner interface
