// Copyright 2013 Canonical Ltd.
// Licensed under the AGPLv3, see LICENCE file for details.

package state

import (
	"context"
	"fmt"
	"strings"
	"time"

	"github.com/juju/collections/set"
	"github.com/juju/errors"
	"github.com/juju/mgo/v3"
	"github.com/juju/mgo/v3/bson"
	"github.com/juju/mgo/v3/txn"
	"github.com/juju/names/v6"
	jujutxn "github.com/juju/txn/v3"
	"github.com/kr/pretty"

	corelogger "github.com/juju/juju/core/logger"
	"github.com/juju/juju/internal/charm"
	"github.com/juju/juju/internal/relation"
	stateerrors "github.com/juju/juju/state/errors"
)

var rulogger = logger.Child("relationunit")

// RelationUnit holds information about a single unit in a relation, and
// allows clients to conveniently access unit-specific functionality.
type RelationUnit struct {
	st          *State
	relation    *Relation
	unitName    string
	isPrincipal bool
	endpoint    relation.Endpoint
	scope       string

	// isLocalUnit is true for relation units representing
	// the local side of a cross model relation, or for
	// any 2 units in a non cross model relation.
	isLocalUnit bool
}

// Relation returns the relation associated with the unit.
func (ru *RelationUnit) Relation() *Relation {
	return ru.relation
}

// Endpoint returns the relation endpoint that defines the unit's
// participation in the relation.
func (ru *RelationUnit) Endpoint() relation.Endpoint {
	return ru.endpoint
}

// UnitName returns the name of the unit in the relation.
func (ru *RelationUnit) UnitName() string {
	return ru.unitName
}

// EnterScope ensures that the unit has entered its scope in the relation.
// When the unit has already entered its relation scope, EnterScope will report
// success but make no changes to state.
//
// Otherwise, assuming both the relation and the unit are alive, it will enter
// scope and create or overwrite the unit's settings in the relation according
// to the supplied map.
//
// If the unit is a principal and the relation has container scope, EnterScope
// will also create the required subordinate unit, if it does not already exist;
// this is because there's no point having a principal in scope if there is no
// corresponding subordinate to join it.
//
// Once a unit has entered a scope, it stays in scope without further
// intervention; the relation will not be able to become Dead until all units
// have departed its scopes.
func (ru *RelationUnit) EnterScope(
	settings map[string]interface{},
) error {
	db, dbCloser := ru.st.newDB()
	defer dbCloser()
	relationScopes, rsCloser := db.GetCollection(relationScopesC)
	defer rsCloser()
	ruKey := ru.key()
	relationDocID := ru.relation.doc.DocID

	var settingsChanged func() (bool, error)
	var existingSubName string
	prefix := fmt.Sprintf("unit %q in relation %q: ", ru.unitName, ru.relation)

	buildTxn := func(attempt int) ([]txn.Op, error) {
		// Before retrying the transaction, check the following
		// assertions:
		if attempt > 0 {
			if count, err := relationScopes.FindId(ruKey).Count(); err != nil {
				return nil, errors.Trace(err)
			} else if count != 0 {
				// The scope document exists, so we're actually already in scope.
				return nil, nil
			}

			// The relation or unit might no longer be Alive. (Note that there is no
			// need for additional checks if we're trying to create a subordinate
			// unit: this could fail due to the subordinate applications not being Alive,
			// but this case will always be caught by the check for the relation's
			// life (because a relation cannot be Alive if its applications are not).)
			relations, rCloser := db.GetCollection(relationsC)
			defer rCloser()
			if alive, err := isAliveWithSession(relations, relationDocID); err != nil {
				return nil, errors.Trace(err)
			} else if !alive {
				return nil, errors.Annotatef(stateerrors.ErrCannotEnterScope, "%srelation is no longer alive", prefix)
			}
			if ru.isLocalUnit {
				units, uCloser := db.GetCollection(unitsC)
				defer uCloser()
				if alive, err := isAliveWithSession(units, ru.unitName); err != nil {
					return nil, errors.Trace(err)
				} else if !alive {
					return nil, errors.Annotatef(stateerrors.ErrCannotEnterScope, "%sunit is no longer alive", prefix)

				}

				// Maybe a subordinate used to exist, but is no longer alive. If that is
				// case, we will be unable to enter scope until that unit is gone.
				if existingSubName != "" {
					if alive, err := isAliveWithSession(units, existingSubName); err != nil {
						return nil, errors.Trace(err)
					} else if !alive {
						return nil, errors.Annotatef(stateerrors.ErrCannotEnterScopeYet, "%ssubordinate %v is no longer alive", prefix, existingSubName)
					}
				}
			}

			// It's possible that there was a pre-existing settings doc whose version
			// has changed under our feet, preventing us from clearing it properly; if
			// that is the case, something is seriously wrong (nobody else should be
			// touching that doc under our feet) and we should bail out.
			if changed, err := settingsChanged(); err != nil {
				return nil, errors.Trace(err)
			} else if changed {
<<<<<<< HEAD
				return nil, fmt.Errorf("%sconcurrent settings change detected", prefix)
=======
				return nil, fmt.Errorf("%s concurrent settings change detected", prefix)
>>>>>>> d7a40b3e
			}
		}

		// Verify that the unit is not already in scope, and exit without error
		// if it is.
		if count, err := relationScopes.FindId(ruKey).Count(); err != nil {
			return nil, errors.Trace(err)
		} else if count != 0 {
			return nil, nil
		}

		// Collect the operations necessary to enter scope, as follows:
		// * Check unit and relation state, and incref the relation.
		// * TODO(fwereade): check unit status == params.StatusActive (this
		//   breaks a bunch of tests in a boring but noisy-to-fix way, and is
		//   being saved for a followup).
		var ops []txn.Op
		if ru.isLocalUnit {
			ops = append(ops, txn.Op{
				C:      unitsC,
				Id:     ru.unitName,
				Assert: isAliveDoc,
			})
		}
		ops = append(ops, txn.Op{
			C:      relationsC,
			Id:     relationDocID,
			Assert: isAliveDoc,
			Update: bson.D{{"$inc", bson.D{{"unitcount", 1}}}},
		})

		// * Create the unit settings in this relation, if they do not already
		//   exist; or completely overwrite them if they do. This must happen
		//   before we create the scope doc, because the existence of a scope doc
		//   is considered to be a guarantee of the existence of a settings doc.
		settingsColl, sCloser := db.GetCollection(settingsC)
		defer sCloser()
		if count, err := settingsColl.FindId(ruKey).Count(); err != nil {
			return nil, errors.Trace(err)
		} else if count == 0 {
			ops = append(ops, createSettingsOp(settingsC, ruKey, settings))
			settingsChanged = func() (bool, error) { return false, nil }
		} else {
			var rop txn.Op
			rop, settingsChanged, err = replaceSettingsOp(ru.st.db(), settingsC, ruKey, settings)
			if err != nil {
				return nil, errors.Trace(err)
			}
			ops = append(ops, rop)
		}

		// * Create the scope doc.
		ops = append(ops, txn.Op{
			C:      relationScopesC,
			Id:     ruKey,
			Assert: txn.DocMissing,
			Insert: relationScopeDoc{
				Key: ruKey,
			},
		})

		// * If the unit should have a subordinate, and does not, create it.
		if subOps, subName, err := ru.subordinateOps(); err != nil {
			return nil, errors.Trace(err)
		} else {
			existingSubName = subName
			ops = append(ops, subOps...)
		}
		return ops, nil
	}

	// Now run the complete transaction.
	return ru.st.db().Run(buildTxn)
}

// CounterpartApplications returns the slice of application names that are the counterpart of this unit.
// (So for Peer relations, app is returned, for a Provider the apps on Requirer side is returned
func (ru *RelationUnit) CounterpartApplications() []string {
	counterApps := set.NewStrings()
	counterRole := relation.CounterpartRole(ru.endpoint.Role)
	for _, ep := range ru.relation.Endpoints() {
		if ep.Role == counterRole {
			counterApps.Add(ep.ApplicationName)
		}
	}
	return counterApps.SortedValues()
}

// counterpartApplicationSettingsKeys is the database keys of related applications.
func (ru *RelationUnit) counterpartApplicationSettingsKeys() []string {
	counterpartApps := ru.CounterpartApplications()
	out := make([]string, len(counterpartApps))
	for i, appName := range counterpartApps {
		out[i] = relationApplicationSettingsKey(ru.relation.Id(), appName)
	}
	return out
}

// subordinateOps returns any txn operations necessary to ensure sane
// subordinate state when entering scope. If a required subordinate unit
// exists and is Alive, its name will be returned as well; if one exists
// but is not Alive, ErrCannotEnterScopeYet is returned.
func (ru *RelationUnit) subordinateOps() ([]txn.Op, string, error) {
	units, closer := ru.st.db().GetCollection(unitsC)
	defer closer()

	if !ru.isPrincipal || ru.endpoint.Scope != charm.ScopeContainer {
		return nil, "", nil
	}
	related, err := ru.relation.RelatedEndpoints(ru.endpoint.ApplicationName)
	if err != nil {
		return nil, "", err
	}
	if len(related) != 1 {
		return nil, "", errors.Errorf("expected single related endpoint, got %v", related)
	}
	// Find the machine ID that the principal unit is deployed on, and use
	// that for the subordinate. It is worthwhile noting that if the unit is
	// in a CAAS model, there are no machines.
	principal, err := ru.st.Unit(ru.unitName)
	if err != nil {
		return nil, "", errors.Annotate(err, "unable to load principal unit")
	}
	var principalMachineID string
	if principal.ShouldBeAssigned() {
		// We don't care just now if the machine isn't assigned, as CAAS models
		// will return that error. For IAAS models, the machine *should* always
		// be assigned before it is able to enter scope.
		// We don't check the error here now because it'll cause *huge* test
		// fallout as many tests don't follow reality, particularly when
		// relations are being tested.
		principalMachineID, _ = principal.AssignedMachineId()
	}

	applicationname, unitName := related[0].ApplicationName, ru.unitName
	selSubordinate := bson.D{{"application", applicationname}, {"principal", unitName}}
	var lDoc lifeDoc
	if err := units.Find(selSubordinate).One(&lDoc); err == mgo.ErrNotFound {
		application, err := ru.st.Application(applicationname)
		if err != nil {
			return nil, "", err
		}
		_, ops, err := application.addUnitOps(unitName, AddUnitParams{
			machineID: principalMachineID,
		}, nil)
		return ops, "", err
	} else if err != nil {
		return nil, "", err
	} else if lDoc.Life != Alive {
		return nil, "", stateerrors.ErrCannotEnterScopeYet
	}
	return []txn.Op{{
		C:      unitsC,
		Id:     lDoc.Id,
		Assert: isAliveDoc,
	}}, lDoc.Id, nil
}

// PrepareLeaveScope causes the unit to be reported as departed by watchers,
// but does not *actually* leave the scope, to avoid triggering relation
// cleanup.
func (ru *RelationUnit) PrepareLeaveScope() error {
	relationScopes, closer := ru.st.db().GetCollection(relationScopesC)
	defer closer()

	key := ru.key()
	if count, err := relationScopes.FindId(key).Count(); err != nil {
		return err
	} else if count == 0 {
		return nil
	}
	ops := []txn.Op{{
		C:      relationScopesC,
		Id:     key,
		Update: bson.D{{"$set", bson.D{{"departing", true}}}},
	}}
	return ru.st.db().RunTransaction(ops)
}

// LeaveScopeOperation returns a model operation that will allow relation to leave scope.
func (ru *RelationUnit) LeaveScopeOperation(force bool) *LeaveScopeOperation {
	return &LeaveScopeOperation{
		ru: &RelationUnit{
			st:          ru.st,
			relation:    ru.relation,
			unitName:    ru.unitName,
			isPrincipal: ru.isPrincipal,
			endpoint:    ru.endpoint,
			scope:       ru.scope,
			isLocalUnit: ru.isLocalUnit,
		},
		ForcedOperation: ForcedOperation{Force: force},
	}
}

// LeaveScopeOperation is a model operation for relation to leave scope.
type LeaveScopeOperation struct {
	// ForcedOperation stores needed information to force this operation.
	ForcedOperation

	// ru holds the unit relation that wants to leave scope.
	ru *RelationUnit
}

// Build is part of the ModelOperation interface.
func (op *LeaveScopeOperation) Build(attempt int) ([]txn.Op, error) {
	rulogger.Tracef(context.TODO(), "%v attempt %d to leave scope", op.Description(), attempt+1)
	if attempt > 0 {
		if err := op.ru.relation.Refresh(); errors.Is(err, errors.NotFound) {
			return nil, jujutxn.ErrNoOperations
		} else if err != nil {
			return nil, err
		}
	}
	// When 'force' is set on the operation, this call will return needed operations
	// and accumulate all operational errors encountered in the operation.
	// If the 'force' is not set, any error will be fatal and no operations will be returned.
	switch ops, err := op.internalLeaveScope(); err {
	case errRefresh:
	case errAlreadyDying:
		return nil, jujutxn.ErrNoOperations
	case nil:
		return ops, nil
	default:
		if op.Force {
			rulogger.Warningf(context.TODO(), "forcing %v to leave scope despite error %v", op.Description(), err)
			return ops, nil
		}
		return nil, err
	}
	return nil, jujutxn.ErrNoOperations
}

func (op *LeaveScopeOperation) Description() string {
	return fmt.Sprintf("unit %q in relation %q", op.ru.unitName, op.ru.relation)
}

// Done is part of the ModelOperation interface.
func (op *LeaveScopeOperation) Done(err error) error {
	if err != nil {
		if !op.Force {
			return errors.Annotatef(err, "%v cannot leave scope", op.Description())
		}
		op.AddError(errors.Errorf("%v tried to forcefully leave scope but proceeded despite encountering ERROR %v", op.Description(), err))
	}
	return nil
}

// LeaveScopeWithForce in addition to doing what LeaveScope() does,
// when force is passed in as 'true', forces relation unit to leave scope,
// ignoring errors.
func (ru *RelationUnit) LeaveScopeWithForce(force bool, maxWait time.Duration) ([]error, error) {
	op := ru.LeaveScopeOperation(force)
	op.MaxWait = maxWait
	err := ru.st.ApplyOperation(op)
	return op.Errors, err
}

// LeaveScope signals that the unit has left its scope in the relation.
// After the unit has left its relation scope, it is no longer a member
// of the relation; if the relation is dying when its last member unit
// leaves, it is removed immediately. It is not an error to leave a scope
// that the unit is not, or never was, a member of.
func (ru *RelationUnit) LeaveScope() error {
	errs, err := ru.LeaveScopeWithForce(false, time.Duration(0))
	if len(errs) != 0 {
		rulogger.Warningf(context.TODO(), "operational errors leaving scope for unit %q in relation %q: %v", ru.unitName, ru.relation, errs)
	}
	return err
}

// leaveScopeForcedOps is an internal method used by other state objects when they just want
// to get database operations that are involved in leaving scope without
// the actual immediate act of leaving scope.
func (ru *RelationUnit) leaveScopeForcedOps(existingOperation *ForcedOperation) ([]txn.Op, error) {
	// It does not matter that we are say false to force here- we'll overwrite the whole ForcedOperation.
	leaveScopeOperation := ru.LeaveScopeOperation(false)
	leaveScopeOperation.ForcedOperation = *existingOperation
	return leaveScopeOperation.internalLeaveScope()
}

// When 'force' is set, this call will return needed operations
// and will accumulate all operational errors encountered in the operation.
// If the 'force' is not set, any error will be fatal and no operations will be applied.
func (op *LeaveScopeOperation) internalLeaveScope() ([]txn.Op, error) {
	relationScopes, closer := op.ru.st.db().GetCollection(relationScopesC)
	defer closer()

	key := op.ru.key()
	// The logic below is involved because we remove a dying relation
	// with the last unit that leaves a scope in it. It handles three
	// possible cases:
	//
	// 1. Relation is alive: just leave the scope.
	//
	// 2. Relation is dying, and other units remain: just leave the scope.
	//
	// 3. Relation is dying, and this is the last unit: leave the scope
	//    and remove the relation.
	//
	// In each of those cases, proper assertions are done to guarantee
	// that the condition observed is still valid when the transaction is
	// applied. If an abort happens, it observes the new condition and
	// retries. In theory, a worst case will try at most all of the
	// conditions once, because units cannot join a scope once its relation
	// is dying.
	//
	// Keep in mind that in the first iteration of the loop it's possible
	// to have a Dying relation with a smaller-than-real unit count, because
	// Destroy changes the Life attribute in memory (units could join before
	// the database is actually changed).
	rulogger.Debugf(context.TODO(), "%v leaving scope: unit count %d, life %v", op.Description(), op.ru.relation.doc.UnitCount, op.ru.relation.doc.Life)
	count, err := relationScopes.FindId(key).Count()
	if op.FatalError(errors.Annotatef(err, "cannot examine scope for %s", op.Description())) {
		return nil, err
	} else if count == 0 {
		return nil, jujutxn.ErrNoOperations
	}
	ops := []txn.Op{{
		C:      relationScopesC,
		Id:     key,
		Assert: txn.DocExists,
		Remove: true,
	}}
	if op.ru.relation.doc.Life == Alive {
		ops = append(ops, txn.Op{
			C:      relationsC,
			Id:     op.ru.relation.doc.DocID,
			Assert: bson.D{{"life", Alive}},
			Update: bson.D{{"$inc", bson.D{{"unitcount", -1}}}},
		})
	} else if op.ru.relation.doc.UnitCount > 1 {
		ops = append(ops, txn.Op{
			C:      relationsC,
			Id:     op.ru.relation.doc.DocID,
			Assert: bson.D{{"unitcount", bson.D{{"$gt", 1}}}},
			Update: bson.D{{"$inc", bson.D{{"unitcount", -1}}}},
		})
	} else {
		// When 'force' is set, this call will return needed operations
		// and accumulate all operational errors encountered in the operation.
		// If the 'force' is not set, any error will be fatal and no operations will be returned.
		relOps, err := op.ru.relation.removeOps("", op.ru.unitName, &op.ForcedOperation)
		if op.FatalError(err) {
			return nil, err
		}
		ops = append(ops, relOps...)
	}
	if rulogger.IsLevelEnabled(corelogger.TRACE) {
		rulogger.Tracef(context.TODO(), "leave scope ops for %s: %s", op.Description(), pretty.Sprint(ops))
	}
	return ops, nil
}

// Valid returns whether this RelationUnit is one that can actually
// exist in the relation. For container-scoped relations, RUs can be
// created for subordinate units whose principal unit isn't a member
// of the relation. There are too many places that rely on being able
// to construct a nonsensical RU to query InScope or Joined, so we
// allow them to be constructed but they will always return false for
// Valid.
// TODO(babbageclunk): unpick the reliance on creating invalid RUs.
func (ru *RelationUnit) Valid() (bool, error) {
	if ru.endpoint.Scope != charm.ScopeContainer || ru.isPrincipal {
		return true, nil
	}
	// A subordinate container-scoped relation unit is valid if:
	// the other end of the relation is also a subordinate charm
	// or its principal unit is also a member of the relation.
	appName, err := names.UnitApplication(ru.unitName)
	if err != nil {
		return false, errors.Trace(err)
	}
	var otherAppName string
	for _, ep := range ru.relation.Endpoints() {
		if ep.ApplicationName != appName {
			otherAppName = ep.ApplicationName
		}
	}
	if otherAppName == "" {
		return false, errors.Errorf("couldn't find other endpoint")
	}
	otherApp, err := ru.st.Application(otherAppName)
	if err != nil {
		return false, errors.Trace(err)
	}
	if !otherApp.IsPrincipal() {
		return true, nil
	}

	unit, err := ru.st.Unit(ru.unitName)
	if err != nil {
		return false, errors.Trace(err)
	}
	// No need to check the flag here - we know we're subordinate.
	pName, _ := unit.PrincipalName()
	principalAppName, err := names.UnitApplication(pName)
	if err != nil {
		return false, errors.Trace(err)
	}
	// If the other application is a principal, only allow it if it's in the relation.
	_, err = ru.relation.Endpoint(principalAppName)
	if errors.Is(err, errors.NotFound) {
		return false, nil
	} else if err != nil {
		return false, errors.Trace(err)
	}
	return true, nil
}

// InScope returns whether the relation unit has entered scope and not left it.
func (ru *RelationUnit) InScope() (bool, error) {
	return ru.inScope(nil)
}

// Joined returns whether the relation unit has entered scope and neither left
// it nor prepared to leave it.
func (ru *RelationUnit) Joined() (bool, error) {
	return ru.inScope(bson.D{{"departing", bson.D{{"$ne", true}}}})
}

// inScope returns whether a scope document exists satisfying the supplied
// selector.
func (ru *RelationUnit) inScope(sel bson.D) (bool, error) {
	relationScopes, closer := ru.st.db().GetCollection(relationScopesC)
	defer closer()

	sel = append(sel, bson.D{{"_id", ru.key()}}...)
	count, err := relationScopes.Find(sel).Count()
	if err != nil {
		return false, err
	}
	return count > 0, nil
}

// WatchScope returns a watcher which notifies of counterpart units
// entering and leaving the unit's scope.
func (ru *RelationUnit) WatchScope() *RelationScopeWatcher {
	role := relation.CounterpartRole(ru.endpoint.Role)
	return watchRelationScope(ru.st, ru.scope, role, ru.unitName)
}

func watchRelationScope(
	st *State, scope string, role charm.RelationRole, ignore string,
) *RelationScopeWatcher {
	scope = scope + "#" + string(role)
	return newRelationScopeWatcher(st, scope, ignore)
}

// Settings returns a Settings which allows access to the unit's settings
// within the relation.
func (ru *RelationUnit) Settings() (*Settings, error) {
	s, err := readSettings(ru.st.db(), settingsC, ru.key())
	if err != nil {
		return nil, errors.Annotatef(err, "unit %q", ru.unitName)
	}
	return s, nil
}

// ReadSettings returns a map holding the settings of the unit with the
// supplied name within this relation. An error will be returned if the
// relation no longer exists, or if the unit's application is not part of the
// relation, or the settings are invalid; but mere non-existence of the
// unit is not grounds for an error, because the unit settings are
// guaranteed to persist for the lifetime of the relation, regardless
// of the lifetime of the unit.
func (ru *RelationUnit) ReadSettings(uname string) (m map[string]interface{}, err error) {
	defer errors.DeferredAnnotatef(&err, "cannot read settings for unit %q in relation %q", uname, ru.relation)
	if !names.IsValidUnit(uname) {
		return nil, fmt.Errorf("%q is not a valid unit name", uname)
	}
	key, err := ru.unitKey(uname)
	if err != nil {
		return nil, err
	}
	node, err := readSettings(ru.st.db(), settingsC, key)
	if err != nil {
		return nil, errors.Annotatef(err, "unit %q", uname)
	}
	return node.Map(), nil
}

// unitKey returns a string, based on the relation and the supplied unit name,
// which is used as a key for that unit within this relation in the settings,
// presence, and relationScopes collections.
func (ru *RelationUnit) unitKey(uname string) (string, error) {
	uparts := strings.Split(uname, "/")
	sname := uparts[0]
	ep, err := ru.relation.Endpoint(sname)
	if err != nil {
		return "", err
	}
	return ru._key(string(ep.Role), uname), nil
}

// key returns a string, based on the relation and the current unit name,
// which is used as a key for that unit within this relation in the settings,
// presence, and relationScopes collections.
func (ru *RelationUnit) key() string {
	return ru._key(string(ru.endpoint.Role), ru.unitName)
}

func (ru *RelationUnit) _key(role, unitname string) string {
	parts := []string{ru.scope, role, unitname}
	return strings.Join(parts, "#")
}

// relationScopeDoc represents a unit which is in a relation scope.
// The relation, container, role, and unit are all encoded in the key.
type relationScopeDoc struct {
	DocID     string `bson:"_id"`
	Key       string `bson:"key"`
	ModelUUID string `bson:"model-uuid"`
	Departing bool   `bson:"departing"`
}

func (d *relationScopeDoc) unitName() string {
	return unitNameFromScopeKey(d.Key)
}

func unitNameFromScopeKey(key string) string {
	parts := strings.Split(key, "#")
	return parts[len(parts)-1]
}

// unpackScopeKey returns the scope, role and unitname from the
// relation scope key.
func unpackScopeKey(key string) (string, string, string, error) {
	if _, localID, ok := splitDocID(key); ok {
		key = localID
	}
	parts := strings.Split(key, "#")
	if len(parts) < 4 {
		return "", "", "", errors.Errorf("%q has too few parts to be a relation scope key", key)
	}
	unitName := parts[len(parts)-1]
	role := parts[len(parts)-2]
	scope := strings.Join(parts[:len(parts)-2], "#")
	return scope, role, unitName, nil
}<|MERGE_RESOLUTION|>--- conflicted
+++ resolved
@@ -139,11 +139,7 @@
 			if changed, err := settingsChanged(); err != nil {
 				return nil, errors.Trace(err)
 			} else if changed {
-<<<<<<< HEAD
-				return nil, fmt.Errorf("%sconcurrent settings change detected", prefix)
-=======
 				return nil, fmt.Errorf("%s concurrent settings change detected", prefix)
->>>>>>> d7a40b3e
 			}
 		}
 
