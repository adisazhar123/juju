// Copyright 2014-2015 Canonical Ltd.
// Licensed under the AGPLv3, see LICENCE file for details.

package state_test

import (
	"encoding/json"
	"fmt"
<<<<<<< HEAD
=======
	"math/rand"
	"strconv"
>>>>>>> 0829a2c2
	"strings"
	"sync"
	"sync/atomic"
	"time"

	"github.com/juju/clock/testclock"
	"github.com/juju/names/v4"
	jc "github.com/juju/testing/checkers"
	"github.com/juju/txn"
	gc "gopkg.in/check.v1"

	"github.com/juju/juju/core/actions"
	"github.com/juju/juju/state"
	stateerrors "github.com/juju/juju/state/errors"
	statetesting "github.com/juju/juju/state/testing"
	"github.com/juju/juju/testing"
	coretesting "github.com/juju/juju/testing"
	"github.com/juju/juju/testing/factory"
)

type ActionSuite struct {
	ConnSuite
	charm                 *state.Charm
	actionlessCharm       *state.Charm
	application           *state.Application
	actionlessApplication *state.Application
	unit                  *state.Unit
	unit2                 *state.Unit
	charmlessUnit         *state.Unit
	actionlessUnit        *state.Unit
	model                 *state.Model
}

var _ = gc.Suite(&ActionSuite{})

func (s *ActionSuite) SetUpTest(c *gc.C) {
	var err error

	s.ConnSuite.SetUpTest(c)

	s.charm = s.AddTestingCharm(c, "dummy")
	s.actionlessCharm = s.AddTestingCharm(c, "actionless")

	s.application = s.AddTestingApplication(c, "dummy", s.charm)
	c.Assert(err, jc.ErrorIsNil)
	s.actionlessApplication = s.AddTestingApplication(c, "actionless", s.actionlessCharm)
	c.Assert(err, jc.ErrorIsNil)

	sURL, _ := s.application.CharmURL()
	c.Assert(sURL, gc.NotNil)
	actionlessSURL, _ := s.actionlessApplication.CharmURL()
	c.Assert(actionlessSURL, gc.NotNil)

	s.unit, err = s.application.AddUnit(state.AddUnitParams{})
	c.Assert(err, jc.ErrorIsNil)
	c.Assert(s.unit.Series(), gc.Equals, "quantal")

	err = s.unit.SetCharmURL(sURL)
	c.Assert(err, jc.ErrorIsNil)

	s.unit2, err = s.application.AddUnit(state.AddUnitParams{})
	c.Assert(err, jc.ErrorIsNil)
	c.Assert(s.unit2.Series(), gc.Equals, "quantal")

	err = s.unit2.SetCharmURL(sURL)
	c.Assert(err, jc.ErrorIsNil)

	s.charmlessUnit, err = s.application.AddUnit(state.AddUnitParams{})
	c.Assert(err, jc.ErrorIsNil)
	c.Assert(s.charmlessUnit.Series(), gc.Equals, "quantal")

	s.actionlessUnit, err = s.actionlessApplication.AddUnit(state.AddUnitParams{})
	c.Assert(err, jc.ErrorIsNil)
	c.Assert(s.actionlessUnit.Series(), gc.Equals, "quantal")

	err = s.actionlessUnit.SetCharmURL(actionlessSURL)
	c.Assert(err, jc.ErrorIsNil)

	s.model, err = s.State.Model()
	c.Assert(err, jc.ErrorIsNil)
}

func (s *ActionSuite) TestActionTag(c *gc.C) {
	operationID, err := s.Model.EnqueueOperation("a test")
	c.Assert(err, jc.ErrorIsNil)
	action, err := s.unit.AddAction(operationID, "snapshot", nil, nil, nil)
	c.Assert(err, jc.ErrorIsNil)

	tag := action.Tag()
	c.Assert(tag.String(), gc.Equals, "action-"+action.Id())

	result, err := action.Finish(state.ActionResults{Status: state.ActionCompleted})
	c.Assert(err, jc.ErrorIsNil)

	actions, err := s.unit.CompletedActions()
	c.Assert(err, jc.ErrorIsNil)
	c.Assert(len(actions), gc.Equals, 1)

	actionResult := actions[0]
	c.Assert(actionResult, gc.DeepEquals, result)

	tag = actionResult.Tag()
	c.Assert(tag.String(), gc.Equals, "action-"+actionResult.Id())
}

func (s *ActionSuite) TestAddAction(c *gc.C) {
	for i, t := range []struct {
		should         string
		name           string
		params         map[string]interface{}
		parallel       bool
		executionGroup string
		whichUnit      *state.Unit
		expectedErr    string
	}{{
		should:         "enqueue normally",
		name:           "snapshot",
		whichUnit:      s.unit,
		params:         map[string]interface{}{"outfile": "outfile.tar.bz2"},
		parallel:       true,
		executionGroup: "group",
	}, {
		should:      "fail on actionless charms",
		name:        "something",
		whichUnit:   s.actionlessUnit,
		expectedErr: "no actions defined on charm \"local:quantal/quantal-actionless-1\"",
	}, {
		should:      "fail on action not defined in schema",
		whichUnit:   s.unit,
		name:        "something-nonexistent",
		expectedErr: "action \"something-nonexistent\" not defined on unit \"dummy/0\"",
	}, {
		should:    "invalidate with bad params",
		whichUnit: s.unit,
		name:      "snapshot",
		params: map[string]interface{}{
			"outfile": 5.0,
		},
		expectedErr: "validation failed: \\(root\\)\\.outfile : must be of type string, given 5",
	}} {
		c.Logf("Test %d: should %s", i, t.should)
		before := state.NowToTheSecond(s.State)
		later := before.Add(testing.LongWait)

		// Copy params over into empty premade map for comparison later
		params := make(map[string]interface{})
		for k, v := range t.params {
			params[k] = v
		}

		// Verify we can add an Action
		operationID, err := s.Model.EnqueueOperation("a test")
		c.Assert(err, jc.ErrorIsNil)
		a, err := t.whichUnit.AddAction(operationID, t.name, params, &t.parallel, &t.executionGroup)

		if t.expectedErr == "" {
			c.Assert(err, jc.ErrorIsNil)
			curl, _ := t.whichUnit.CharmURL()
			ch, _ := s.State.Charm(curl)
			schema := ch.Actions()
			c.Logf("Schema for unit %q:\n%#v", t.whichUnit.Name(), schema)

			// verify we can get it back out by Id
			model, err := s.State.Model()
			c.Assert(err, jc.ErrorIsNil)

			action, err := model.Action(a.Id())
			c.Assert(err, jc.ErrorIsNil)
			c.Assert(action, gc.NotNil)
			c.Check(action.Id(), gc.Equals, a.Id())
			c.Check(state.ActionOperationId(action), gc.Equals, operationID)

			// verify we get out what we put in
			c.Check(action.Name(), gc.Equals, t.name)
			c.Check(action.Parameters(), jc.DeepEquals, params)
			c.Check(action.Parallel(), gc.Equals, t.parallel)
			c.Check(action.ExecutionGroup(), gc.Equals, t.executionGroup)

			// Enqueued time should be within a reasonable time of the beginning
			// of the test
			now := state.NowToTheSecond(s.State)
			c.Check(action.Enqueued(), jc.TimeBetween(before, now))
			c.Check(action.Enqueued(), jc.TimeBetween(before, later))
			continue
		}

		c.Check(err, gc.ErrorMatches, t.expectedErr)
	}
}

func (s *ActionSuite) TestAddActionInsertsDefaults(c *gc.C) {
	units := make(map[string]*state.Unit)
	schemas := map[string]string{
		"simple": `
act:
  params:
    val:
      type: string
      default: somestr
`[1:],
		"complicated": `
act:
  params:
    val:
      type: object
      properties:
        foo:
          type: string
        bar:
          type: object
          properties:
            baz:
              type: string
              default: woz
`[1:],
		"none": `
act:
  params:
    val:
      type: string
`[1:]}

	// Prepare the units for this test
	makeUnits(c, s, units, schemas)

	for i, t := range []struct {
		should         string
		params         map[string]interface{}
		schema         string
		expectedParams map[string]interface{}
	}{{
		should:         "do nothing with no defaults",
		params:         map[string]interface{}{},
		schema:         "none",
		expectedParams: map[string]interface{}{},
	}, {
		should: "insert a simple default value",
		params: map[string]interface{}{"foo": "bar"},
		schema: "simple",
		expectedParams: map[string]interface{}{
			"foo": "bar",
			"val": "somestr",
		},
	}, {
		should: "insert a default value when an empty map is passed",
		params: map[string]interface{}{},
		schema: "simple",
		expectedParams: map[string]interface{}{
			"val": "somestr",
		},
	}, {
		should: "insert a default value when a nil map is passed",
		params: nil,
		schema: "simple",
		expectedParams: map[string]interface{}{
			"val": "somestr",
		},
	}, {
		should: "insert a nested default value",
		params: map[string]interface{}{"foo": "bar"},
		schema: "complicated",
		expectedParams: map[string]interface{}{
			"foo": "bar",
			"val": map[string]interface{}{
				"bar": map[string]interface{}{
					"baz": "woz",
				}}},
	}} {
		c.Logf("test %d: should %s", i, t.should)
		u := units[t.schema]
		// Note that AddAction will only result in errors in the case
		// of malformed schemas, and schema objects can only be
		// created from valid schemas.  The error handling for this
		// is tested in the gojsonschema package.
		operationID, err := s.Model.EnqueueOperation("a test")
		c.Assert(err, jc.ErrorIsNil)
		action, err := u.AddAction(operationID, "act", t.params, nil, nil)
		c.Assert(err, jc.ErrorIsNil)
		c.Check(action.Parameters(), jc.DeepEquals, t.expectedParams)
		c.Check(action.Parallel(), jc.IsFalse)
		c.Check(action.ExecutionGroup(), gc.Equals, "")
	}
}

func (s *ActionSuite) TestActionBeginStartsOperation(c *gc.C) {
	clock := testclock.NewClock(coretesting.NonZeroTime().Round(time.Second))
	err := s.State.SetClockForTesting(clock)
	c.Assert(err, jc.ErrorIsNil)

	operationID, err := s.Model.EnqueueOperation("a test")
	c.Assert(err, jc.ErrorIsNil)
	anAction, err := s.unit.AddAction(operationID, "snapshot", nil, nil, nil)
	c.Assert(err, jc.ErrorIsNil)
	anAction2, err := s.unit.AddAction(operationID, "snapshot", nil, nil, nil)
	c.Assert(err, jc.ErrorIsNil)

	anAction, err = anAction.Begin()
	c.Assert(err, jc.ErrorIsNil)
	operation, err := s.model.Operation(operationID)
	c.Assert(err, jc.ErrorIsNil)
	c.Assert(operation.Status(), gc.Equals, state.ActionRunning)
	c.Assert(operation.Started(), gc.Equals, anAction.Started())

	// Starting a second action does not affect the original start time.
	clock.Advance(5 * time.Second)
	anAction2, err = anAction2.Begin()
	c.Assert(err, jc.ErrorIsNil)
	err = operation.Refresh()
	c.Assert(err, jc.ErrorIsNil)
	c.Assert(operation.Status(), gc.Equals, state.ActionRunning)
	c.Assert(operation.Started(), gc.Equals, anAction.Started())
	c.Assert(operation.Started(), gc.Not(gc.Equals), anAction2.Started())
}

func (s *ActionSuite) TestActionBeginStartsOperationRace(c *gc.C) {
	clock := testclock.NewClock(coretesting.NonZeroTime().Round(time.Second))
	err := s.State.SetClockForTesting(clock)
	c.Assert(err, jc.ErrorIsNil)

	operationID, err := s.Model.EnqueueOperation("a test")
	c.Assert(err, jc.ErrorIsNil)
	anAction, err := s.unit.AddAction(operationID, "snapshot", nil, nil, nil)
	c.Assert(err, jc.ErrorIsNil)
	anAction2, err := s.unit.AddAction(operationID, "snapshot", nil, nil, nil)
	c.Assert(err, jc.ErrorIsNil)

	defer state.SetBeforeHooks(c, s.State, func() {
		clock.Advance(5 * time.Second)
		anAction2, err = anAction2.Begin()
		c.Assert(err, jc.ErrorIsNil)
	})()

	anAction, err = anAction.Begin()
	c.Assert(err, jc.ErrorIsNil)
	operation, err := s.model.Operation(operationID)
	c.Assert(err, jc.ErrorIsNil)

	c.Assert(operation.Status(), gc.Equals, state.ActionRunning)
	c.Assert(operation.Started(), gc.Equals, anAction2.Started())
	c.Assert(operation.Started(), gc.Not(gc.Equals), anAction.Started())
}

func (s *ActionSuite) TestLastActionFinishCompletesOperation(c *gc.C) {
	clock := testclock.NewClock(coretesting.NonZeroTime().Round(time.Second))
	err := s.State.SetClockForTesting(clock)
	c.Assert(err, jc.ErrorIsNil)

	operationID, err := s.Model.EnqueueOperation("a test")
	c.Assert(err, jc.ErrorIsNil)
	anAction, err := s.unit.AddAction(operationID, "snapshot", nil, nil, nil)
	c.Assert(err, jc.ErrorIsNil)
	anAction2, err := s.unit.AddAction(operationID, "snapshot", nil, nil, nil)
	c.Assert(err, jc.ErrorIsNil)

	anAction, err = anAction.Begin()
	c.Assert(err, jc.ErrorIsNil)
	clock.Advance(5 * time.Second)
	anAction2, err = anAction2.Begin()
	c.Assert(err, jc.ErrorIsNil)

	// Finishing only one action does not complete the operation.
	anAction, err = anAction.Finish(state.ActionResults{
		Status: state.ActionFailed,
	})
	c.Assert(err, jc.ErrorIsNil)
	operation, err := s.model.Operation(operationID)
	c.Assert(err, jc.ErrorIsNil)
	c.Assert(operation.Status(), gc.Equals, state.ActionRunning)
	c.Assert(operation.Completed(), gc.Equals, time.Time{})

	clock.Advance(5 * time.Second)
	anAction2, err = anAction2.Finish(state.ActionResults{
		Status: state.ActionCompleted,
	})
	c.Assert(err, jc.ErrorIsNil)
	err = operation.Refresh()
	c.Assert(err, jc.ErrorIsNil)
	// Failed task precedence over completed.
	c.Assert(operation.Status(), gc.Equals, state.ActionFailed)
	c.Assert(operation.Completed(), gc.Equals, anAction2.Completed())
}

func (s *ActionSuite) TestLastActionFinishCompletesOperationMany(c *gc.C) {
	operationID, err := s.Model.EnqueueOperation("a test")
	c.Assert(err, jc.ErrorIsNil)

	numActions := 50

	wg := sync.WaitGroup{}
	var actions []state.Action
	for i := 0; i < numActions; i++ {
		anAction, err := s.unit.AddAction(operationID, "snapshot", nil)
		c.Assert(err, jc.ErrorIsNil)

		anAction, err = anAction.Begin()
		c.Assert(err, jc.ErrorIsNil)
		actions = append(actions, anAction)
		wg.Add(1)
	}

	completeCount := int32(0)
	for i := 0; i < numActions; i++ {
		go func(a int) {
			defer func() {
				atomic.AddInt32(&completeCount, 1)
				wg.Done()
			}()
			time.Sleep(time.Millisecond * time.Duration(rand.Intn(5)))
			if atomic.LoadInt32(&completeCount) < int32(numActions) {
				operation, err := s.model.Operation(operationID)
				c.Assert(err, jc.ErrorIsNil)
				c.Assert(operation.Status(), gc.Not(gc.Equals), state.ActionCompleted)
			}

			_, err = actions[a].Finish(state.ActionResults{
				Status: state.ActionCompleted,
			})
			c.Assert(err, jc.ErrorIsNil)
		}(i)
	}
	wg.Wait()

	operation, err := s.model.Operation(operationID)
	c.Assert(err, jc.ErrorIsNil)
	c.Assert(operation.Status(), gc.Equals, state.ActionCompleted)
}

func (s *ActionSuite) TestLastActionFinishCompletesOperationRace(c *gc.C) {
	clock := testclock.NewClock(coretesting.NonZeroTime().Round(time.Second))
	err := s.State.SetClockForTesting(clock)
	c.Assert(err, jc.ErrorIsNil)

	operationID, err := s.Model.EnqueueOperation("a test")
	c.Assert(err, jc.ErrorIsNil)
	anAction, err := s.unit.AddAction(operationID, "snapshot", nil, nil, nil)
	c.Assert(err, jc.ErrorIsNil)
	anAction2, err := s.unit.AddAction(operationID, "snapshot", nil, nil, nil)
	c.Assert(err, jc.ErrorIsNil)

	anAction, err = anAction.Begin()
	c.Assert(err, jc.ErrorIsNil)
	clock.Advance(5 * time.Second)
	anAction2, err = anAction2.Begin()
	c.Assert(err, jc.ErrorIsNil)

	operation, err := s.model.Operation(operationID)
	defer state.SetBeforeHooks(c, s.State, func() {
		clock.Advance(5 * time.Second)
		anAction2, err = anAction2.Finish(state.ActionResults{
			Status: state.ActionCancelled,
		})
		c.Assert(err, jc.ErrorIsNil)
		err = operation.Refresh()
		c.Assert(err, jc.ErrorIsNil)
		c.Assert(operation.Status(), gc.Equals, state.ActionRunning)
		c.Assert(operation.Completed(), gc.Equals, time.Time{})
	})()

	// Finishing does complete the operation due to the other action
	// finishing during the update of this one.
	anAction, err = anAction.Finish(state.ActionResults{
		Status: state.ActionCompleted,
	})
	c.Assert(err, jc.ErrorIsNil)
	err = operation.Refresh()
	c.Assert(err, jc.ErrorIsNil)
	c.Assert(operation.Status(), gc.Equals, state.ActionCancelled)
	c.Assert(operation.Completed(), gc.Equals, anAction.Completed())
}

func (s *ActionSuite) TestActionMessages(c *gc.C) {
	clock := testclock.NewClock(coretesting.NonZeroTime().Round(time.Second))
	err := s.State.SetClockForTesting(clock)
	c.Assert(err, jc.ErrorIsNil)

	operationID, err := s.Model.EnqueueOperation("a test")
	c.Assert(err, jc.ErrorIsNil)
	anAction, err := s.unit.AddAction(operationID, "snapshot", nil, nil, nil)
	c.Assert(err, jc.ErrorIsNil)
	c.Assert(anAction.Messages(), gc.HasLen, 0)

	// Cannot log messages until action is running.
	err = anAction.Log("hello")
	c.Assert(err, gc.ErrorMatches, `cannot log message to task "2" with status pending`)

	anAction, err = anAction.Begin()
	c.Assert(err, jc.ErrorIsNil)
	messages := []string{"one", "two", "three"}
	for i, msg := range messages {
		err = anAction.Log(msg)
		c.Assert(err, jc.ErrorIsNil)

		a, err := s.Model.Action(anAction.Id())
		c.Assert(err, jc.ErrorIsNil)
		obtained := a.Messages()
		c.Assert(obtained, gc.HasLen, i+1)
		for j, am := range obtained {
			c.Assert(am.Timestamp(), gc.Equals, clock.Now().UTC())
			c.Assert(am.Message(), gc.Equals, messages[j])
		}
	}

	// Cannot log messages after action finishes.
	_, err = anAction.Finish(state.ActionResults{Status: state.ActionCompleted})
	c.Assert(err, jc.ErrorIsNil)
	err = anAction.Log("hello")
	c.Assert(err, gc.ErrorMatches, `cannot log message to task "2" with status completed`)
}

func (s *ActionSuite) TestActionLogMessageRace(c *gc.C) {
	clock := testclock.NewClock(coretesting.NonZeroTime().Round(time.Second))
	err := s.State.SetClockForTesting(clock)
	c.Assert(err, jc.ErrorIsNil)

	operationID, err := s.Model.EnqueueOperation("a test")
	c.Assert(err, jc.ErrorIsNil)
	anAction, err := s.unit.AddAction(operationID, "snapshot", nil, nil, nil)
	c.Assert(err, jc.ErrorIsNil)
	c.Assert(anAction.Messages(), gc.HasLen, 0)

	anAction, err = anAction.Begin()
	c.Assert(err, jc.ErrorIsNil)

	defer state.SetBeforeHooks(c, s.State, func() {
		_, err = anAction.Finish(state.ActionResults{Status: state.ActionCompleted})
		c.Assert(err, jc.ErrorIsNil)
	})()

	err = anAction.Log("hello")
	c.Assert(err, gc.ErrorMatches, `cannot log message to task "2" with status completed`)
}

// makeUnits prepares units with given Action schemas
func makeUnits(c *gc.C, s *ActionSuite, units map[string]*state.Unit, schemas map[string]string) {
	// A few dummy charms that haven't been used yet
	freeCharms := map[string]string{
		"simple":      "mysql",
		"complicated": "mysql-alternative",
		"none":        "wordpress",
	}

	for name, schema := range schemas {
		appName := name + "-defaults-application"

		// Add a testing application
		ch := s.AddActionsCharm(c, freeCharms[name], schema, 1)
		app := s.AddTestingApplication(c, appName, ch)

		// Get its charm URL
		sURL, _ := app.CharmURL()
		c.Assert(sURL, gc.NotNil)

		// Add a unit
		var err error
		u, err := app.AddUnit(state.AddUnitParams{})
		c.Assert(err, jc.ErrorIsNil)
		c.Assert(u.Series(), gc.Equals, "quantal")
		err = u.SetCharmURL(sURL)
		c.Assert(err, jc.ErrorIsNil)

		units[name] = u
	}
}

func (s *ActionSuite) TestEnqueueAction(c *gc.C) {
	// verify can not enqueue an Action without a name
	operationID, err := s.Model.EnqueueOperation("a test")
	c.Assert(err, jc.ErrorIsNil)
	params := map[string]interface{}{"foo": "bar"}
	a, err := s.model.EnqueueAction(operationID, s.unit.Tag(), "test", params, true, "group")
	c.Assert(err, jc.ErrorIsNil)
	c.Assert(a.Name(), gc.Equals, "test")
	c.Assert(a.Parameters(), jc.DeepEquals, params)
	c.Assert(a.Receiver(), gc.Equals, s.unit.Name())
	c.Assert(a.Parallel(), jc.IsTrue)
	c.Assert(a.ExecutionGroup(), gc.Equals, "group")
}

func (s *ActionSuite) TestEnqueueActionRequiresName(c *gc.C) {
	name := ""

	// verify can not enqueue an Action without a name
	operationID, err := s.Model.EnqueueOperation("a test")
	c.Assert(err, jc.ErrorIsNil)
	_, err = s.model.EnqueueAction(operationID, s.unit.Tag(), name, nil, false, "")
	c.Assert(err, gc.ErrorMatches, "action name required")
}

func (s *ActionSuite) TestEnqueueActionRequiresValidOperation(c *gc.C) {
	_, err := s.model.EnqueueAction("666", s.unit.Tag(), "test", nil, false, "")
	c.Assert(err, gc.ErrorMatches, `operation "666" not found`)
}

func (s *ActionSuite) TestAddActionAcceptsDuplicateNames(c *gc.C) {
	name := "snapshot"
	params1 := map[string]interface{}{"outfile": "outfile.tar.bz2"}
	params2 := map[string]interface{}{"infile": "infile.zip"}

	// verify can add two actions with same name
	operationID, err := s.Model.EnqueueOperation("a test")
	c.Assert(err, jc.ErrorIsNil)
	a1, err := s.unit.AddAction(operationID, name, params1, nil, nil)
	c.Assert(err, jc.ErrorIsNil)

	a2, err := s.unit.AddAction(operationID, name, params2, nil, nil)
	c.Assert(err, jc.ErrorIsNil)

	c.Assert(a1.Id(), gc.Not(gc.Equals), a2.Id())

	// verify both actually got added
	actions, err := s.unit.PendingActions()
	c.Assert(err, jc.ErrorIsNil)
	c.Assert(len(actions), gc.Equals, 2)

	// verify we can Fail one, retrieve the other, and they're not mixed up
	model, err := s.State.Model()
	c.Assert(err, jc.ErrorIsNil)

	action1, err := model.Action(a1.Id())
	c.Assert(err, jc.ErrorIsNil)
	_, err = action1.Finish(state.ActionResults{Status: state.ActionFailed})
	c.Assert(err, jc.ErrorIsNil)

	action2, err := model.Action(a2.Id())
	c.Assert(err, jc.ErrorIsNil)
	c.Assert(action2.Parameters(), jc.DeepEquals, params2)

	// verify only one left, and it's the expected one
	actions, err = s.unit.PendingActions()
	c.Assert(err, jc.ErrorIsNil)
	c.Assert(len(actions), gc.Equals, 1)
	c.Assert(actions[0].Id(), gc.Equals, a2.Id())
}

func (s *ActionSuite) TestAddActionLifecycle(c *gc.C) {
	unit, err := s.State.Unit(s.unit.Name())
	c.Assert(err, jc.ErrorIsNil)
	preventUnitDestroyRemove(c, unit)

	// make unit state Dying
	err = unit.Destroy()
	c.Assert(err, jc.ErrorIsNil)

	// can add action to a dying unit
	operationID, err := s.Model.EnqueueOperation("a test")
	c.Assert(err, jc.ErrorIsNil)
	_, err = unit.AddAction(operationID, "snapshot", map[string]interface{}{}, nil, nil)
	c.Assert(err, jc.ErrorIsNil)

	// make sure unit is dead
	err = unit.EnsureDead()
	c.Assert(err, jc.ErrorIsNil)

	// cannot add action to a dead unit
	_, err = unit.AddAction(operationID, "snapshot", map[string]interface{}{}, nil, nil)
	c.Assert(err, gc.Equals, stateerrors.ErrDead)
}

func (s *ActionSuite) TestAddActionFailsOnDeadUnitInTransaction(c *gc.C) {
	unit, err := s.State.Unit(s.unit.Name())
	c.Assert(err, jc.ErrorIsNil)
	preventUnitDestroyRemove(c, unit)

	killUnit := txn.TestHook{
		Before: func() {
			c.Assert(unit.Destroy(), gc.IsNil)
			c.Assert(unit.EnsureDead(), gc.IsNil)
		},
	}
	defer state.SetTestHooks(c, s.State, killUnit).Check()

	operationID, err := s.Model.EnqueueOperation("a test")
	c.Assert(err, jc.ErrorIsNil)
	_, err = unit.AddAction(operationID, "snapshot", map[string]interface{}{}, nil, nil)
	c.Assert(err, gc.Equals, stateerrors.ErrDead)
}

func (s *ActionSuite) TestFail(c *gc.C) {
	// get unit, add an action, retrieve that action
	unit, err := s.State.Unit(s.unit.Name())
	c.Assert(err, jc.ErrorIsNil)
	preventUnitDestroyRemove(c, unit)

	operationID, err := s.Model.EnqueueOperation("a test")
	c.Assert(err, jc.ErrorIsNil)
	a, err := unit.AddAction(operationID, "snapshot", nil, nil, nil)
	c.Assert(err, jc.ErrorIsNil)

	model, err := s.State.Model()
	c.Assert(err, jc.ErrorIsNil)

	action, err := model.Action(a.Id())
	c.Assert(err, jc.ErrorIsNil)

	// ensure no action results for this action
	results, err := unit.CompletedActions()
	c.Assert(err, jc.ErrorIsNil)
	c.Assert(len(results), gc.Equals, 0)

	// fail the action, and verify that it succeeds
	reason := "test fail reason"
	result, err := action.Finish(state.ActionResults{Status: state.ActionFailed, Message: reason})
	c.Assert(err, jc.ErrorIsNil)

	// ensure we now have a result for this action
	results, err = unit.CompletedActions()
	c.Assert(err, jc.ErrorIsNil)
	c.Assert(len(results), gc.Equals, 1)
	c.Assert(results[0], gc.DeepEquals, result)

	c.Assert(results[0].Name(), gc.Equals, action.Name())
	c.Assert(results[0].Status(), gc.Equals, state.ActionFailed)

	// Verify the Action Completed time was within a reasonable
	// time of the Enqueued time.
	diff := results[0].Completed().Sub(action.Enqueued())
	c.Assert(diff >= 0, jc.IsTrue)
	c.Assert(diff < testing.LongWait, jc.IsTrue)

	res, errstr := results[0].Results()
	c.Assert(errstr, gc.Equals, reason)
	c.Assert(res, gc.DeepEquals, map[string]interface{}{})

	// validate that a pending action is no longer returned by UnitActions.
	actions, err := unit.PendingActions()
	c.Assert(err, jc.ErrorIsNil)
	c.Assert(len(actions), gc.Equals, 0)
}

func (s *ActionSuite) TestComplete(c *gc.C) {
	// get unit, add an action, retrieve that action
	unit, err := s.State.Unit(s.unit.Name())
	c.Assert(err, jc.ErrorIsNil)
	preventUnitDestroyRemove(c, unit)

	operationID, err := s.Model.EnqueueOperation("a test")
	c.Assert(err, jc.ErrorIsNil)
	a, err := unit.AddAction(operationID, "snapshot", nil, nil, nil)
	c.Assert(err, jc.ErrorIsNil)

	model, err := s.State.Model()
	c.Assert(err, jc.ErrorIsNil)

	action, err := model.Action(a.Id())
	c.Assert(err, jc.ErrorIsNil)

	// ensure no action results for this action
	results, err := unit.CompletedActions()
	c.Assert(err, jc.ErrorIsNil)
	c.Assert(len(results), gc.Equals, 0)

	// complete the action, and verify that it succeeds
	output := map[string]interface{}{"output": "action ran successfully"}
	result, err := action.Finish(state.ActionResults{Status: state.ActionCompleted, Results: output})
	c.Assert(err, jc.ErrorIsNil)

	// ensure we now have a result for this action
	results, err = unit.CompletedActions()
	c.Assert(err, jc.ErrorIsNil)
	c.Assert(len(results), gc.Equals, 1)
	c.Assert(results[0], gc.DeepEquals, result)

	c.Assert(results[0].Name(), gc.Equals, action.Name())
	c.Assert(results[0].Status(), gc.Equals, state.ActionCompleted)
	res, errstr := results[0].Results()
	c.Assert(errstr, gc.Equals, "")
	c.Assert(res, gc.DeepEquals, output)

	// validate that a pending action is no longer returned by UnitActions.
	actions, err := unit.PendingActions()
	c.Assert(err, jc.ErrorIsNil)
	c.Assert(len(actions), gc.Equals, 0)
}

func (s *ActionSuite) TestFindActionsByName(c *gc.C) {
	actions := []struct {
		Name       string
		Parameters map[string]interface{}
	}{
		{Name: "action-1", Parameters: map[string]interface{}{}},
		{Name: "fake", Parameters: map[string]interface{}{"yeah": true, "take": nil}},
		{Name: "action-1", Parameters: map[string]interface{}{"yeah": true, "take": nil}},
		{Name: "action-9", Parameters: map[string]interface{}{"district": 9}},
		{Name: "blarney", Parameters: map[string]interface{}{"conversation": []string{"what", "now"}}},
	}

	operationID, err := s.Model.EnqueueOperation("a test")
	c.Assert(err, jc.ErrorIsNil)
	for _, action := range actions {
		_, err := s.model.EnqueueAction(operationID, s.unit.Tag(), action.Name, action.Parameters, false, "")
		c.Assert(err, gc.Equals, nil)
	}

	results, err := s.model.FindActionsByName("action-1")
	c.Assert(err, jc.ErrorIsNil)

	c.Assert(len(results), gc.Equals, 2)
	for _, result := range results {
		c.Check(result.Name(), gc.Equals, "action-1")
	}
}

func (s *ActionSuite) TestActionsWatcherEmitsInitialChanges(c *gc.C) {
	// LP-1391914 :: idPrefixWatcher fails watcher contract to send
	// initial Change event
	//
	// state/idPrefixWatcher does not send an initial event in response
	// to the first time Changes() is called if all of the pending
	// events are removed before the first consumption of Changes().
	// The watcher contract specifies that the first call to Changes()
	// should always return at a minimum an empty change set to notify
	// clients of it's initial state

	// preamble
	app := s.AddTestingApplication(c, "dummy3", s.charm)
	unit, err := app.AddUnit(state.AddUnitParams{})
	c.Assert(err, jc.ErrorIsNil)
	u, err := s.State.Unit(unit.Name())
	c.Assert(err, jc.ErrorIsNil)
	preventUnitDestroyRemove(c, u)

	operationID, err := s.Model.EnqueueOperation("a test")
	c.Assert(err, jc.ErrorIsNil)
	// queue up actions
	a1, err := u.AddAction(operationID, "snapshot", nil, nil, nil)
	c.Assert(err, jc.ErrorIsNil)
	a2, err := u.AddAction(operationID, "snapshot", nil, nil, nil)
	c.Assert(err, jc.ErrorIsNil)

	// start watcher but don't consume Changes() yet
	w := u.WatchPendingActionNotifications()
	defer statetesting.AssertStop(c, w)
	wc := statetesting.NewStringsWatcherC(c, s.State, w)

	// remove actions
	reason := "removed"
	_, err = a1.Finish(state.ActionResults{Status: state.ActionFailed, Message: reason})
	c.Assert(err, jc.ErrorIsNil)
	_, err = a2.Finish(state.ActionResults{Status: state.ActionFailed, Message: reason})
	c.Assert(err, jc.ErrorIsNil)

	// per contract, there should be at minimum an initial empty Change() result
	wc.AssertChangeMaybeIncluding(expectActionIds(a1, a2)...)
	wc.AssertNoChange()
}

func (s *ActionSuite) TestUnitWatchActionNotifications(c *gc.C) {
	// get units
	unit1, err := s.State.Unit(s.unit.Name())
	c.Assert(err, jc.ErrorIsNil)
	preventUnitDestroyRemove(c, unit1)

	unit2, err := s.State.Unit(s.unit2.Name())
	c.Assert(err, jc.ErrorIsNil)
	preventUnitDestroyRemove(c, unit2)

	// queue some actions before starting the watcher
	operationID, err := s.Model.EnqueueOperation("a test")
	c.Assert(err, jc.ErrorIsNil)
	fa1, err := unit1.AddAction(operationID, "snapshot", nil, nil, nil)
	c.Assert(err, jc.ErrorIsNil)
	fa2, err := unit1.AddAction(operationID, "snapshot", nil, nil, nil)
	c.Assert(err, jc.ErrorIsNil)
	s.WaitForModelWatchersIdle(c, s.State.ModelUUID())

	// set up watcher on first unit
	w := unit1.WatchPendingActionNotifications()
	defer statetesting.AssertStop(c, w)
	wc := statetesting.NewStringsWatcherC(c, s.State, w)
	// make sure the previously pending actions are sent on the watcher
	expect := expectActionIds(fa1, fa2)
	wc.AssertChange(expect...)
	wc.AssertNoChange()

	// add watcher on unit2
	w2 := unit2.WatchPendingActionNotifications()
	defer statetesting.AssertStop(c, w2)
	wc2 := statetesting.NewStringsWatcherC(c, s.State, w2)
	wc2.AssertChange()
	wc2.AssertNoChange()

	// add action on unit2 and makes sure unit1 watcher doesn't trigger
	// and unit2 watcher does
	fa3, err := unit2.AddAction(operationID, "snapshot", nil, nil, nil)
	c.Assert(err, jc.ErrorIsNil)
	wc.AssertNoChange()
	expect2 := expectActionIds(fa3)
	wc2.AssertChange(expect2...)
	wc2.AssertNoChange()

	// add a couple actions on unit1 and make sure watcher sees events
	fa4, err := unit1.AddAction(operationID, "snapshot", nil, nil, nil)
	c.Assert(err, jc.ErrorIsNil)
	fa5, err := unit1.AddAction(operationID, "snapshot", nil, nil, nil)
	c.Assert(err, jc.ErrorIsNil)

	expect = expectActionIds(fa4, fa5)
	wc.AssertChange(expect...)
	wc.AssertNoChange()
}

func (s *ActionSuite) TestMergeIds(c *gc.C) {
	var tests = []struct {
		changes  string
		adds     string
		removes  string
		expected string
	}{
		{changes: "", adds: "a0,a1", removes: "", expected: "a0,a1"},
		{changes: "a0,a1", adds: "", removes: "a0", expected: "a1"},
		{changes: "a0,a1", adds: "a2", removes: "a0", expected: "a1,a2"},

		{changes: "", adds: "a0,a1,a2", removes: "a0,a2", expected: "a1"},
		{changes: "", adds: "a0,a1,a2", removes: "a0,a1,a2", expected: ""},

		{changes: "a0", adds: "a0,a1,a2", removes: "a0,a2", expected: "a1"},
		{changes: "a1", adds: "a0,a1,a2", removes: "a0,a2", expected: "a1"},
		{changes: "a2", adds: "a0,a1,a2", removes: "a0,a2", expected: "a1"},

		{changes: "a3,a4", adds: "a1,a4,a5", removes: "a1,a3", expected: "a4,a5"},
		{changes: "a0,a1,a2", adds: "a1,a4,a5", removes: "a1,a3", expected: "a0,a2,a4,a5"},
	}

	prefix := state.DocID(s.State, "")

	for ix, test := range tests {
		updates := mapify(prefix, test.adds, test.removes)
		changes := sliceify("", test.changes)
		expected := sliceify("", test.expected)

		c.Log(fmt.Sprintf("test number %d %#v", ix, test))
		err := state.WatcherMergeIds(s.State, &changes, updates, state.MakeActionIdConverter(s.State))
		c.Assert(err, jc.ErrorIsNil)
		c.Assert(changes, jc.SameContents, expected)
	}
}

func (s *ActionSuite) TestMergeIdsErrors(c *gc.C) {

	var tests = []struct {
		name string
		key  interface{}
	}{
		{name: "bool", key: true},
		{name: "int", key: 0},
		{name: "chan string", key: make(chan string)},
	}

	for _, test := range tests {
		changes, updates := []string{}, map[interface{}]bool{}
		updates[test.key] = true
		err := state.WatcherMergeIds(s.State, &changes, updates, state.MakeActionIdConverter(s.State))
		c.Assert(err, gc.ErrorMatches, "id is not of type string, got "+test.name)
	}
}

func (s *ActionSuite) TestEnsureSuffix(c *gc.C) {
	marker := "-marker-"
	fn := state.WatcherEnsureSuffixFn(marker)
	c.Assert(fn, gc.Not(gc.IsNil))

	var tests = []struct {
		given  string
		expect string
	}{
		{given: marker, expect: marker},
		{given: "", expect: "" + marker},
		{given: "asdf", expect: "asdf" + marker},
		{given: "asdf" + marker, expect: "asdf" + marker},
		{given: "asdf" + marker + "qwerty", expect: "asdf" + marker + "qwerty" + marker},
	}

	for _, test := range tests {
		c.Assert(fn(test.given), gc.Equals, test.expect)
	}
}

func (s *ActionSuite) TestMakeIdFilter(c *gc.C) {
	marker := "-marker-"
	badmarker := "-bad-"
	fn := state.WatcherMakeIdFilter(s.State, marker)
	c.Assert(fn, gc.IsNil)

	ar1 := mockAR{id: "mock/1"}
	ar2 := mockAR{id: "mock/2"}
	fn = state.WatcherMakeIdFilter(s.State, marker, ar1, ar2)
	c.Assert(fn, gc.Not(gc.IsNil))

	var tests = []struct {
		id    string
		match bool
	}{
		{id: "mock/1" + marker + "", match: true},
		{id: "mock/1" + marker + "asdf", match: true},
		{id: "mock/2" + marker + "", match: true},
		{id: "mock/2" + marker + "asdf", match: true},

		{id: "mock/1" + badmarker + "", match: false},
		{id: "mock/1" + badmarker + "asdf", match: false},
		{id: "mock/2" + badmarker + "", match: false},
		{id: "mock/2" + badmarker + "asdf", match: false},

		{id: "mock/1" + marker + "0", match: true},
		{id: "mock/10" + marker + "0", match: false},
		{id: "mock/2" + marker + "0", match: true},
		{id: "mock/20" + marker + "0", match: false},
		{id: "mock" + marker + "0", match: false},

		{id: "" + marker + "0", match: false},
		{id: "mock/1-0", match: false},
		{id: "mock/1-0", match: false},
	}

	for _, test := range tests {
		c.Assert(fn(state.DocID(s.State, test.id)), gc.Equals, test.match)
	}
}

func (s *ActionSuite) TestWatchActionNotifications(c *gc.C) {
	app := s.AddTestingApplication(c, "dummy2", s.charm)
	u, err := app.AddUnit(state.AddUnitParams{})
	c.Assert(err, jc.ErrorIsNil)

	w := u.WatchPendingActionNotifications()
	defer statetesting.AssertStop(c, w)
	wc := statetesting.NewStringsWatcherC(c, s.State, w)
	wc.AssertChange()
	wc.AssertNoChange()

	// add 3 actions
	operationID, err := s.Model.EnqueueOperation("a test")
	c.Assert(err, jc.ErrorIsNil)
	fa1, err := u.AddAction(operationID, "snapshot", nil, nil, nil)
	c.Assert(err, jc.ErrorIsNil)
	fa2, err := u.AddAction(operationID, "snapshot", nil, nil, nil)
	c.Assert(err, jc.ErrorIsNil)
	fa3, err := u.AddAction(operationID, "snapshot", nil, nil, nil)
	c.Assert(err, jc.ErrorIsNil)

	model, err := s.State.Model()
	c.Assert(err, jc.ErrorIsNil)

	// fail the middle one
	action, err := model.Action(fa2.Id())
	c.Assert(err, jc.ErrorIsNil)
	_, err = action.Finish(state.ActionResults{Status: state.ActionFailed, Message: "die scum"})
	c.Assert(err, jc.ErrorIsNil)

	// expect the first and last one in the watcher
	expect := expectActionIds(fa1, fa3)
	wc.AssertChange(expect...)
	wc.AssertNoChange()
}

func (s *ActionSuite) TestActionStatusWatcher(c *gc.C) {
	testCase := []struct {
		receiver state.ActionReceiver
		name     string
		status   state.ActionStatus
		err      string
	}{
		{s.unit, "snapshot", state.ActionCancelled, ""},
		{s.unit2, "snapshot", state.ActionCancelled, ""},
		{s.unit, "snapshot", state.ActionPending, `.* already has status "pending"`},
		{s.unit2, "snapshot", state.ActionPending, `.* already has status "pending"`},
		{s.unit, "snapshot", state.ActionFailed, ""},
		{s.unit2, "snapshot", state.ActionFailed, ""},
		{s.unit, "snapshot", state.ActionCompleted, ""},
		{s.unit2, "snapshot", state.ActionCompleted, ""},
	}

	w1 := state.NewActionStatusWatcher(s.State, []state.ActionReceiver{s.unit})
	defer statetesting.AssertStop(c, w1)

	w2 := state.NewActionStatusWatcher(s.State, []state.ActionReceiver{s.unit}, state.ActionFailed)
	defer statetesting.AssertStop(c, w2)

	w3 := state.NewActionStatusWatcher(s.State, []state.ActionReceiver{s.unit}, state.ActionCancelled, state.ActionCompleted)
	defer statetesting.AssertStop(c, w3)

	watchAny := statetesting.NewStringsWatcherC(c, s.State, w1)
	watchAny.AssertChange()
	watchAny.AssertNoChange()

	watchFailed := statetesting.NewStringsWatcherC(c, s.State, w2)
	watchFailed.AssertChange()
	watchFailed.AssertNoChange()

	watchCancelledOrCompleted := statetesting.NewStringsWatcherC(c, s.State, w3)
	watchCancelledOrCompleted.AssertChange()
	watchCancelledOrCompleted.AssertNoChange()

	expect := map[state.ActionStatus][]state.Action{}
	all := []state.Action{}
	for _, tcase := range testCase {
		operationID, err := s.Model.EnqueueOperation("a test")
		c.Assert(err, jc.ErrorIsNil)
		a, err := tcase.receiver.AddAction(operationID, tcase.name, nil, nil, nil)
		c.Assert(err, jc.ErrorIsNil)

		model, err := s.State.Model()
		c.Assert(err, jc.ErrorIsNil)

		action, err := model.Action(a.Id())
		c.Assert(err, jc.ErrorIsNil)

		_, err = action.Finish(state.ActionResults{Status: tcase.status})
		if tcase.err == "" {
			c.Assert(err, jc.ErrorIsNil)
		} else {
			c.Assert(err, gc.ErrorMatches, tcase.err)
		}

		if tcase.receiver == s.unit {
			expect[tcase.status] = append(expect[tcase.status], action)
			all = append(all, action)
		}
	}

	watchAny.AssertChange(expectActionIds(all...)...)
	watchAny.AssertNoChange()

	watchFailed.AssertChange(expectActionIds(expect[state.ActionFailed]...)...)
	watchFailed.AssertNoChange()

	cancelledAndCompleted := expectActionIds(append(expect[state.ActionCancelled], expect[state.ActionCompleted]...)...)
	watchCancelledOrCompleted.AssertChange(cancelledAndCompleted...)
	watchCancelledOrCompleted.AssertNoChange()
}

func expectActionIds(actions ...state.Action) []string {
	ids := make([]string, len(actions))
	for i, action := range actions {
		ids[i] = action.Id()
	}
	return ids
}

func (s *ActionSuite) TestWatchActionLogs(c *gc.C) {
	unit1, err := s.State.Unit(s.unit.Name())
	c.Assert(err, jc.ErrorIsNil)

	operationID, err := s.Model.EnqueueOperation("a test")
	c.Assert(err, jc.ErrorIsNil)
	// queue some actions before starting the watcher
	fa1, err := unit1.AddAction(operationID, "snapshot", nil, nil, nil)
	c.Assert(err, jc.ErrorIsNil)
	fa1, err = fa1.Begin()
	c.Assert(err, jc.ErrorIsNil)
	err = fa1.Log("first")
	c.Assert(err, jc.ErrorIsNil)

	// Ensure no cross contamination - add another action.
	fa2, err := unit1.AddAction(operationID, "snapshot", nil, nil, nil)
	c.Assert(err, jc.ErrorIsNil)
	fa2, err = fa2.Begin()
	c.Assert(err, jc.ErrorIsNil)
	err = fa2.Log("another")
	c.Assert(err, jc.ErrorIsNil)

	s.WaitForModelWatchersIdle(c, s.State.ModelUUID())

	startNow := time.Now().UTC()
	makeTimestamp := func(offset time.Duration) time.Time {
		return time.Unix(0, startNow.UnixNano()).Add(offset).UTC()
	}

	checkExpected := func(wc statetesting.StringsWatcherC, expected []actions.ActionMessage) {
		var ch []string
		s.State.StartSync()
		select {
		case ch = <-wc.Watcher.Changes():
		case <-time.After(testing.LongWait):
			c.Fatalf("watcher did not send change")
		}
		var msg []actions.ActionMessage
		for i, chStr := range ch {
			var gotMessage actions.ActionMessage
			err := json.Unmarshal([]byte(chStr), &gotMessage)
			c.Assert(err, jc.ErrorIsNil)
			// We can't control the actual time so check for
			// not nil and then assigned to a known value.
			c.Assert(gotMessage.Timestamp, gc.NotNil)
			gotMessage.Timestamp = makeTimestamp(time.Duration(i) * time.Second)
			msg = append(msg, gotMessage)
		}
		c.Assert(msg, jc.DeepEquals, expected)
		wc.AssertNoChange()
	}

	w := s.State.WatchActionLogs(fa1.Id())
	defer statetesting.AssertStop(c, w)
	wc := statetesting.NewStringsWatcherC(c, s.State, w)
	// make sure the previously pending actions are sent on the watcher
	expected := []actions.ActionMessage{{
		Timestamp: startNow,
		Message:   "first",
	}}
	checkExpected(wc, expected)

	// Add 3 more messages; we should only see those on this watcher.
	err = fa1.Log("another")
	c.Assert(err, jc.ErrorIsNil)

	err = fa1.Log("yet another")
	c.Assert(err, jc.ErrorIsNil)

	expected = []actions.ActionMessage{{
		Timestamp: startNow,
		Message:   "another",
	}, {
		Timestamp: makeTimestamp(1 * time.Second),
		Message:   "yet another",
	}}
	checkExpected(wc, expected)

	// Add the 3rd message separately to ensure the
	// tracking of already reported messages works.
	err = fa1.Log("and yet another")
	c.Assert(err, jc.ErrorIsNil)
	expected = []actions.ActionMessage{{
		Timestamp: makeTimestamp(0 * time.Second),
		Message:   "and yet another",
	}}
	checkExpected(wc, expected)

	// But on a new watcher we see all 3 events.
	w2 := s.State.WatchActionLogs(fa1.Id())
	defer statetesting.AssertStop(c, w)
	wc2 := statetesting.NewStringsWatcherC(c, s.State, w2)
	// Make sure the previously pending actions are sent on the watcher.
	expected = []actions.ActionMessage{{
		Timestamp: startNow,
		Message:   "first",
	}, {
		Timestamp: makeTimestamp(1 * time.Second),
		Message:   "another",
	}, {
		Timestamp: makeTimestamp(2 * time.Second),
		Message:   "yet another",
	}, {
		Timestamp: makeTimestamp(3 * time.Second),
		Message:   "and yet another",
	}}
	checkExpected(wc2, expected)
}

func (s *ActionSuite) TestWatchActionResults(c *gc.C) {
	w := s.Model.WatchActionResultsFilteredBy(s.unit)
	defer statetesting.AssertStop(c, w)
	wc := statetesting.NewStringsWatcherC(c, s.State, w)

	operationID, err := s.Model.EnqueueOperation("a test")
	c.Assert(err, jc.ErrorIsNil)
	// Queue some actions before starting the watcher.
	fa1, err := s.unit.AddAction(operationID, "snapshot", nil, nil, nil)
	c.Assert(err, jc.ErrorIsNil)
	fa1, err = fa1.Begin()
	c.Assert(err, jc.ErrorIsNil)
	// Initial event.
	wc.AssertChange()

	_, err = fa1.Finish(state.ActionResults{
		Status: state.ActionCompleted,
	})
	c.Assert(err, jc.ErrorIsNil)
	wc.AssertChange(fa1.Id())
}

func (s *ActionSuite) TestWatchFilteredActionResults(c *gc.C) {
	w := s.Model.WatchActionResultsFilteredBy(s.unit)
	defer statetesting.AssertStop(c, w)
	wc := statetesting.NewStringsWatcherC(c, s.State, w)

	operationID, err := s.Model.EnqueueOperation("a test")
	c.Assert(err, jc.ErrorIsNil)
	// Queue some actions before starting the watcher.
	fa1, err := s.unit.AddAction(operationID, "snapshot", nil, nil, nil)
	c.Assert(err, jc.ErrorIsNil)
	fa1, err = fa1.Begin()
	c.Assert(err, jc.ErrorIsNil)
	// Initial event.
	wc.AssertChange()

	fa2, err := s.unit2.AddAction(operationID, "snapshot", nil, nil, nil)
	c.Assert(err, jc.ErrorIsNil)
	fa2, err = fa2.Begin()
	c.Assert(err, jc.ErrorIsNil)
	wc.AssertNoChange()

	_, err = fa1.Finish(state.ActionResults{
		Status: state.ActionCompleted,
	})
	c.Assert(err, jc.ErrorIsNil)
	wc.AssertChange(fa1.Id())

	_, err = fa2.Finish(state.ActionResults{
		Status: state.ActionCompleted,
	})
	c.Assert(err, jc.ErrorIsNil)
	wc.AssertNoChange()
}

// mapify is a convenience method, also to make reading the tests
// easier. It combines two comma delimited strings representing
// additions and removals and turns it into the map[interface{}]bool
// format needed
func mapify(prefix, adds, removes string) map[interface{}]bool {
	m := map[interface{}]bool{}
	for _, v := range sliceify(prefix, adds) {
		m[v] = true
	}
	for _, v := range sliceify(prefix, removes) {
		m[v] = false
	}
	return m
}

// sliceify turns a comma separated list of strings into a slice
// trimming white space and excluding empty strings.
func sliceify(prefix, csvlist string) []string {
	slice := []string{}
	if csvlist == "" {
		return slice
	}
	for _, entry := range strings.Split(csvlist, ",") {
		clean := strings.TrimSpace(entry)
		if clean != "" {
			slice = append(slice, prefix+clean)
		}
	}
	return slice
}

// mockAR is an implementation of ActionReceiver that can be used for
// testing that requires the ActionReceiver.Tag() call to return a
// names.Tag
type mockAR struct {
	id string
}

var _ state.ActionReceiver = (*mockAR)(nil)

func (r mockAR) AddAction(operationID, name string, payload map[string]interface{}, parallel *bool, executionGroup *string) (state.Action, error) {
	return nil, nil
}
func (r mockAR) CancelAction(state.Action) (state.Action, error)       { return nil, nil }
func (r mockAR) WatchActionNotifications() state.StringsWatcher        { return nil }
func (r mockAR) WatchPendingActionNotifications() state.StringsWatcher { return nil }
func (r mockAR) Actions() ([]state.Action, error)                      { return nil, nil }
func (r mockAR) CompletedActions() ([]state.Action, error)             { return nil, nil }
func (r mockAR) PendingActions() ([]state.Action, error)               { return nil, nil }
func (r mockAR) RunningActions() ([]state.Action, error)               { return nil, nil }
func (r mockAR) Tag() names.Tag                                        { return names.NewUnitTag(r.id) }

type ActionPruningSuite struct {
	statetesting.StateWithWallClockSuite
}

var _ = gc.Suite(&ActionPruningSuite{})

func (s *ActionPruningSuite) TestPruneOperationsBySize(c *gc.C) {
	clock := testclock.NewClock(coretesting.NonZeroTime())
	err := s.State.SetClockForTesting(clock)
	c.Assert(err, jc.ErrorIsNil)
	application := s.Factory.MakeApplication(c, nil)
	unit := s.Factory.MakeUnit(c, &factory.UnitParams{Application: application})

	// PrimeOperations generates the operations and tasks to be pruned.
	const numOperationEntries = 15 // At slightly > 500kB per entry
	const tasksPerOperation = 2
	const maxLogSize = 5 //MB
	state.PrimeOperations(c, clock.Now(), unit, numOperationEntries, tasksPerOperation)

	actions, err := unit.Actions()
	c.Assert(err, jc.ErrorIsNil)
	c.Assert(actions, gc.HasLen, tasksPerOperation*numOperationEntries)
	ops, err := s.Model.AllOperations()
	c.Assert(err, jc.ErrorIsNil)
	c.Assert(ops, gc.HasLen, numOperationEntries)

	var stop <-chan struct{}
	err = state.PruneOperations(stop, s.State, 0, maxLogSize)
	c.Assert(err, jc.ErrorIsNil)

	actions, err = unit.Actions()
	c.Assert(err, jc.ErrorIsNil)
	ops, err = s.Model.AllOperations()
	c.Assert(err, jc.ErrorIsNil)

	// The test here is to see if the remaining count is relatively close to
	// the max log size x 2. I would expect the number of remaining entries to
	// be no greater than 2 x 1.5 x the max log size in MB since each entry is
	// about 500kB (in memory) in size. 1.5x is probably good enough to ensure
	// this test doesn't flake.
	c.Assert(float64(len(actions)), jc.LessThan, 2.0*maxLogSize*1.5)
	c.Assert(float64(len(ops)), gc.Equals, float64(len(actions))/2.0)
}

func (s *ActionPruningSuite) TestPruneOperationsBySizeOldestFirst(c *gc.C) {
	clock := testclock.NewClock(coretesting.NonZeroTime())
	err := s.State.SetClockForTesting(clock)
	c.Assert(err, jc.ErrorIsNil)
	application := s.Factory.MakeApplication(c, nil)
	unit := s.Factory.MakeUnit(c, &factory.UnitParams{Application: application})

	const numOperationEntriesOlder = 5
	const numOperationEntriesYounger = 5
	const tasksPerOperation = 3
	const numOperationEntries = numOperationEntriesOlder + numOperationEntriesYounger
	const maxLogSize = 5 //MB

	olderTime := clock.Now().Add(-1 * time.Hour)
	youngerTime := clock.Now()

	state.PrimeOperations(c, olderTime, unit, numOperationEntriesOlder, tasksPerOperation)
	state.PrimeOperations(c, youngerTime, unit, numOperationEntriesYounger, tasksPerOperation)

	actions, err := unit.Actions()
	c.Assert(err, jc.ErrorIsNil)
	c.Assert(actions, gc.HasLen, tasksPerOperation*numOperationEntries)
	ops, err := s.Model.AllOperations()
	c.Assert(err, jc.ErrorIsNil)
	c.Assert(ops, gc.HasLen, numOperationEntries)

	var stop <-chan struct{}
	err = state.PruneOperations(stop, s.State, 0, maxLogSize)
	c.Assert(err, jc.ErrorIsNil)

	actions, err = unit.Actions()
	c.Assert(err, jc.ErrorIsNil)

	var olderEntries []time.Time
	var youngerEntries []time.Time
	for _, entry := range actions {
		if entry.Completed().Before(youngerTime.Round(time.Second)) {
			olderEntries = append(olderEntries, entry.Completed())
		} else {
			youngerEntries = append(youngerEntries, entry.Completed())
		}
	}
	c.Assert(len(youngerEntries), jc.GreaterThan, len(olderEntries))

	_, err = s.Model.AllOperations()
	c.Assert(err, jc.ErrorIsNil)
	olderEntries = nil
	youngerEntries = nil
	for _, entry := range actions {
		if entry.Completed().Before(youngerTime.Round(time.Second)) {
			olderEntries = append(olderEntries, entry.Completed())
		} else {
			youngerEntries = append(youngerEntries, entry.Completed())
		}
	}
	c.Assert(len(youngerEntries), jc.GreaterThan, len(olderEntries))
}

func (s *ActionPruningSuite) TestPruneOperationsBySizeKeepsIncomplete(c *gc.C) {
	clock := testclock.NewClock(coretesting.NonZeroTime())
	err := s.State.SetClockForTesting(clock)
	c.Assert(err, jc.ErrorIsNil)
	application := s.Factory.MakeApplication(c, nil)
	unit := s.Factory.MakeUnit(c, &factory.UnitParams{Application: application})

	const numOperationEntriesOlder = 5
	const numOperationEntriesYounger = 5
	const numOperationEntriesIncomplete = 5
	const tasksPerOperation = 3
	const numOperationEntries = numOperationEntriesOlder + numOperationEntriesYounger + numOperationEntriesIncomplete
	const maxLogSize = 5 //MB

	olderTime := clock.Now().Add(-1 * time.Hour)
	youngerTime := clock.Now()

	state.PrimeOperations(c, time.Time{}, unit, numOperationEntriesIncomplete, tasksPerOperation)
	state.PrimeOperations(c, olderTime, unit, numOperationEntriesOlder, tasksPerOperation)
	state.PrimeOperations(c, youngerTime, unit, numOperationEntriesYounger, tasksPerOperation)

	actions, err := unit.Actions()
	c.Assert(err, jc.ErrorIsNil)
	c.Assert(actions, gc.HasLen, tasksPerOperation*numOperationEntries)
	ops, err := s.Model.AllOperations()
	c.Assert(err, jc.ErrorIsNil)
	c.Assert(ops, gc.HasLen, numOperationEntries)

	var stop <-chan struct{}
	err = state.PruneOperations(stop, s.State, 0, maxLogSize)
	c.Assert(err, jc.ErrorIsNil)

	actions, err = unit.Actions()
	c.Assert(err, jc.ErrorIsNil)

	var olderEntries []time.Time
	var youngerEntries []time.Time
	var incompleteEntries []time.Time
	zero := time.Time{}
	for _, entry := range actions {
		if entry.Completed() == zero {
			incompleteEntries = append(incompleteEntries, entry.Completed())
		} else if entry.Completed().Before(youngerTime.Round(time.Second)) {
			olderEntries = append(olderEntries, entry.Completed())
		} else {
			youngerEntries = append(youngerEntries, entry.Completed())
		}
	}
	c.Assert(youngerEntries, gc.HasLen, 0)
	c.Assert(olderEntries, gc.HasLen, 0)
	c.Assert(len(incompleteEntries), gc.Not(gc.Equals), 0)

	ops, err = s.Model.AllOperations()
	c.Assert(err, jc.ErrorIsNil)

	// The test here is to see if the remaining count is relatively close to
	// the max log size x 2. I would expect the number of remaining entries to
	// be no greater than 2 x 1.5 x the max log size in MB since each entry is
	// about 500kB (in memory) in size. 1.5x is probably good enough to ensure
	// this test doesn't flake.
	c.Assert(float64(len(actions)), jc.LessThan, 2.0*maxLogSize*1.5)
	c.Assert(float64(len(ops)), gc.Equals, float64(len(actions))/3.0)
}

func (s *ActionPruningSuite) TestPruneOperationsByAge(c *gc.C) {
	clock := testclock.NewClock(time.Now())
	err := s.State.SetClockForTesting(clock)
	c.Assert(err, jc.ErrorIsNil)
	application := s.Factory.MakeApplication(c, nil)
	unit := s.Factory.MakeUnit(c, &factory.UnitParams{Application: application})

	const numCurrentOperationEntries = 5
	const numExpiredOperationEntries = 5
	const tasksPerOperation = 3
	const ageOfExpired = 10 * time.Hour

	state.PrimeOperations(c, clock.Now(), unit, numCurrentOperationEntries, tasksPerOperation)
	state.PrimeOperations(c, clock.Now().Add(-1*ageOfExpired), unit, numExpiredOperationEntries, tasksPerOperation)

	actions, err := unit.Actions()
	c.Assert(err, jc.ErrorIsNil)
	c.Assert(actions, gc.HasLen, tasksPerOperation*(numCurrentOperationEntries+numExpiredOperationEntries))
	ops, err := s.Model.AllOperations()
	c.Assert(err, jc.ErrorIsNil)
	c.Assert(ops, gc.HasLen, numCurrentOperationEntries+numExpiredOperationEntries)

	var stop <-chan struct{}
	err = state.PruneOperations(stop, s.State, 1*time.Hour, 0)
	c.Assert(err, jc.ErrorIsNil)

	actions, err = unit.Actions()
	c.Assert(err, jc.ErrorIsNil)
	ops, err = s.Model.AllOperations()
	c.Assert(err, jc.ErrorIsNil)

	c.Log(actions)
	c.Assert(actions, gc.HasLen, tasksPerOperation*numCurrentOperationEntries)
	c.Assert(ops, gc.HasLen, numCurrentOperationEntries)
}

// Pruner should not prune operations with age of epoch time since the epoch is a
// special value denoting an incomplete operation.
func (s *ActionPruningSuite) TestDoNotPruneIncompleteOperations(c *gc.C) {
	clock := testclock.NewClock(time.Now())
	err := s.State.SetClockForTesting(clock)
	c.Assert(err, jc.ErrorIsNil)
	application := s.Factory.MakeApplication(c, nil)
	unit := s.Factory.MakeUnit(c, &factory.UnitParams{Application: application})

	// Completed times with the zero value are designated not complete
	const numZeroValueEntries = 5
	const tasksPerOperation = 3
	state.PrimeOperations(c, time.Time{}, unit, numZeroValueEntries, tasksPerOperation)

	_, err = unit.Actions()
	c.Assert(err, jc.ErrorIsNil)
	_, err = s.Model.AllOperations()
	c.Assert(err, jc.ErrorIsNil)

	var stop <-chan struct{}
	err = state.PruneOperations(stop, s.State, 1*time.Hour, 0)
	c.Assert(err, jc.ErrorIsNil)

	actions, err := unit.Actions()
	c.Assert(err, jc.ErrorIsNil)
	ops, err := s.Model.AllOperations()
	c.Assert(err, jc.ErrorIsNil)

	c.Assert(len(actions), gc.Equals, tasksPerOperation*numZeroValueEntries)
	c.Assert(len(ops), gc.Equals, numZeroValueEntries)
}

func (s *ActionPruningSuite) TestPruneLegacyActions(c *gc.C) {
	clock := testclock.NewClock(time.Now())
	err := s.State.SetClockForTesting(clock)
	c.Assert(err, jc.ErrorIsNil)
	application := s.Factory.MakeApplication(c, nil)
	unit := s.Factory.MakeUnit(c, &factory.UnitParams{Application: application})

	const numCurrentOperationEntries = 5
	const numExpiredOperationEntries = 5
	const tasksPerOperation = 3
	const ageOfExpired = 10 * time.Hour

	state.PrimeOperations(c, clock.Now(), unit, numCurrentOperationEntries, tasksPerOperation)
	state.PrimeOperations(c, clock.Now().Add(-1*ageOfExpired), unit, numExpiredOperationEntries, tasksPerOperation)
	state.PrimeLegacyActions(c, clock.Now().Add(-1*ageOfExpired), unit, numExpiredOperationEntries)

	actions, err := unit.Actions()
	c.Assert(err, jc.ErrorIsNil)
	c.Assert(actions, gc.HasLen, tasksPerOperation*(numCurrentOperationEntries+numExpiredOperationEntries)+numExpiredOperationEntries)
	ops, err := s.Model.AllOperations()
	c.Assert(err, jc.ErrorIsNil)
	c.Assert(ops, gc.HasLen, numCurrentOperationEntries+numExpiredOperationEntries)

	var stop <-chan struct{}
	err = state.PruneOperations(stop, s.State, 1*time.Hour, 0)
	c.Assert(err, jc.ErrorIsNil)

	actions, err = unit.Actions()
	c.Assert(err, jc.ErrorIsNil)
	ops, err = s.Model.AllOperations()
	c.Assert(err, jc.ErrorIsNil)

	c.Log(actions)
	c.Assert(actions, gc.HasLen, tasksPerOperation*numCurrentOperationEntries)
	c.Assert(ops, gc.HasLen, numCurrentOperationEntries)
}<|MERGE_RESOLUTION|>--- conflicted
+++ resolved
@@ -6,11 +6,7 @@
 import (
 	"encoding/json"
 	"fmt"
-<<<<<<< HEAD
-=======
 	"math/rand"
-	"strconv"
->>>>>>> 0829a2c2
 	"strings"
 	"sync"
 	"sync/atomic"
@@ -402,7 +398,7 @@
 	wg := sync.WaitGroup{}
 	var actions []state.Action
 	for i := 0; i < numActions; i++ {
-		anAction, err := s.unit.AddAction(operationID, "snapshot", nil)
+		anAction, err := s.unit.AddAction(operationID, "snapshot", nil, nil, nil)
 		c.Assert(err, jc.ErrorIsNil)
 
 		anAction, err = anAction.Begin()
