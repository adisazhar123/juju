// Copyright 2012, 2013 Canonical Ltd.
// Licensed under the AGPLv3, see LICENCE file for details.

package state

import (
	"fmt"
	"strconv"
	"time"

	"github.com/juju/errors"
	"github.com/juju/names"
	"github.com/juju/replicaset"
	jujutxn "github.com/juju/txn"
	"gopkg.in/mgo.v2/bson"
	"gopkg.in/mgo.v2/txn"

	"github.com/juju/juju/constraints"
	"github.com/juju/juju/instance"
	"github.com/juju/juju/network"
)

// MachineTemplate holds attributes that are to be associated
// with a newly created machine.
type MachineTemplate struct {
	// Series is the series to be associated with the new machine.
	Series string

	// Constraints are the constraints to be used when finding
	// an instance for the machine.
	Constraints constraints.Value

	// Jobs holds the jobs to run on the machine's instance.
	// A machine must have at least one job to do.
	// JobManageModel can only be part of the jobs
	// when the first (bootstrap) machine is added.
	Jobs []MachineJob

	// NoVote holds whether a machine running
<<<<<<< HEAD
	// a state server should abstain from peer voting.
=======
	// a controller should abstain from peer voting.
>>>>>>> 1cd7ac8c
	// It is ignored if Jobs does not contain JobManageModel.
	NoVote bool

	// Addresses holds the addresses to be associated with the
	// new machine.
	Addresses []network.Address

	// InstanceId holds the instance id to associate with the machine.
	// If this is empty, the provisioner will try to provision the machine.
	// If this is non-empty, the HardwareCharacteristics and Nonce
	// fields must be set appropriately.
	InstanceId instance.Id

	// HardwareCharacteristics holds the h/w characteristics to
	// be associated with the machine.
	HardwareCharacteristics instance.HardwareCharacteristics

	// RequestedNetworks holds a list of network names the machine
	// should be part of.
	//
	// TODO(dimitern): Drop this in favor of constraints in a follow-up.
	RequestedNetworks []string

	// Volumes holds the parameters for volumes that are to be created
	// and attached to the machine.
	Volumes []MachineVolumeParams

	// VolumeAttachments holds the parameters for attaching existing
	// volumes to the machine.
	VolumeAttachments map[names.VolumeTag]VolumeAttachmentParams

	// Filesystems holds the parameters for filesystems that are to be
	// created and attached to the machine.
	Filesystems []MachineFilesystemParams

	// FilesystemAttachments holds the parameters for attaching existing
	// filesystems to the machine.
	FilesystemAttachments map[names.FilesystemTag]FilesystemAttachmentParams

	// Nonce holds a unique value that can be used to check
	// if a new instance was really started for this machine.
	// See Machine.SetProvisioned. This must be set if InstanceId is set.
	Nonce string

	// Dirty signifies whether the new machine will be treated
	// as unclean for unit-assignment purposes.
	Dirty bool

	// Placement holds the placement directive that will be associated
	// with the machine.
	Placement string

	// principals holds the principal units that will
	// associated with the machine.
	principals []string
}

// MachineVolumeParams holds the parameters for creating a volume and
// attaching it to a new machine.
type MachineVolumeParams struct {
	Volume     VolumeParams
	Attachment VolumeAttachmentParams
}

// MachineFilesystemParams holds the parameters for creating a filesystem
// and attaching it to a new machine.
type MachineFilesystemParams struct {
	Filesystem FilesystemParams
	Attachment FilesystemAttachmentParams
}

// AddMachineInsideNewMachine creates a new machine within a container
// of the given type inside another new machine. The two given templates
// specify the form of the child and parent respectively.
func (st *State) AddMachineInsideNewMachine(template, parentTemplate MachineTemplate, containerType instance.ContainerType) (*Machine, error) {
	mdoc, ops, err := st.addMachineInsideNewMachineOps(template, parentTemplate, containerType)
	if err != nil {
		return nil, errors.Annotate(err, "cannot add a new machine")
	}
	return st.addMachine(mdoc, ops)
}

// AddMachineInsideMachine adds a machine inside a container of the
// given type on the existing machine with id=parentId.
func (st *State) AddMachineInsideMachine(template MachineTemplate, parentId string, containerType instance.ContainerType) (*Machine, error) {
	mdoc, ops, err := st.addMachineInsideMachineOps(template, parentId, containerType)
	if err != nil {
		return nil, errors.Annotate(err, "cannot add a new machine")
	}
	return st.addMachine(mdoc, ops)
}

// AddMachine adds a machine with the given series and jobs.
// It is deprecated and around for testing purposes only.
func (st *State) AddMachine(series string, jobs ...MachineJob) (*Machine, error) {
	ms, err := st.AddMachines(MachineTemplate{
		Series: series,
		Jobs:   jobs,
	})
	if err != nil {
		return nil, err
	}
	return ms[0], nil
}

// AddOneMachine machine adds a new machine configured according to the
// given template.
func (st *State) AddOneMachine(template MachineTemplate) (*Machine, error) {
	ms, err := st.AddMachines(template)
	if err != nil {
		return nil, err
	}
	return ms[0], nil
}

// AddMachines adds new machines configured according to the
// given templates.
func (st *State) AddMachines(templates ...MachineTemplate) (_ []*Machine, err error) {
	defer errors.DeferredAnnotatef(&err, "cannot add a new machine")
	var ms []*Machine
	env, err := st.Model()
	if err != nil {
		return nil, errors.Trace(err)
	} else if env.Life() != Alive {
		return nil, errors.New("model is no longer alive")
	}
	var ops []txn.Op
	var mdocs []*machineDoc
	for _, template := range templates {
		// Adding a machine without any principals is
		// only permitted if unit placement is supported.
		if len(template.principals) == 0 && template.InstanceId == "" {
			if err := st.supportsUnitPlacement(); err != nil {
				return nil, errors.Trace(err)
			}
		}
		mdoc, addOps, err := st.addMachineOps(template)
		if err != nil {
			return nil, errors.Trace(err)
		}
		mdocs = append(mdocs, mdoc)
		ms = append(ms, newMachine(st, mdoc))
		ops = append(ops, addOps...)
	}
	ssOps, err := st.maintainControllersOps(mdocs, nil)
	if err != nil {
		return nil, errors.Trace(err)
	}
	ops = append(ops, ssOps...)
	ops = append(ops, env.assertAliveOp())
	if err := st.runTransaction(ops); err != nil {
		return nil, onAbort(err, errors.New("model is no longer alive"))
	}
	return ms, nil
}

func (st *State) addMachine(mdoc *machineDoc, ops []txn.Op) (*Machine, error) {
	env, err := st.Model()
	if err != nil {
		return nil, err
	} else if env.Life() != Alive {
		return nil, errors.New("model is no longer alive")
	}
	ops = append([]txn.Op{env.assertAliveOp()}, ops...)
	if err := st.runTransaction(ops); err != nil {
		enverr := env.Refresh()
		if (enverr == nil && env.Life() != Alive) || errors.IsNotFound(enverr) {
			return nil, errors.New("model is no longer alive")
		} else if enverr != nil {
			err = enverr
		}
		return nil, err
	}
	return newMachine(st, mdoc), nil
}

func (st *State) resolveMachineConstraints(cons constraints.Value) (constraints.Value, error) {
	mcons, err := st.resolveConstraints(cons)
	if err != nil {
		return constraints.Value{}, err
	}
	// Machine constraints do not use a container constraint value.
	// Both provisioning and deployment constraints use the same
	// constraints.Value struct so here we clear the container
	// value. Provisioning ignores the container value but clearing
	// it avoids potential confusion.
	mcons.Container = nil
	return mcons, nil
}

// effectiveMachineTemplate verifies that the given template is
// valid and combines it with values from the state
// to produce a resulting template that more accurately
// represents the data that will be inserted into the state.
func (st *State) effectiveMachineTemplate(p MachineTemplate, allowController bool) (tmpl MachineTemplate, err error) {
	// First check for obvious errors.
	if p.Series == "" {
		return tmpl, errors.New("no series specified")
	}
	if p.InstanceId != "" {
		if p.Nonce == "" {
			return tmpl, errors.New("cannot add a machine with an instance id and no nonce")
		}
	} else if p.Nonce != "" {
		return tmpl, errors.New("cannot specify a nonce without an instance id")
	}

	p.Constraints, err = st.resolveMachineConstraints(p.Constraints)
	if err != nil {
		return tmpl, err
	}

	if len(p.Jobs) == 0 {
		return tmpl, errors.New("no jobs specified")
	}
	jset := make(map[MachineJob]bool)
	for _, j := range p.Jobs {
		if jset[j] {
			return MachineTemplate{}, errors.Errorf("duplicate job: %s", j)
		}
		jset[j] = true
	}
	if jset[JobManageModel] {
<<<<<<< HEAD
		if !allowStateServer {
			return tmpl, errStateServerNotAllowed
=======
		if !allowController {
			return tmpl, errControllerNotAllowed
>>>>>>> 1cd7ac8c
		}
	}
	return p, nil
}

// addMachineOps returns operations to add a new top level machine
// based on the given template. It also returns the machine document
// that will be inserted.
func (st *State) addMachineOps(template MachineTemplate) (*machineDoc, []txn.Op, error) {
	template, err := st.effectiveMachineTemplate(template, st.IsController())
	if err != nil {
		return nil, nil, err
	}
	if template.InstanceId == "" {
		if err := st.precheckInstance(template.Series, template.Constraints, template.Placement); err != nil {
			return nil, nil, err
		}
	}
	seq, err := st.sequence("machine")
	if err != nil {
		return nil, nil, err
	}
	mdoc := st.machineDocForTemplate(template, strconv.Itoa(seq))
	prereqOps, machineOp, err := st.insertNewMachineOps(mdoc, template)
	if err != nil {
		return nil, nil, errors.Trace(err)
	}
	prereqOps = append(prereqOps, assertModelAliveOp(st.ModelUUID()))
	prereqOps = append(prereqOps, st.insertNewContainerRefOp(mdoc.Id))
	if template.InstanceId != "" {
		prereqOps = append(prereqOps, txn.Op{
			C:      instanceDataC,
			Id:     mdoc.DocID,
			Assert: txn.DocMissing,
			Insert: &instanceData{
				DocID:      mdoc.DocID,
				MachineId:  mdoc.Id,
				InstanceId: template.InstanceId,
				ModelUUID:  mdoc.ModelUUID,
				Arch:       template.HardwareCharacteristics.Arch,
				Mem:        template.HardwareCharacteristics.Mem,
				RootDisk:   template.HardwareCharacteristics.RootDisk,
				CpuCores:   template.HardwareCharacteristics.CpuCores,
				CpuPower:   template.HardwareCharacteristics.CpuPower,
				Tags:       template.HardwareCharacteristics.Tags,
				AvailZone:  template.HardwareCharacteristics.AvailabilityZone,
			},
		})
	}

	return mdoc, append(prereqOps, machineOp), nil
}

// supportsContainerType reports whether the machine supports the given
// container type. If the machine's supportedContainers attribute is
// set, this decision can be made right here, otherwise we assume that
// everything will be ok and later on put the container into an error
// state if necessary.
func (m *Machine) supportsContainerType(ctype instance.ContainerType) bool {
	supportedContainers, ok := m.SupportedContainers()
	if !ok {
		// We don't know yet, so we report that we support the container.
		return true
	}
	for _, ct := range supportedContainers {
		if ct == ctype {
			return true
		}
	}
	return false
}

// addMachineInsideMachineOps returns operations to add a machine inside
// a container of the given type on an existing machine.
func (st *State) addMachineInsideMachineOps(template MachineTemplate, parentId string, containerType instance.ContainerType) (*machineDoc, []txn.Op, error) {
	if template.InstanceId != "" {
		return nil, nil, errors.New("cannot specify instance id for a new container")
	}
	template, err := st.effectiveMachineTemplate(template, false)
	if err != nil {
		return nil, nil, err
	}
	if containerType == "" {
		return nil, nil, errors.New("no container type specified")
	}
	// Adding a machine within a machine implies add-machine or placement.
	if err := st.supportsUnitPlacement(); err != nil {
		return nil, nil, err
	}

	// If a parent machine is specified, make sure it exists
	// and can support the requested container type.
	parent, err := st.Machine(parentId)
	if err != nil {
		return nil, nil, err
	}
	if !parent.supportsContainerType(containerType) {
		return nil, nil, errors.Errorf("machine %s cannot host %s containers", parentId, containerType)
	}
	newId, err := st.newContainerId(parentId, containerType)
	if err != nil {
		return nil, nil, err
	}
	mdoc := st.machineDocForTemplate(template, newId)
	mdoc.ContainerType = string(containerType)
	prereqOps, machineOp, err := st.insertNewMachineOps(mdoc, template)
	if err != nil {
		return nil, nil, errors.Trace(err)
	}
	prereqOps = append(prereqOps,
		// Update containers record for host machine.
		st.addChildToContainerRefOp(parentId, mdoc.Id),
		// Create a containers reference document for the container itself.
		st.insertNewContainerRefOp(mdoc.Id),
	)
	return mdoc, append(prereqOps, machineOp), nil
}

// newContainerId returns a new id for a machine within the machine
// with id parentId and the given container type.
func (st *State) newContainerId(parentId string, containerType instance.ContainerType) (string, error) {
	seq, err := st.sequence(fmt.Sprintf("machine%s%sContainer", parentId, containerType))
	if err != nil {
		return "", err
	}
	return fmt.Sprintf("%s/%s/%d", parentId, containerType, seq), nil
}

// addMachineInsideNewMachineOps returns operations to create a new
// machine within a container of the given type inside another
// new machine. The two given templates specify the form
// of the child and parent respectively.
func (st *State) addMachineInsideNewMachineOps(template, parentTemplate MachineTemplate, containerType instance.ContainerType) (*machineDoc, []txn.Op, error) {
	if template.InstanceId != "" || parentTemplate.InstanceId != "" {
		return nil, nil, errors.New("cannot specify instance id for a new container")
	}
	seq, err := st.sequence("machine")
	if err != nil {
		return nil, nil, err
	}
	parentTemplate, err = st.effectiveMachineTemplate(parentTemplate, false)
	if err != nil {
		return nil, nil, err
	}
	if containerType == "" {
		return nil, nil, errors.New("no container type specified")
	}
	if parentTemplate.InstanceId == "" {
		// Adding a machine within a machine implies add-machine or placement.
		if err := st.supportsUnitPlacement(); err != nil {
			return nil, nil, err
		}
		if err := st.precheckInstance(parentTemplate.Series, parentTemplate.Constraints, parentTemplate.Placement); err != nil {
			return nil, nil, err
		}
	}

	parentDoc := st.machineDocForTemplate(parentTemplate, strconv.Itoa(seq))
	newId, err := st.newContainerId(parentDoc.Id, containerType)
	if err != nil {
		return nil, nil, err
	}
	template, err = st.effectiveMachineTemplate(template, false)
	if err != nil {
		return nil, nil, err
	}
	mdoc := st.machineDocForTemplate(template, newId)
	mdoc.ContainerType = string(containerType)
	parentPrereqOps, parentOp, err := st.insertNewMachineOps(parentDoc, parentTemplate)
	if err != nil {
		return nil, nil, errors.Trace(err)
	}
	prereqOps, machineOp, err := st.insertNewMachineOps(mdoc, template)
	if err != nil {
		return nil, nil, errors.Trace(err)
	}
	prereqOps = append(prereqOps, parentPrereqOps...)
	prereqOps = append(prereqOps,
		// The host machine doesn't exist yet, create a new containers record.
		st.insertNewContainerRefOp(mdoc.Id),
		// Create a containers reference document for the container itself.
		st.insertNewContainerRefOp(parentDoc.Id, mdoc.Id),
	)
	return mdoc, append(prereqOps, parentOp, machineOp), nil
}

func (st *State) machineDocForTemplate(template MachineTemplate, id string) *machineDoc {
	// We ignore the error from Select*Address as an error indicates
	// no address is available, in which case the empty address is returned
	// and setting the preferred address to an empty one is the correct
	// thing to do when none is available.
	privateAddr, _ := network.SelectInternalAddress(template.Addresses, false)
	publicAddr, _ := network.SelectPublicAddress(template.Addresses)
	return &machineDoc{
		DocID:                   st.docID(id),
		Id:                      id,
		ModelUUID:               st.ModelUUID(),
		Series:                  template.Series,
		Jobs:                    template.Jobs,
		Clean:                   !template.Dirty,
		Principals:              template.principals,
		Life:                    Alive,
		Nonce:                   template.Nonce,
		Addresses:               fromNetworkAddresses(template.Addresses, OriginMachine),
		PreferredPrivateAddress: fromNetworkAddress(privateAddr, OriginMachine),
		PreferredPublicAddress:  fromNetworkAddress(publicAddr, OriginMachine),
		NoVote:                  template.NoVote,
		Placement:               template.Placement,
	}
}

// insertNewMachineOps returns operations to insert the given machine
// document into the database, based on the given template. Only the
// constraints and networks are used from the template.
func (st *State) insertNewMachineOps(mdoc *machineDoc, template MachineTemplate) (prereqOps []txn.Op, machineOp txn.Op, err error) {
	machineOp = txn.Op{
		C:      machinesC,
		Id:     mdoc.DocID,
		Assert: txn.DocMissing,
		Insert: mdoc,
	}

	statusDoc := statusDoc{
		Status:    StatusPending,
		ModelUUID: st.ModelUUID(),
		Updated:   time.Now().UnixNano(),
	}
	globalKey := machineGlobalKey(mdoc.Id)
	prereqOps = []txn.Op{
		createConstraintsOp(st, globalKey, template.Constraints),
		createStatusOp(st, globalKey, statusDoc),
		// TODO(dimitern): Drop requested networks across the board in a
		// follow-up.
		createRequestedNetworksOp(st, globalKey, template.RequestedNetworks),
		createMachineBlockDevicesOp(mdoc.Id),
	}

	storageOps, volumeAttachments, filesystemAttachments, err := st.machineStorageOps(
		mdoc, &machineStorageParams{
			filesystems:           template.Filesystems,
			filesystemAttachments: template.FilesystemAttachments,
			volumes:               template.Volumes,
			volumeAttachments:     template.VolumeAttachments,
		},
	)
	if err != nil {
		return nil, txn.Op{}, errors.Trace(err)
	}
	for _, a := range volumeAttachments {
		mdoc.Volumes = append(mdoc.Volumes, a.tag.Id())
	}
	for _, a := range filesystemAttachments {
		mdoc.Filesystems = append(mdoc.Filesystems, a.tag.Id())
	}
	prereqOps = append(prereqOps, storageOps...)

	// At the last moment we still have statusDoc in scope, set the initial
	// history entry. This is risky, and may lead to extra entries, but that's
	// an intrinsic problem with mixing txn and non-txn ops -- we can't sync
	// them cleanly.
	probablyUpdateStatusHistory(st, globalKey, statusDoc)
	return prereqOps, machineOp, nil
}

type machineStorageParams struct {
	volumes               []MachineVolumeParams
	volumeAttachments     map[names.VolumeTag]VolumeAttachmentParams
	filesystems           []MachineFilesystemParams
	filesystemAttachments map[names.FilesystemTag]FilesystemAttachmentParams
}

// machineStorageOps creates txn.Ops for creating volumes, filesystems,
// and attachments to the specified machine. The results are the txn.Ops,
// and the tags of volumes and filesystems newly attached to the machine.
func (st *State) machineStorageOps(
	mdoc *machineDoc, args *machineStorageParams,
) ([]txn.Op, []volumeAttachmentTemplate, []filesystemAttachmentTemplate, error) {
	var filesystemOps, volumeOps []txn.Op
	var fsAttachments []filesystemAttachmentTemplate
	var volumeAttachments []volumeAttachmentTemplate

	// Create filesystems and filesystem attachments.
	for _, f := range args.filesystems {
		ops, filesystemTag, volumeTag, err := st.addFilesystemOps(f.Filesystem, mdoc.Id)
		if err != nil {
			return nil, nil, nil, errors.Trace(err)
		}
		filesystemOps = append(filesystemOps, ops...)
		fsAttachments = append(fsAttachments, filesystemAttachmentTemplate{
			filesystemTag, f.Filesystem.storage, f.Attachment,
		})
		if volumeTag != (names.VolumeTag{}) {
			// The filesystem requires a volume, so create a volume attachment too.
			volumeAttachments = append(volumeAttachments, volumeAttachmentTemplate{
				volumeTag, VolumeAttachmentParams{},
			})
		}
	}

	// Create volumes and volume attachments.
	for _, v := range args.volumes {
		ops, tag, err := st.addVolumeOps(v.Volume, mdoc.Id)
		if err != nil {
			return nil, nil, nil, errors.Trace(err)
		}
		volumeOps = append(volumeOps, ops...)
		volumeAttachments = append(volumeAttachments, volumeAttachmentTemplate{
			tag, v.Attachment,
		})
	}

	// TODO(axw) handle args.filesystemAttachments, args.volumeAttachments
	// when we handle attaching to existing (e.g. shared) storage.

	ops := make([]txn.Op, 0, len(filesystemOps)+len(volumeOps)+len(fsAttachments)+len(volumeAttachments))
	if len(fsAttachments) > 0 {
		attachmentOps := createMachineFilesystemAttachmentsOps(mdoc.Id, fsAttachments)
		ops = append(ops, filesystemOps...)
		ops = append(ops, attachmentOps...)
	}
	if len(volumeAttachments) > 0 {
		attachmentOps := createMachineVolumeAttachmentsOps(mdoc.Id, volumeAttachments)
		ops = append(ops, volumeOps...)
		ops = append(ops, attachmentOps...)
	}
	return ops, volumeAttachments, fsAttachments, nil
}

// addMachineStorageAttachmentsOps returns txn.Ops for adding the IDs of
// attached volumes and filesystems to an existing machine. Filesystem
// mount points are checked against existing filesystem attachments for
// conflicts, with a txn.Op added to prevent concurrent additions as
// necessary.
func addMachineStorageAttachmentsOps(
	machine *Machine,
	volumes []volumeAttachmentTemplate,
	filesystems []filesystemAttachmentTemplate,
) ([]txn.Op, error) {
	var updates bson.D
	assert := isAliveDoc
	if len(volumes) > 0 {
		volumeIds := make([]string, len(volumes))
		for i, v := range volumes {
			volumeIds[i] = v.tag.Id()
		}
		updates = append(updates, bson.DocElem{"$addToSet", bson.D{{
			"volumes", bson.D{{"$each", volumeIds}}}},
		})
	}
	if len(filesystems) > 0 {
		filesystemIds := make([]string, len(filesystems))
		var withLocation []filesystemAttachmentTemplate
		for i, f := range filesystems {
			filesystemIds[i] = f.tag.Id()
			if !f.params.locationAutoGenerated {
				// If the location was not automatically
				// generated, we must ensure it does not
				// conflict with any existing storage.
				// Generated paths are guaranteed to be
				// unique.
				withLocation = append(withLocation, f)
			}
		}
		updates = append(updates, bson.DocElem{"$addToSet", bson.D{{
			"filesystems", bson.D{{"$each", filesystemIds}}}},
		})
		if len(withLocation) > 0 {
			if err := validateFilesystemMountPoints(machine, withLocation); err != nil {
				return nil, errors.Annotate(err, "validating filesystem mount points")
			}
			// Make sure no filesystems are added concurrently.
			assert = append(assert, bson.DocElem{
				"filesystems", bson.D{{"$not", bson.D{{
					"$elemMatch", bson.D{{
						"$nin", machine.doc.Filesystems,
					}},
				}}}},
			})
		}
	}
	return []txn.Op{{
		C:      machinesC,
		Id:     machine.doc.Id,
		Assert: assert,
		Update: updates,
	}}, nil
}

func hasJob(jobs []MachineJob, job MachineJob) bool {
	for _, j := range jobs {
		if j == job {
			return true
		}
	}
	return false
}

var errControllerNotAllowed = errors.New("controller jobs specified but not allowed")

// maintainControllersOps returns a set of operations that will maintain
// the controller information when the given machine documents
// are added to the machines collection. If currentInfo is nil,
// there can be only one machine document and it must have
// id 0 (this is a special case to allow adding the bootstrap machine)
func (st *State) maintainControllersOps(mdocs []*machineDoc, currentInfo *ControllerInfo) ([]txn.Op, error) {
	var newIds, newVotingIds []string
	for _, doc := range mdocs {
		if !hasJob(doc.Jobs, JobManageModel) {
			continue
		}
		newIds = append(newIds, doc.Id)
		if !doc.NoVote {
			newVotingIds = append(newVotingIds, doc.Id)
		}
	}
	if len(newIds) == 0 {
		return nil, nil
	}
	if currentInfo == nil {
		// Allow bootstrap machine only.
		if len(mdocs) != 1 || mdocs[0].Id != "0" {
			return nil, errControllerNotAllowed
		}
		var err error
		currentInfo, err = st.ControllerInfo()
		if err != nil {
			return nil, errors.Annotate(err, "cannot get controller info")
		}
		if len(currentInfo.MachineIds) > 0 || len(currentInfo.VotingMachineIds) > 0 {
			return nil, errors.New("controllers already exist")
		}
	}
	ops := []txn.Op{{
<<<<<<< HEAD
		C:  stateServersC,
=======
		C:  controllersC,
>>>>>>> 1cd7ac8c
		Id: modelGlobalKey,
		Assert: bson.D{{
			"$and", []bson.D{
				{{"machineids", bson.D{{"$size", len(currentInfo.MachineIds)}}}},
				{{"votingmachineids", bson.D{{"$size", len(currentInfo.VotingMachineIds)}}}},
			},
		}},
		Update: bson.D{
			{"$addToSet", bson.D{{"machineids", bson.D{{"$each", newIds}}}}},
			{"$addToSet", bson.D{{"votingmachineids", bson.D{{"$each", newVotingIds}}}}},
		},
	}}
	return ops, nil
}

<<<<<<< HEAD
// EnableHA adds state server machines as necessary to make
// the number of live state servers equal to numStateServers. The given
=======
// EnableHA adds controller machines as necessary to make
// the number of live controllers equal to numControllers. The given
>>>>>>> 1cd7ac8c
// constraints and series will be attached to any new machines.
// If placement is not empty, any new machines which may be required are started
// according to the specified placement directives until the placement list is
// exhausted; thereafter any new machines are started according to the constraints and series.
func (st *State) EnableHA(
<<<<<<< HEAD
	numStateServers int, cons constraints.Value, series string, placement []string,
) (StateServersChanges, error) {
=======
	numControllers int, cons constraints.Value, series string, placement []string,
) (ControllersChanges, error) {
>>>>>>> 1cd7ac8c

	if numControllers < 0 || (numControllers != 0 && numControllers%2 != 1) {
		return ControllersChanges{}, errors.New("number of controllers must be odd and non-negative")
	}
	if numControllers > replicaset.MaxPeers {
		return ControllersChanges{}, errors.Errorf("controller count is too large (allowed %d)", replicaset.MaxPeers)
	}
	var change ControllersChanges
	buildTxn := func(attempt int) ([]txn.Op, error) {
		currentInfo, err := st.ControllerInfo()
		if err != nil {
			return nil, err
		}
		desiredControllerCount := numControllers
		if desiredControllerCount == 0 {
			desiredControllerCount = len(currentInfo.VotingMachineIds)
			if desiredControllerCount <= 1 {
				desiredControllerCount = 3
			}
		}
		if len(currentInfo.VotingMachineIds) > desiredControllerCount {
			return nil, errors.New("cannot reduce controller count")
		}

		intent, err := st.enableHAIntentions(currentInfo, placement)
		if err != nil {
			return nil, err
		}
		voteCount := 0
		for _, m := range intent.maintain {
			if m.WantsVote() {
				voteCount++
			}
		}
		if voteCount == desiredControllerCount && len(intent.remove) == 0 {
			return nil, jujutxn.ErrNoOperations
		}
		// Promote as many machines as we can to fulfil the shortfall.
		if n := desiredControllerCount - voteCount; n < len(intent.promote) {
			intent.promote = intent.promote[:n]
		}
		voteCount += len(intent.promote)

		if n := desiredControllerCount - voteCount; n < len(intent.convert) {
			intent.convert = intent.convert[:n]
		}
		voteCount += len(intent.convert)

		intent.newCount = desiredControllerCount - voteCount

		logger.Infof("%d new machines; promoting %v; converting %v", intent.newCount, intent.promote, intent.convert)

		var ops []txn.Op
		ops, change, err = st.enableHAIntentionOps(intent, currentInfo, cons, series)
		return ops, err
	}
	if err := st.run(buildTxn); err != nil {
		err = errors.Annotate(err, "failed to create new controller machines")
		return ControllersChanges{}, err
	}
	return change, nil
}

// Change in controllers after the ensure availability txn has committed.
type ControllersChanges struct {
	Added      []string
	Removed    []string
	Maintained []string
	Promoted   []string
	Demoted    []string
	Converted  []string
}

// enableHAIntentionOps returns operations to fulfil the desired intent.
func (st *State) enableHAIntentionOps(
	intent *enableHAIntent,
<<<<<<< HEAD
	currentInfo *StateServerInfo,
=======
	currentInfo *ControllerInfo,
>>>>>>> 1cd7ac8c
	cons constraints.Value,
	series string,
) ([]txn.Op, ControllersChanges, error) {
	var ops []txn.Op
	var change ControllersChanges
	for _, m := range intent.promote {
		ops = append(ops, promoteControllerOps(m)...)
		change.Promoted = append(change.Promoted, m.doc.Id)
	}
	for _, m := range intent.demote {
		ops = append(ops, demoteControllerOps(m)...)
		change.Demoted = append(change.Demoted, m.doc.Id)
	}
	for _, m := range intent.convert {
		ops = append(ops, convertControllerOps(m)...)
		change.Converted = append(change.Converted, m.doc.Id)
	}
	// Use any placement directives that have been provided
	// when adding new machines, until the directives have
	// been all used up. Set up a helper function to do the
	// work required.
	placementCount := 0
	getPlacement := func() string {
		if placementCount >= len(intent.placement) {
			return ""
		}
		result := intent.placement[placementCount]
		placementCount++
		return result
	}
	mdocs := make([]*machineDoc, intent.newCount)
	for i := range mdocs {
		template := MachineTemplate{
			Series: series,
			Jobs: []MachineJob{
				JobHostUnits,
				JobManageModel,
			},
			Constraints: cons,
			Placement:   getPlacement(),
		}
		mdoc, addOps, err := st.addMachineOps(template)
		if err != nil {
			return nil, ControllersChanges{}, err
		}
		mdocs[i] = mdoc
		ops = append(ops, addOps...)
		change.Added = append(change.Added, mdoc.Id)

	}
	for _, m := range intent.remove {
		ops = append(ops, removeControllerOps(m)...)
		change.Removed = append(change.Removed, m.doc.Id)

	}

	for _, m := range intent.maintain {
		tag, err := names.ParseTag(m.Tag().String())
		if err != nil {
			return nil, ControllersChanges{}, errors.Annotate(err, "could not parse machine tag")
		}
		if tag.Kind() != names.MachineTagKind {
			return nil, ControllersChanges{}, errors.Errorf("expected machine tag kind, got %s", tag.Kind())
		}
		change.Maintained = append(change.Maintained, tag.Id())
	}
	ssOps, err := st.maintainControllersOps(mdocs, currentInfo)
	if err != nil {
		return nil, ControllersChanges{}, errors.Annotate(err, "cannot prepare machine add operations")
	}
	ops = append(ops, ssOps...)
	return ops, change, nil
}

// controllerAvailable returns true if the specified controller machine is
// available.
var controllerAvailable = func(m *Machine) (bool, error) {
	// TODO(axw) #1271504 2014-01-22
	// Check the controller's associated mongo health;
	// requires coordination with worker/peergrouper.
	return m.AgentPresence()
}

type enableHAIntent struct {
	newCount  int
	placement []string

	promote, maintain, demote, remove, convert []*Machine
}

// enableHAIntentions returns what we would like
// to do to maintain the availability of the existing servers
// mentioned in the given info, including:
//   demoting unavailable, voting machines;
//   removing unavailable, non-voting, non-vote-holding machines;
//   gathering available, non-voting machines that may be promoted;
<<<<<<< HEAD
func (st *State) enableHAIntentions(info *StateServerInfo, placement []string) (*enableHAIntent, error) {
=======
func (st *State) enableHAIntentions(info *ControllerInfo, placement []string) (*enableHAIntent, error) {
>>>>>>> 1cd7ac8c
	var intent enableHAIntent
	for _, s := range placement {
		// TODO(natefinch): unscoped placements shouldn't ever get here (though
		// they do currently).  We should fix up the CLI to always add a scope
		// to placements and then we can remove the need to deal with unscoped
		// placements.
		p, err := instance.ParsePlacement(s)
		if err == instance.ErrPlacementScopeMissing {
			intent.placement = append(intent.placement, s)
			continue
		}
		if err == nil && p.Scope == instance.MachineScope {
			// TODO(natefinch) add env provider policy to check if conversion is
			// possible (e.g. cannot be supported by Azure in HA mode).

			if names.IsContainerMachine(p.Directive) {
				return nil, errors.New("container placement directives not supported")
			}

			m, err := st.Machine(p.Directive)
			if err != nil {
				return nil, errors.Annotatef(err, "can't find machine for placement directive %q", s)
			}
			if m.IsManager() {
				return nil, errors.Errorf("machine for placement directive %q is already a controller", s)
			}
			intent.convert = append(intent.convert, m)
			intent.placement = append(intent.placement, s)
			continue
		}
		return nil, errors.Errorf("unsupported placement directive %q", s)
	}

	for _, mid := range info.MachineIds {
		m, err := st.Machine(mid)
		if err != nil {
			return nil, err
		}
		available, err := controllerAvailable(m)
		if err != nil {
			return nil, err
		}
		logger.Infof("machine %q, available %v, wants vote %v, has vote %v", m, available, m.WantsVote(), m.HasVote())
		if available {
			if m.WantsVote() {
				intent.maintain = append(intent.maintain, m)
			} else {
				intent.promote = append(intent.promote, m)
			}
			continue
		}
		if m.WantsVote() {
			// The machine wants to vote, so we simply set novote and allow it
			// to run its course to have its vote removed by the worker that
			// maintains the replicaset. We will replace it with an existing
			// non-voting controller if there is one, starting a new one if
			// not.
			intent.demote = append(intent.demote, m)
		} else if m.HasVote() {
			// The machine still has a vote, so keep it around for now.
			intent.maintain = append(intent.maintain, m)
		} else {
			// The machine neither wants to nor has a vote, so remove its
			// JobManageModel job immediately.
			intent.remove = append(intent.remove, m)
		}
	}
	logger.Infof("initial intentions: promote %v; maintain %v; demote %v; remove %v; convert: %v",
		intent.promote, intent.maintain, intent.demote, intent.remove, intent.convert)
	return &intent, nil
}

func convertControllerOps(m *Machine) []txn.Op {
	return []txn.Op{{
		C:  machinesC,
		Id: m.doc.DocID,
		Update: bson.D{
			{"$addToSet", bson.D{{"jobs", JobManageModel}}},
			{"$set", bson.D{{"novote", false}}},
		},
		Assert: bson.D{{"jobs", bson.D{{"$nin", []MachineJob{JobManageModel}}}}},
	}, {
<<<<<<< HEAD
		C:  stateServersC,
=======
		C:  controllersC,
>>>>>>> 1cd7ac8c
		Id: modelGlobalKey,
		Update: bson.D{
			{"$addToSet", bson.D{{"votingmachineids", m.doc.Id}}},
			{"$addToSet", bson.D{{"machineids", m.doc.Id}}},
		},
	}}
}

func promoteControllerOps(m *Machine) []txn.Op {
	return []txn.Op{{
		C:      machinesC,
		Id:     m.doc.DocID,
		Assert: bson.D{{"novote", true}},
		Update: bson.D{{"$set", bson.D{{"novote", false}}}},
	}, {
<<<<<<< HEAD
		C:      stateServersC,
=======
		C:      controllersC,
>>>>>>> 1cd7ac8c
		Id:     modelGlobalKey,
		Update: bson.D{{"$addToSet", bson.D{{"votingmachineids", m.doc.Id}}}},
	}}
}

func demoteControllerOps(m *Machine) []txn.Op {
	return []txn.Op{{
		C:      machinesC,
		Id:     m.doc.DocID,
		Assert: bson.D{{"novote", false}},
		Update: bson.D{{"$set", bson.D{{"novote", true}}}},
	}, {
<<<<<<< HEAD
		C:      stateServersC,
=======
		C:      controllersC,
>>>>>>> 1cd7ac8c
		Id:     modelGlobalKey,
		Update: bson.D{{"$pull", bson.D{{"votingmachineids", m.doc.Id}}}},
	}}
}

func removeControllerOps(m *Machine) []txn.Op {
	return []txn.Op{{
		C:      machinesC,
		Id:     m.doc.DocID,
		Assert: bson.D{{"novote", true}, {"hasvote", false}},
		Update: bson.D{
			{"$pull", bson.D{{"jobs", JobManageModel}}},
			{"$set", bson.D{{"novote", false}}},
		},
	}, {
<<<<<<< HEAD
		C:      stateServersC,
=======
		C:      controllersC,
>>>>>>> 1cd7ac8c
		Id:     modelGlobalKey,
		Update: bson.D{{"$pull", bson.D{{"machineids", m.doc.Id}}}},
	}}
}<|MERGE_RESOLUTION|>--- conflicted
+++ resolved
@@ -37,11 +37,7 @@
 	Jobs []MachineJob
 
 	// NoVote holds whether a machine running
-<<<<<<< HEAD
-	// a state server should abstain from peer voting.
-=======
 	// a controller should abstain from peer voting.
->>>>>>> 1cd7ac8c
 	// It is ignored if Jobs does not contain JobManageModel.
 	NoVote bool
 
@@ -265,13 +261,8 @@
 		jset[j] = true
 	}
 	if jset[JobManageModel] {
-<<<<<<< HEAD
-		if !allowStateServer {
-			return tmpl, errStateServerNotAllowed
-=======
 		if !allowController {
 			return tmpl, errControllerNotAllowed
->>>>>>> 1cd7ac8c
 		}
 	}
 	return p, nil
@@ -705,11 +696,7 @@
 		}
 	}
 	ops := []txn.Op{{
-<<<<<<< HEAD
-		C:  stateServersC,
-=======
 		C:  controllersC,
->>>>>>> 1cd7ac8c
 		Id: modelGlobalKey,
 		Assert: bson.D{{
 			"$and", []bson.D{
@@ -725,25 +712,15 @@
 	return ops, nil
 }
 
-<<<<<<< HEAD
-// EnableHA adds state server machines as necessary to make
-// the number of live state servers equal to numStateServers. The given
-=======
 // EnableHA adds controller machines as necessary to make
 // the number of live controllers equal to numControllers. The given
->>>>>>> 1cd7ac8c
 // constraints and series will be attached to any new machines.
 // If placement is not empty, any new machines which may be required are started
 // according to the specified placement directives until the placement list is
 // exhausted; thereafter any new machines are started according to the constraints and series.
 func (st *State) EnableHA(
-<<<<<<< HEAD
-	numStateServers int, cons constraints.Value, series string, placement []string,
-) (StateServersChanges, error) {
-=======
 	numControllers int, cons constraints.Value, series string, placement []string,
 ) (ControllersChanges, error) {
->>>>>>> 1cd7ac8c
 
 	if numControllers < 0 || (numControllers != 0 && numControllers%2 != 1) {
 		return ControllersChanges{}, errors.New("number of controllers must be odd and non-negative")
@@ -820,11 +797,7 @@
 // enableHAIntentionOps returns operations to fulfil the desired intent.
 func (st *State) enableHAIntentionOps(
 	intent *enableHAIntent,
-<<<<<<< HEAD
-	currentInfo *StateServerInfo,
-=======
 	currentInfo *ControllerInfo,
->>>>>>> 1cd7ac8c
 	cons constraints.Value,
 	series string,
 ) ([]txn.Op, ControllersChanges, error) {
@@ -921,11 +894,7 @@
 //   demoting unavailable, voting machines;
 //   removing unavailable, non-voting, non-vote-holding machines;
 //   gathering available, non-voting machines that may be promoted;
-<<<<<<< HEAD
-func (st *State) enableHAIntentions(info *StateServerInfo, placement []string) (*enableHAIntent, error) {
-=======
 func (st *State) enableHAIntentions(info *ControllerInfo, placement []string) (*enableHAIntent, error) {
->>>>>>> 1cd7ac8c
 	var intent enableHAIntent
 	for _, s := range placement {
 		// TODO(natefinch): unscoped placements shouldn't ever get here (though
@@ -1008,11 +977,7 @@
 		},
 		Assert: bson.D{{"jobs", bson.D{{"$nin", []MachineJob{JobManageModel}}}}},
 	}, {
-<<<<<<< HEAD
-		C:  stateServersC,
-=======
 		C:  controllersC,
->>>>>>> 1cd7ac8c
 		Id: modelGlobalKey,
 		Update: bson.D{
 			{"$addToSet", bson.D{{"votingmachineids", m.doc.Id}}},
@@ -1028,11 +993,7 @@
 		Assert: bson.D{{"novote", true}},
 		Update: bson.D{{"$set", bson.D{{"novote", false}}}},
 	}, {
-<<<<<<< HEAD
-		C:      stateServersC,
-=======
 		C:      controllersC,
->>>>>>> 1cd7ac8c
 		Id:     modelGlobalKey,
 		Update: bson.D{{"$addToSet", bson.D{{"votingmachineids", m.doc.Id}}}},
 	}}
@@ -1045,11 +1006,7 @@
 		Assert: bson.D{{"novote", false}},
 		Update: bson.D{{"$set", bson.D{{"novote", true}}}},
 	}, {
-<<<<<<< HEAD
-		C:      stateServersC,
-=======
 		C:      controllersC,
->>>>>>> 1cd7ac8c
 		Id:     modelGlobalKey,
 		Update: bson.D{{"$pull", bson.D{{"votingmachineids", m.doc.Id}}}},
 	}}
@@ -1065,11 +1022,7 @@
 			{"$set", bson.D{{"novote", false}}},
 		},
 	}, {
-<<<<<<< HEAD
-		C:      stateServersC,
-=======
 		C:      controllersC,
->>>>>>> 1cd7ac8c
 		Id:     modelGlobalKey,
 		Update: bson.D{{"$pull", bson.D{{"machineids", m.doc.Id}}}},
 	}}
