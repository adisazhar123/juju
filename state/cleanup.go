// Copyright 2014 Canonical Ltd.
// Licensed under the AGPLv3, see LICENCE file for details.

package state

import (
	"fmt"

	"github.com/juju/errors"
	"github.com/juju/utils/featureflag"
	"gopkg.in/juju/charm.v6-unstable"
	"gopkg.in/juju/names.v2"
	"gopkg.in/mgo.v2"
	"gopkg.in/mgo.v2/bson"
	"gopkg.in/mgo.v2/txn"

	"github.com/juju/juju/feature"
)

type cleanupKind string

const (
	// SCHEMACHANGE: the names are expressive, the values not so much.
	cleanupRelationSettings              cleanupKind = "settings"
	cleanupUnitsForDyingApplication      cleanupKind = "units"
	cleanupCharm                         cleanupKind = "charm"
	cleanupDyingUnit                     cleanupKind = "dyingUnit"
	cleanupRemovedUnit                   cleanupKind = "removedUnit"
	cleanupApplicationsForDyingModel     cleanupKind = "applications"
	cleanupDyingMachine                  cleanupKind = "dyingMachine"
	cleanupForceDestroyedMachine         cleanupKind = "machine"
	cleanupAttachmentsForDyingStorage    cleanupKind = "storageAttachments"
	cleanupAttachmentsForDyingVolume     cleanupKind = "volumeAttachments"
	cleanupAttachmentsForDyingFilesystem cleanupKind = "filesystemAttachments"
	cleanupModelsForDyingController      cleanupKind = "models"
	cleanupMachinesForDyingModel         cleanupKind = "modelMachines"
<<<<<<< HEAD
	cleanupStorageForDyingModel          cleanupKind = "modelStorage"
=======
	cleanupResourceBlob                  cleanupKind = "resourceBlob"
	cleanupVolumesForDyingModel          cleanupKind = "modelVolumes"
	cleanupFilesystemsForDyingModel      cleanupKind = "modelFilesystems"
>>>>>>> 19854a21
)

// cleanupDoc originally represented a set of documents that should be
// removed, but the Prefix field no longer means anything more than
// "what will be passed to the cleanup func".
type cleanupDoc struct {
	DocID  string      `bson:"_id"`
	Kind   cleanupKind `bson:"kind"`
	Prefix string      `bson:"prefix"`
}

// newCleanupOp returns a txn.Op that creates a cleanup document with a unique
// id and the supplied kind and prefix.
func newCleanupOp(kind cleanupKind, prefix string) txn.Op {
	doc := &cleanupDoc{
		DocID:  fmt.Sprint(bson.NewObjectId()),
		Kind:   kind,
		Prefix: prefix,
	}
	return txn.Op{
		C:      cleanupsC,
		Id:     doc.DocID,
		Insert: doc,
	}
}

// NeedsCleanup returns true if documents previously marked for removal exist.
func (st *State) NeedsCleanup() (bool, error) {
	cleanups, closer := st.db().GetCollection(cleanupsC)
	defer closer()
	count, err := cleanups.Count()
	if err != nil {
		return false, err
	}
	return count > 0, nil
}

// Cleanup removes all documents that were previously marked for removal, if
// any such exist. It should be called periodically by at least one element
// of the system.
func (st *State) Cleanup() (err error) {
	var doc cleanupDoc
	cleanups, closer := st.db().GetCollection(cleanupsC)
	defer closer()
	iter := cleanups.Find(nil).Iter()
	defer closeIter(iter, &err, "reading cleanup document")
	for iter.Next(&doc) {
		var err error
		logger.Debugf("running %q cleanup: %q", doc.Kind, doc.Prefix)
		switch doc.Kind {
		case cleanupRelationSettings:
			err = st.cleanupRelationSettings(doc.Prefix)
		case cleanupCharm:
			err = st.cleanupCharm(doc.Prefix)
		case cleanupUnitsForDyingApplication:
			err = st.cleanupUnitsForDyingApplication(doc.Prefix)
		case cleanupDyingUnit:
			err = st.cleanupDyingUnit(doc.Prefix)
		case cleanupRemovedUnit:
			err = st.cleanupRemovedUnit(doc.Prefix)
		case cleanupApplicationsForDyingModel:
			err = st.cleanupApplicationsForDyingModel()
		case cleanupDyingMachine:
			err = st.cleanupDyingMachine(doc.Prefix)
		case cleanupForceDestroyedMachine:
			err = st.cleanupForceDestroyedMachine(doc.Prefix)
		case cleanupAttachmentsForDyingStorage:
			err = st.cleanupAttachmentsForDyingStorage(doc.Prefix)
		case cleanupAttachmentsForDyingVolume:
			err = st.cleanupAttachmentsForDyingVolume(doc.Prefix)
		case cleanupAttachmentsForDyingFilesystem:
			err = st.cleanupAttachmentsForDyingFilesystem(doc.Prefix)
		case cleanupModelsForDyingController:
			err = st.cleanupModelsForDyingController()
		case cleanupMachinesForDyingModel:
			err = st.cleanupMachinesForDyingModel()
<<<<<<< HEAD
		case cleanupStorageForDyingModel:
			err = st.cleanupStorageForDyingModel()
=======
		case cleanupVolumesForDyingModel:
			err = st.cleanupVolumesForDyingModel()
		case cleanupFilesystemsForDyingModel:
			err = st.cleanupFilesystemsForDyingModel()
		case cleanupResourceBlob:
			err = st.cleanupResourceBlob(doc.Prefix)
>>>>>>> 19854a21
		default:
			err = errors.Errorf("unknown cleanup kind %q", doc.Kind)
		}
		if err != nil {
			logger.Errorf("cleanup failed for %v(%q): %v", doc.Kind, doc.Prefix, err)
			continue
		}
		ops := []txn.Op{{
			C:      cleanupsC,
			Id:     doc.DocID,
			Remove: true,
		}}
		if err := st.runTransaction(ops); err != nil {
			return errors.Annotate(err, "cannot remove empty cleanup document")
		}
	}
	return nil
}

func (st *State) cleanupResourceBlob(storagePath string) error {
	// Ignore attempts to clean up a placeholder resource.
	if storagePath == "" {
		return nil
	}

	persist := st.newPersistence()
	storage := persist.NewStorage()
	return storage.Remove(storagePath)
}

func (st *State) cleanupRelationSettings(prefix string) error {
	change := relationSettingsCleanupChange{Prefix: st.docID(prefix)}
	if err := Apply(st.database, change); err != nil {
		return errors.Trace(err)
	}
	return nil
}

// cleanupModelsForDyingController sets all models to dying, if
// they are not already Dying or Dead. It's expected to be used when a
// controller is destroyed.
func (st *State) cleanupModelsForDyingController() (err error) {
	models, err := st.AllModels()
	if err != nil {
		return errors.Trace(err)
	}
	for _, model := range models {
		if err := model.Destroy(); err != nil {
			return errors.Trace(err)
		}
	}
	return nil
}

// cleanupMachinesForDyingModel sets all non-manager machines to Dying,
// if they are not already Dying or Dead. It's expected to be used when
// a model is destroyed.
func (st *State) cleanupMachinesForDyingModel() (err error) {
	// This won't miss machines, because a Dying model cannot have
	// machines added to it. But we do have to remove the machines themselves
	// via individual transactions, because they could be in any state at all.
	machines, err := st.AllMachines()
	if err != nil {
		return errors.Trace(err)
	}
	for _, m := range machines {
		if m.IsManager() {
			continue
		}
		if _, isContainer := m.ParentId(); isContainer {
			continue
		}
		manual, err := m.IsManual()
		if err != nil {
			return errors.Trace(err)
		}
		destroy := m.ForceDestroy
		if manual {
			// Manually added machines should never be force-
			// destroyed automatically. That should be a user-
			// driven decision, since it may leak applications
			// and resources on the machine. If something is
			// stuck, then the user can still force-destroy
			// the manual machines.
			destroy = m.Destroy
		}
		if err := destroy(); err != nil {
			return errors.Trace(err)
		}
	}
	return nil
}

// cleanupStorageForDyingModel sets all storage to Dying, if they are not
// already Dying or Dead. It's expected to be used when a model is destroyed.
func (st *State) cleanupStorageForDyingModel() (err error) {
	storage, err := st.AllStorageInstances()
	if err != nil {
		return errors.Trace(err)
	}
	for _, s := range storage {
		err := st.DestroyStorageInstance(s.StorageTag())
		if errors.IsNotFound(err) {
			continue
		} else if err != nil {
			return errors.Trace(err)
		}
	}
	return nil
}

// cleanupFilesystemsForDyingModel sets all persistent filesystems to
// Dying, if they are not already Dying or Dead. It's expected to be used
// when a model is destroyed.
func (st *State) cleanupFilesystemsForDyingModel() (err error) {
	filesystems, err := st.AllFilesystems()
	if err != nil {
		return errors.Trace(err)
	}
	for _, fs := range filesystems {
		err := st.DestroyFilesystem(fs.FilesystemTag())
		if errors.IsNotFound(err) {
			continue
		} else if err != nil {
			return errors.Trace(err)
		}
	}
	return nil
}

// cleanupApplicationsForDyingModel sets all applications to Dying, if they are
// not already Dying or Dead. It's expected to be used when a model is
// destroyed.
func (st *State) cleanupApplicationsForDyingModel() (err error) {
	if featureflag.Enabled(feature.CrossModelRelations) {
		if err := st.removeRemoteApplicationsForDyingModel(); err != nil {
			return err
		}
	}
	return st.removeApplicationsForDyingModel()
}

func (st *State) removeApplicationsForDyingModel() (err error) {
	// This won't miss applications, because a Dying model cannot have
	// applications added to it. But we do have to remove the applications
	// themselves via individual transactions, because they could be in any
	// state at all.
	applications, closer := st.db().GetCollection(applicationsC)
	defer closer()
	application := Application{st: st}
	sel := bson.D{{"life", Alive}}
	iter := applications.Find(sel).Iter()
	defer closeIter(iter, &err, "reading application document")
	for iter.Next(&application.doc) {
		if err := application.Destroy(); err != nil {
			return errors.Trace(err)
		}
	}
	return nil
}

func (st *State) removeRemoteApplicationsForDyingModel() (err error) {
	// This won't miss remote applications, because a Dying model cannot have
	// applications added to it. But we do have to remove the applications themselves
	// via individual transactions, because they could be in any state at all.
	remoteApps, closer := st.db().GetCollection(remoteApplicationsC)
	defer closer()
	remoteApp := RemoteApplication{st: st}
	sel := bson.D{{"life", Alive}}
	iter := remoteApps.Find(sel).Iter()
	defer closeIter(iter, &err, "reading remote application document")
	for iter.Next(&remoteApp.doc) {
		if err := remoteApp.Destroy(); err != nil {
			return errors.Trace(err)
		}
	}
	return nil
}

// cleanupUnitsForDyingApplication sets all units with the given prefix to Dying,
// if they are not already Dying or Dead. It's expected to be used when a
// application is destroyed.
func (st *State) cleanupUnitsForDyingApplication(applicationname string) (err error) {
	// This won't miss units, because a Dying application cannot have units
	// added to it. But we do have to remove the units themselves via
	// individual transactions, because they could be in any state at all.
	units, closer := st.db().GetCollection(unitsC)
	defer closer()

	unit := Unit{st: st}
	sel := bson.D{{"application", applicationname}, {"life", Alive}}
	iter := units.Find(sel).Iter()
	defer closeIter(iter, &err, "reading unit document")
	for iter.Next(&unit.doc) {
		if err := unit.Destroy(); err != nil {
			return err
		}
	}
	return nil
}

// cleanupCharm is speculative: it can abort without error for many
// reasons, because it's triggered somewhat overenthusiastically for
// simplicity's sake.
func (st *State) cleanupCharm(charmURL string) error {
	curl, err := charm.ParseURL(charmURL)
	if err != nil {
		return errors.Annotatef(err, "invalid charm URL %v", charmURL)
	}

	ch, err := st.Charm(curl)
	if errors.IsNotFound(err) {
		// Charm already removed.
		return nil
	} else if err != nil {
		return errors.Annotate(err, "reading charm")
	}

	err = ch.Destroy()
	switch errors.Cause(err) {
	case nil:
	case errCharmInUse:
		// No cleanup necessary at this time.
		return nil
	default:
		return errors.Annotate(err, "destroying charm")
	}

	if err := ch.Remove(); err != nil {
		return errors.Trace(err)
	}
	return nil
}

// cleanupDyingUnit marks resources owned by the unit as dying, to ensure
// they are cleaned up as well.
func (st *State) cleanupDyingUnit(name string) error {
	unit, err := st.Unit(name)
	if errors.IsNotFound(err) {
		return nil
	} else if err != nil {
		return err
	}
	// Mark the unit as departing from its joined relations, allowing
	// related units to start converging to a state in which that unit
	// is gone as quickly as possible.
	relations, err := unit.RelationsJoined()
	if err != nil {
		return err
	}
	for _, relation := range relations {
		relationUnit, err := relation.Unit(unit)
		if errors.IsNotFound(err) {
			continue
		} else if err != nil {
			return err
		}
		if err := relationUnit.PrepareLeaveScope(); err != nil {
			return err
		}
	}
	// Mark storage attachments as dying, so that they are detached
	// and removed from state, allowing the unit to terminate.
	return st.cleanupUnitStorageAttachments(unit.UnitTag(), false)
}

func (st *State) cleanupUnitStorageAttachments(unitTag names.UnitTag, remove bool) error {
	storageAttachments, err := st.UnitStorageAttachments(unitTag)
	if err != nil {
		return err
	}
	for _, storageAttachment := range storageAttachments {
		storageTag := storageAttachment.StorageInstance()
		err := st.DetachStorage(storageTag, unitTag)
		if errors.IsNotFound(err) {
			continue
		} else if err != nil {
			return err
		}
		if !remove {
			continue
		}
		err = st.RemoveStorageAttachment(storageTag, unitTag)
		if errors.IsNotFound(err) {
			continue
		} else if err != nil {
			return err
		}
	}
	return nil
}

// cleanupRemovedUnit takes care of all the final cleanup required when
// a unit is removed.
func (st *State) cleanupRemovedUnit(unitId string) error {
	actions, err := st.matchingActionsByReceiverId(unitId)
	if err != nil {
		return errors.Trace(err)
	}
	cancelled := ActionResults{
		Status:  ActionCancelled,
		Message: "unit removed",
	}
	for _, action := range actions {
		switch action.Status() {
		case ActionCompleted, ActionCancelled, ActionFailed:
			// nothing to do here
		default:
			if _, err = action.Finish(cancelled); err != nil {
				return errors.Trace(err)
			}
		}
	}

	change := payloadCleanupChange{
		Unit: unitId,
	}
	if err := Apply(st.database, change); err != nil {
		return errors.Trace(err)
	}
	return nil
}

// cleanupDyingMachine marks resources owned by the machine as dying, to ensure
// they are cleaned up as well.
func (st *State) cleanupDyingMachine(machineId string) error {
	machine, err := st.Machine(machineId)
	if errors.IsNotFound(err) {
		return nil
	} else if err != nil {
		return err
	}
	return cleanupDyingMachineResources(machine)
}

// cleanupForceDestroyedMachine systematically destroys and removes all entities
// that depend upon the supplied machine, and removes the machine from state. It's
// expected to be used in response to destroy-machine --force.
func (st *State) cleanupForceDestroyedMachine(machineId string) error {
	machine, err := st.Machine(machineId)
	if errors.IsNotFound(err) {
		return nil
	} else if err != nil {
		return err
	}
	// In an ideal world, we'd call machine.Destroy() here, and thus prevent
	// new dependencies being added while we clean up the ones we know about.
	// But machine destruction is unsophisticated, and doesn't allow for
	// destruction while dependencies exist; so we just have to deal with that
	// possibility below.
	if err := st.cleanupContainers(machine); err != nil {
		return err
	}
	for _, unitName := range machine.doc.Principals {
		if err := st.obliterateUnit(unitName); err != nil {
			return err
		}
	}
	if err := cleanupDyingMachineResources(machine); err != nil {
		return err
	}
	// We need to refresh the machine at this point, because the local copy
	// of the document will not reflect changes caused by the unit cleanups
	// above, and may thus fail immediately.
	if err := machine.Refresh(); errors.IsNotFound(err) {
		return nil
	} else if err != nil {
		return err
	}
	// TODO(fwereade): 2013-11-11 bug 1250104
	// If this fails, it's *probably* due to a race in which new dependencies
	// were added while we cleaned up the old ones. If the cleanup doesn't run
	// again -- which it *probably* will anyway -- the issue can be resolved by
	// force-destroying the machine again; that's better than adding layer
	// upon layer of complication here.
	if err := machine.EnsureDead(); err != nil {
		return err
	}
	removePortsOps, err := machine.removePortsOps()
	if err != nil {
		return err
	}
	return st.runTransaction(removePortsOps)

	// Note that we do *not* remove the machine entirely: we leave it for the
	// provisioner to clean up, so that we don't end up with an unreferenced
	// instance that would otherwise be ignored when in provisioner-safe-mode.
}

// cleanupContainers recursively calls cleanupForceDestroyedMachine on the supplied
// machine's containers, and removes them from state entirely.
func (st *State) cleanupContainers(machine *Machine) error {
	containerIds, err := machine.Containers()
	if errors.IsNotFound(err) {
		return nil
	} else if err != nil {
		return err
	}
	for _, containerId := range containerIds {
		if err := st.cleanupForceDestroyedMachine(containerId); err != nil {
			return err
		}
		container, err := st.Machine(containerId)
		if errors.IsNotFound(err) {
			return nil
		} else if err != nil {
			return err
		}
		if err := container.Remove(); err != nil {
			return err
		}
	}
	return nil
}

func cleanupDyingMachineResources(m *Machine) error {
	volumeAttachments, err := m.st.MachineVolumeAttachments(m.MachineTag())
	if err != nil {
		return errors.Annotate(err, "getting machine volume attachments")
	}
	for _, va := range volumeAttachments {
		if detachable, err := isDetachableVolumeTag(m.st, va.Volume()); err != nil {
			return errors.Trace(err)
		} else if !detachable {
			// Non-detachable volumes will be removed along with the machine.
			continue
		}
		if err := m.st.DetachVolume(va.Machine(), va.Volume()); err != nil {
			if IsContainsFilesystem(err) {
				// The volume will be destroyed when the
				// contained filesystem is removed, whose
				// destruction is initiated below.
				continue
			}
			return errors.Trace(err)
		}
	}
	filesystemAttachments, err := m.st.MachineFilesystemAttachments(m.MachineTag())
	if err != nil {
		return errors.Annotate(err, "getting machine filesystem attachments")
	}
	for _, fsa := range filesystemAttachments {
		if detachable, err := isDetachableFilesystemTag(m.st, fsa.Filesystem()); err != nil {
			return errors.Trace(err)
		} else if !detachable {
			// Non-detachable filesystems will be removed along with the machine.
			continue
		}
		if err := m.st.DetachFilesystem(fsa.Machine(), fsa.Filesystem()); err != nil {
			return errors.Trace(err)
		}
	}
	return nil
}

// obliterateUnit removes a unit from state completely. It is not safe or
// sane to obliterate any unit in isolation; its only reasonable use is in
// the context of machine obliteration, in which we can be sure that unclean
// shutdown of units is not going to leave a machine in a difficult state.
func (st *State) obliterateUnit(unitName string) error {
	unit, err := st.Unit(unitName)
	if errors.IsNotFound(err) {
		return nil
	} else if err != nil {
		return err
	}
	// Unlike the machine, we *can* always destroy the unit, and (at least)
	// prevent further dependencies being added. If we're really lucky, the
	// unit will be removed immediately.
	if err := unit.Destroy(); err != nil {
		return errors.Annotatef(err, "cannot destroy unit %q", unitName)
	}
	if err := unit.Refresh(); errors.IsNotFound(err) {
		return nil
	} else if err != nil {
		return err
	}
	// Destroy and remove all storage attachments for the unit.
	if err := st.cleanupUnitStorageAttachments(unit.UnitTag(), true); err != nil {
		return errors.Annotatef(err, "cannot destroy storage for unit %q", unitName)
	}
	for _, subName := range unit.SubordinateNames() {
		if err := st.obliterateUnit(subName); err != nil {
			return err
		}
	}
	if err := unit.EnsureDead(); err != nil {
		return err
	}
	return unit.Remove()
}

// cleanupAttachmentsForDyingStorage sets all storage attachments related
// to the specified storage instance to Dying, if they are not already Dying
// or Dead. It's expected to be used when a storage instance is destroyed.
func (st *State) cleanupAttachmentsForDyingStorage(storageId string) (err error) {
	storageTag := names.NewStorageTag(storageId)

	// This won't miss attachments, because a Dying storage instance cannot
	// have attachments added to it. But we do have to remove the attachments
	// themselves via individual transactions, because they could be in
	// any state at all.
	coll, closer := st.db().GetCollection(storageAttachmentsC)
	defer closer()

	var doc storageAttachmentDoc
	fields := bson.D{{"unitid", 1}}
	iter := coll.Find(bson.D{{"storageid", storageId}}).Select(fields).Iter()
	defer closeIter(iter, &err, "reading storage attachment document")
	for iter.Next(&doc) {
		unitTag := names.NewUnitTag(doc.Unit)
		if err := st.DetachStorage(storageTag, unitTag); err != nil {
			return errors.Annotate(err, "destroying storage attachment")
		}
	}
	return nil
}

// cleanupAttachmentsForDyingVolume sets all volume attachments related
// to the specified volume to Dying, if they are not already Dying or
// Dead. It's expected to be used when a volume is destroyed.
func (st *State) cleanupAttachmentsForDyingVolume(volumeId string) (err error) {
	volumeTag := names.NewVolumeTag(volumeId)

	// This won't miss attachments, because a Dying volume cannot have
	// attachments added to it. But we do have to remove the attachments
	// themselves via individual transactions, because they could be in
	// any state at all.
	coll, closer := st.db().GetCollection(volumeAttachmentsC)
	defer closer()

	var doc volumeAttachmentDoc
	fields := bson.D{{"machineid", 1}}
	iter := coll.Find(bson.D{{"volumeid", volumeId}}).Select(fields).Iter()
	defer closeIter(iter, &err, "reading volume attachment document")
	for iter.Next(&doc) {
		machineTag := names.NewMachineTag(doc.Machine)
		if err := st.DetachVolume(machineTag, volumeTag); err != nil {
			return errors.Annotate(err, "destroying volume attachment")
		}
	}
	return nil
}

// cleanupAttachmentsForDyingFilesystem sets all filesystem attachments related
// to the specified filesystem to Dying, if they are not already Dying or
// Dead. It's expected to be used when a filesystem is destroyed.
func (st *State) cleanupAttachmentsForDyingFilesystem(filesystemId string) (err error) {
	filesystemTag := names.NewFilesystemTag(filesystemId)

	// This won't miss attachments, because a Dying filesystem cannot have
	// attachments added to it. But we do have to remove the attachments
	// themselves via individual transactions, because they could be in
	// any state at all.
	coll, closer := st.db().GetCollection(filesystemAttachmentsC)
	defer closer()

	var doc filesystemAttachmentDoc
	fields := bson.D{{"machineid", 1}}
	iter := coll.Find(bson.D{{"filesystemid", filesystemId}}).Select(fields).Iter()
	defer closeIter(iter, &err, "reading filesystem attachment document")
	for iter.Next(&doc) {
		machineTag := names.NewMachineTag(doc.Machine)
		if err := st.DetachFilesystem(machineTag, filesystemTag); err != nil {
			return errors.Annotate(err, "destroying filesystem attachment")
		}
	}
	return nil
}

func closeIter(iter *mgo.Iter, errOut *error, message string) {
	err := iter.Close()
	if err == nil {
		return
	}
	err = errors.Annotate(err, message)
	if *errOut == nil {
		*errOut = err
		return
	}
	logger.Errorf("%v", err)
}<|MERGE_RESOLUTION|>--- conflicted
+++ resolved
@@ -34,13 +34,8 @@
 	cleanupAttachmentsForDyingFilesystem cleanupKind = "filesystemAttachments"
 	cleanupModelsForDyingController      cleanupKind = "models"
 	cleanupMachinesForDyingModel         cleanupKind = "modelMachines"
-<<<<<<< HEAD
+	cleanupResourceBlob                  cleanupKind = "resourceBlob"
 	cleanupStorageForDyingModel          cleanupKind = "modelStorage"
-=======
-	cleanupResourceBlob                  cleanupKind = "resourceBlob"
-	cleanupVolumesForDyingModel          cleanupKind = "modelVolumes"
-	cleanupFilesystemsForDyingModel      cleanupKind = "modelFilesystems"
->>>>>>> 19854a21
 )
 
 // cleanupDoc originally represented a set of documents that should be
@@ -117,17 +112,10 @@
 			err = st.cleanupModelsForDyingController()
 		case cleanupMachinesForDyingModel:
 			err = st.cleanupMachinesForDyingModel()
-<<<<<<< HEAD
+		case cleanupResourceBlob:
+			err = st.cleanupResourceBlob(doc.Prefix)
 		case cleanupStorageForDyingModel:
 			err = st.cleanupStorageForDyingModel()
-=======
-		case cleanupVolumesForDyingModel:
-			err = st.cleanupVolumesForDyingModel()
-		case cleanupFilesystemsForDyingModel:
-			err = st.cleanupFilesystemsForDyingModel()
-		case cleanupResourceBlob:
-			err = st.cleanupResourceBlob(doc.Prefix)
->>>>>>> 19854a21
 		default:
 			err = errors.Errorf("unknown cleanup kind %q", doc.Kind)
 		}
