// Copyright 2016 Canonical Ltd.
// Licensed under the AGPLv3, see LICENCE file for details.

package state_test

import (
	gitjujutesting "github.com/juju/testing"
	jc "github.com/juju/testing/checkers"
	"github.com/juju/utils/set"
	gc "gopkg.in/check.v1"

	"github.com/juju/juju/controller"
	"github.com/juju/juju/state"
)

type ControllerSuite struct {
	ConnSuite
}

var _ = gc.Suite(&ControllerSuite{})

func (s *ControllerSuite) TestControllerAndModelConfigInitialisation(c *gc.C) {
	// Test setup has created model using a fully populated environs.Config.
	// This test ensure that the controller specific attributes have been separated out.
	controllerSettings, err := s.State.ReadSettings(state.ControllersC, "controllerSettings")
	c.Assert(err, jc.ErrorIsNil)

	optional := set.NewStrings(
		controller.IdentityURL,
		controller.IdentityPublicKey,
		controller.AutocertURLKey,
		controller.AutocertDNSNameKey,
		controller.AllowModelAccessKey,
		controller.MongoMemoryProfile,
		controller.AuditLogExcludeMethods,
	)
	for _, controllerAttr := range controller.ControllerOnlyConfigAttributes {
		v, ok := controllerSettings.Get(controllerAttr)
		c.Logf(controllerAttr)
		if !optional.Contains(controllerAttr) {
			c.Assert(ok, jc.IsTrue)
			c.Assert(v, gc.Not(gc.Equals), "")
		}
	}
}

func (s *ControllerSuite) TestNewState(c *gc.C) {
	st, err := s.Controller.NewState(s.IAASModel.ModelTag())
	c.Assert(err, jc.ErrorIsNil)
	defer st.Close()
	c.Check(st.ModelUUID(), gc.Equals, s.State.ModelUUID())
	c.Check(st, gc.Not(gc.Equals), s.State)
}

func (s *ControllerSuite) TestControllerConfig(c *gc.C) {
	cfg, err := s.State.ControllerConfig()
	c.Assert(err, jc.ErrorIsNil)
	c.Assert(cfg["controller-uuid"], gc.Equals, s.State.ControllerUUID())
}

func (s *ControllerSuite) TestPing(c *gc.C) {
	c.Assert(s.Controller.Ping(), gc.IsNil)
	gitjujutesting.MgoServer.Restart()
	c.Assert(s.Controller.Ping(), gc.NotNil)
}

func (s *ControllerSuite) TestUpdateControllerConfig(c *gc.C) {
	cfg, err := s.State.ControllerConfig()
	c.Assert(err, jc.ErrorIsNil)
	// Sanity check.
	c.Check(cfg.AuditingEnabled(), gc.Equals, false)
	c.Check(cfg.AuditLogCaptureArgs(), gc.Equals, true)

	err = s.State.UpdateControllerConfig(map[string]interface{}{
		controller.AuditingEnabled:     true,
		controller.AuditLogCaptureArgs: false,
	}, nil)
	c.Assert(err, jc.ErrorIsNil)

	newCfg, err := s.State.ControllerConfig()
	c.Assert(err, jc.ErrorIsNil)

	c.Assert(newCfg.AuditingEnabled(), gc.Equals, true)
	c.Assert(newCfg.AuditLogCaptureArgs(), gc.Equals, false)
}

func (s *ControllerSuite) TestUpdateControllerConfigRemoveYieldsDefaults(c *gc.C) {
	err := s.State.UpdateControllerConfig(map[string]interface{}{
		controller.AuditingEnabled:     true,
		controller.AuditLogCaptureArgs: true,
	}, nil)
	c.Assert(err, jc.ErrorIsNil)

	err = s.State.UpdateControllerConfig(nil, []string{
		controller.AuditLogCaptureArgs,
	})
	c.Assert(err, jc.ErrorIsNil)

	newCfg, err := s.State.ControllerConfig()
	c.Assert(err, jc.ErrorIsNil)

	c.Assert(newCfg.AuditLogCaptureArgs(), gc.Equals, false)
}

func (s *ControllerSuite) TestUpdateControllerConfigRejectsNonAuditUpdates(c *gc.C) {
	// Sanity check.
	c.Assert(controller.AllowedUpdateConfigAttributes.Contains(controller.APIPort), jc.IsFalse)

	err := s.State.UpdateControllerConfig(map[string]interface{}{
		controller.APIPort: 1234,
	}, nil)
	c.Assert(err, gc.ErrorMatches, `can't change "api-port" after bootstrap`)

	err = s.State.UpdateControllerConfig(nil, []string{controller.APIPort})
	c.Assert(err, gc.ErrorMatches, `can't change "api-port" after bootstrap`)
}

func (s *ControllerSuite) TestUpdateControllerConfigChecksSchema(c *gc.C) {
	err := s.State.UpdateControllerConfig(map[string]interface{}{
		controller.AuditLogExcludeMethods: []int{1, 2, 3},
	}, nil)
	c.Assert(err, gc.ErrorMatches, `audit-log-exclude-methods\[0\]: expected string, got int\(1\)`)
}

func (s *ControllerSuite) TestUpdateControllerConfigValidates(c *gc.C) {
	err := s.State.UpdateControllerConfig(map[string]interface{}{
		controller.AuditLogExcludeMethods: []string{"thing"},
	}, nil)
<<<<<<< HEAD
	c.Assert(err, gc.ErrorMatches, `invalid audit log exclude methods: should be a list of "Facade.Method" names, got "thing" at position 1`)
=======
	c.Assert(err, gc.ErrorMatches, `invalid audit log max size in configuration: invalid multiplier suffix "ZipMorps", expected one of MGTPEZY`)
}

func (s *ControllerSuite) TestUpdatingUnknownName(c *gc.C) {
	err := s.State.UpdateControllerConfig(map[string]interface{}{
		"ana-ng": "majestic",
	}, nil)
	c.Assert(err, gc.ErrorMatches, `unknown controller config setting "ana-ng"`)
}

func (s *ControllerSuite) TestRemovingUnknownName(c *gc.C) {
	err := s.State.UpdateControllerConfig(nil, []string{"dr-worm"})
	c.Assert(err, gc.ErrorMatches, `unknown controller config setting "dr-worm"`)
>>>>>>> 0091efd2
}<|MERGE_RESOLUTION|>--- conflicted
+++ resolved
@@ -126,10 +126,7 @@
 	err := s.State.UpdateControllerConfig(map[string]interface{}{
 		controller.AuditLogExcludeMethods: []string{"thing"},
 	}, nil)
-<<<<<<< HEAD
 	c.Assert(err, gc.ErrorMatches, `invalid audit log exclude methods: should be a list of "Facade.Method" names, got "thing" at position 1`)
-=======
-	c.Assert(err, gc.ErrorMatches, `invalid audit log max size in configuration: invalid multiplier suffix "ZipMorps", expected one of MGTPEZY`)
 }
 
 func (s *ControllerSuite) TestUpdatingUnknownName(c *gc.C) {
@@ -142,5 +139,4 @@
 func (s *ControllerSuite) TestRemovingUnknownName(c *gc.C) {
 	err := s.State.UpdateControllerConfig(nil, []string{"dr-worm"})
 	c.Assert(err, gc.ErrorMatches, `unknown controller config setting "dr-worm"`)
->>>>>>> 0091efd2
 }