// Copyright 2012-2015 Canonical Ltd.
// Licensed under the AGPLv3, see LICENCE file for details.

package api

import (
	"bufio"
	"context"
	"crypto/tls"
	"crypto/x509"
	"encoding/json"
	"fmt"
	"io"
	"math/rand"
	"net"
	"net/http"
	"net/url"
	"strconv"
	"strings"
	"sync/atomic"
	"time"

	"github.com/go-macaroon-bakery/macaroon-bakery/v3/bakery"
	"github.com/go-macaroon-bakery/macaroon-bakery/v3/httpbakery"
	"github.com/gorilla/websocket"
	"github.com/juju/clock"
	"github.com/juju/errors"
	jujuhttp "github.com/juju/http/v2"
	"github.com/juju/loggo/v2"
	"github.com/juju/names/v5"
<<<<<<< HEAD
	"github.com/juju/utils/v4"
	"github.com/juju/utils/v4/parallel"
	"github.com/juju/version/v2"
	"gopkg.in/macaroon.v2"
=======
	"github.com/juju/utils/v3"
	"github.com/juju/utils/v3/parallel"
>>>>>>> 55fb5d03
	"gopkg.in/retry.v1"

	"github.com/juju/juju/api/base"
	"github.com/juju/juju/core/facades"
	coremacaroon "github.com/juju/juju/core/macaroon"
	"github.com/juju/juju/core/network"
	jujuproxy "github.com/juju/juju/internal/proxy"
	proxy "github.com/juju/juju/internal/proxy/config"
	"github.com/juju/juju/rpc"
	"github.com/juju/juju/rpc/jsoncodec"
	"github.com/juju/juju/rpc/params"
	jujuversion "github.com/juju/juju/version"
)

// PingPeriod defines how often the internal connection health check
// will run.
const PingPeriod = 1 * time.Minute

// pingTimeout defines how long a health check can take before we
// consider it to have failed.
const pingTimeout = 30 * time.Second

// modelRoot is the prefix that all model API paths begin with.
const modelRoot = "/model/"

var logger = loggo.GetLogger("juju.api")

type rpcConnection interface {
	Call(ctx context.Context, req rpc.Request, params, response interface{}) error
	Dead() <-chan struct{}
	Close() error
}

<<<<<<< HEAD
// conn is the internal implementation of the Connection interface.
type conn struct {
	client rpcConnection
	conn   jsoncodec.JSONConn
	clock  clock.Clock

	// addr is the address used to connect to the API server.
	addr string

	// ipAddr is the IP address used to connect to the API server.
	ipAddr string

	// cookieURL is the URL that HTTP cookies for the API
	// will be associated with (specifically macaroon auth cookies).
	cookieURL *url.URL

	// modelTag holds the model tag.
	// It is empty if there is no model tag associated with the connection.
	modelTag names.ModelTag

	// controllerTag holds the controller's tag once we're connected.
	controllerTag names.ControllerTag

	// serverVersion holds the version of the API server that we are
	// connected to.  It is possible that this version is 0 if the
	// server does not report this during login.
	serverVersion version.Number

	// hostPorts is the API server addresses returned from Login,
	// which the client may cache and use for fail-over.
	hostPorts []network.MachineHostPorts

	// publicDNSName is the public host name returned from Login
	// which the client can use to make a connection verified
	// by an officially signed certificate.
	publicDNSName string

	// facadeVersions holds the versions of all facades as reported by
	// Login
	facadeVersions map[string][]int

	// pingFacadeVersion is the version to use for the pinger. This is lazily
	// set at initialization to avoid a race in our tests. See
	// http://pad.lv/1614732 for more details regarding the race.
	pingerFacadeVersion int

	// authTag holds the authenticated entity's tag after login.
	authTag names.Tag

	// mpdelAccess holds the access level of the user to the connected model.
	modelAccess string

	// controllerAccess holds the access level of the user to the connected controller.
	controllerAccess string

	// broken is a channel that gets closed when the connection is
	// broken.
	broken chan struct{}

	// closed is a channel that gets closed when State.Close is called.
	closed chan struct{}

	// loggedIn holds whether the client has successfully logged
	// in. It's a int32 so that the atomic package can be used to
	// access it safely.
	loggedIn int32

	// tag, password, macaroons and nonce hold the cached login
	// credentials. These are only valid if loggedIn is 1.
	tag       string
	password  string
	macaroons []macaroon.Slice
	nonce     string

	// serverRootAddress holds the cached API server address and port used
	// to login.
	serverRootAddress string

	// serverScheme is the URI scheme of the API Server
	serverScheme string

	// tlsConfig holds the TLS config appropriate for making SSL
	// connections to the API endpoints.
	tlsConfig *tls.Config

	// bakeryClient holds the client that will be used to
	// authorize macaroon based login requests.
	bakeryClient *httpbakery.Client

	// proxier is the proxier used for this connection when not nil. If's expected
	// the proxy has already been started when placing in this var. This struct
	// will take the responsibility of closing the proxy.
	proxier jujuproxy.Proxier
}

=======
>>>>>>> 55fb5d03
// RedirectError is returned from Open when the controller
// needs to inform the client that the model is hosted
// on a different set of API addresses.
type RedirectError struct {
	// Servers holds the sets of addresses of the redirected
	// servers.
	Servers []network.MachineHostPorts

	// CACert holds the certificate of the remote server.
	CACert string

	// FollowRedirect is set to true for cases like JAAS where the client
	// needs to automatically follow the redirect to the new controller.
	FollowRedirect bool

	// ControllerTag uniquely identifies the controller being redirected to.
	ControllerTag names.ControllerTag

	// An optional alias for the controller the model got redirected to.
	// It can be used by the client to present the user with a more
	// meaningful juju login -c XYZ command
	ControllerAlias string
}

func (e *RedirectError) Error() string {
	return "redirection to alternative server required"
}

// Open establishes a connection to the API server using the Info
// given, returning a State instance which can be used to make API
// requests.
//
// If the model is hosted on a different server, Open
// will return an error with a *RedirectError cause
// holding the details of another server to connect to.
//
// See Connect for details of the connection mechanics.
func Open(info *Info, opts DialOpts) (Connection, error) {
	if err := info.Validate(); err != nil {
		return nil, errors.Annotate(err, "validating info for opening an API connection")
	}
	if opts.Clock == nil {
		opts.Clock = clock.WallClock
	}
	ctx := context.Background()
	dialCtx := ctx
	if opts.Timeout > 0 {
		ctx1, cancel := utils.ContextWithTimeout(dialCtx, opts.Clock, opts.Timeout)
		defer cancel()
		dialCtx = ctx1
	}

	dialResult, err := dialAPI(dialCtx, info, opts)
	if err != nil {
		return nil, errors.Trace(err)
	}

	client := rpc.NewConn(jsoncodec.New(dialResult.conn), nil)
	client.Start(ctx)

	bakeryClient := opts.BakeryClient
	if bakeryClient == nil {
		bakeryClient = httpbakery.NewClient()
	} else {
		// Make a copy of the bakery client and its HTTP client
		c := *opts.BakeryClient
		bakeryClient = &c
		httpc := *bakeryClient.Client
		bakeryClient.Client = &httpc
	}

	// Technically when there's no CACert, we don't need this
	// machinery, because we could just use http.DefaultTransport
	// for everything, but it's easier just to leave it in place.
	bakeryClient.Client.Transport = &hostSwitchingTransport{
		primaryHost: dialResult.addr,
		primary: jujuhttp.NewHTTPTLSTransport(jujuhttp.TransportConfig{
			TLSConfig: dialResult.tlsConfig,
		}),
		fallback: http.DefaultTransport,
	}

	host := PerferredHost(info)
	if host == "" {
		host = dialResult.addr
	}

	pingerFacadeVersions := facadeVersions["Pinger"]
	if len(pingerFacadeVersions) == 0 {
		return nil, errors.Errorf("pinger facade version is required")
	}

<<<<<<< HEAD
	c := &conn{
=======
	loginProvider := opts.LoginProvider
	// TODO (alesstimec, wallyworld): login provider should be constructed outside
	// of this function and always passed in as part of dial opts. Also Info
	// does not need to hold the authentication related data anymore. Until that
	// is refactored we fall back to using the user-pass login provider
	// with information from Info.
	if loginProvider == nil {
		loginProvider = NewUserpassLoginProvider(info.Tag, info.Password, info.Nonce, info.Macaroons, bakeryClient, CookieURLFromHost(host))
	}

	st := &state{
		ctx:                 context.Background(),
>>>>>>> 55fb5d03
		client:              client,
		conn:                dialResult.conn,
		clock:               opts.Clock,
		addr:                dialResult.addr,
		ipAddr:              dialResult.ipAddr,
		cookieURL:           CookieURLFromHost(host),
		pingerFacadeVersion: pingerFacadeVersions[len(pingerFacadeVersions)-1],
		serverScheme:        "https",
		serverRootAddress:   dialResult.addr,
		// We populate the username and password before
		// login because, when doing HTTP requests, we'll want
		// to use the same username and password for authenticating
		// those. If login fails, we discard the connection.
		tag:          tagToString(info.Tag),
		password:     info.Password,
		macaroons:    info.Macaroons,
		nonce:        info.Nonce,
		tlsConfig:    dialResult.tlsConfig,
		bakeryClient: bakeryClient,
		modelTag:     info.ModelTag,
		proxier:      dialResult.proxier,
	}
	if !info.SkipLogin {
<<<<<<< HEAD
		if err := loginWithContext(dialCtx, c, info); err != nil {
=======
		if err := loginWithContext(dialCtx, st, loginProvider); err != nil {
>>>>>>> 55fb5d03
			dialResult.conn.Close()
			return nil, errors.Trace(err)
		}
	}

	c.broken = make(chan struct{})
	c.closed = make(chan struct{})

	go (&monitor{
		clock:       opts.Clock,
		ping:        c.ping,
		pingPeriod:  PingPeriod,
		pingTimeout: pingTimeout,
		closed:      c.closed,
		dead:        client.Dead(),
		broken:      c.broken,
	}).run()
	return c, nil
}

// CookieURLFromHost creates a url.URL from a given host.
func CookieURLFromHost(host string) *url.URL {
	return &url.URL{
		Scheme: "https",
		Host:   host,
		Path:   "/",
	}
}

// PerferredHost returns the SNI hostname or controller name for the cookie URL
// so that it is stable when used with a HA controller cluster.
func PerferredHost(info *Info) string {
	if info == nil {
		return ""
	}

	host := info.SNIHostName
	if host == "" && info.ControllerUUID != "" {
		host = info.ControllerUUID
	}
	return host
}

// loginWithContext wraps conn.Login with code that terminates
// if the context is cancelled.
<<<<<<< HEAD
func loginWithContext(ctx context.Context, st *conn, info *Info) error {
	result := make(chan error, 1)
	go func() {
		result <- st.Login(ctx, info.Tag, info.Password, info.Nonce, info.Macaroons)
=======
// TODO(rogpeppe) pass Context into Login (and all API calls) so
// that this becomes unnecessary.
func loginWithContext(ctx context.Context, st *state, loginProvider LoginProvider) error {
	if loginProvider == nil {
		return errors.New("login provider not specified")
	}

	result := make(chan error, 1)
	go func() {
		loginResult, err := loginProvider.Login(ctx, st)
		if err != nil {
			result <- err
			return
		}

		result <- st.setLoginResult(loginResult)
>>>>>>> 55fb5d03
	}()
	select {
	case err := <-result:
		return errors.Trace(err)
	case <-ctx.Done():
		return errors.Annotatef(ctx.Err(), "cannot log in")
	}
}

// hostSwitchingTransport provides an http.RoundTripper
// that chooses an actual RoundTripper to use
// depending on the destination host.
//
// This makes it possible to use a different set of root
// CAs for the API and all other hosts.
type hostSwitchingTransport struct {
	primaryHost string
	primary     http.RoundTripper
	fallback    http.RoundTripper
}

// RoundTrip implements http.RoundTripper.RoundTrip.
func (t *hostSwitchingTransport) RoundTrip(req *http.Request) (*http.Response, error) {
	if req.URL.Host == t.primaryHost {
		return t.primary.RoundTrip(req)
	}
	return t.fallback.RoundTrip(req)
}

// ConnectStream implements StreamConnector.ConnectStream. The stream
// returned will apply a 30-second write deadline, so WriteJSON should
// only be called from one goroutine.
func (c *conn) ConnectStream(ctx context.Context, path string, attrs url.Values) (base.Stream, error) {
	path, err := apiPath(c.modelTag.Id(), path)
	if err != nil {
		return nil, errors.Trace(err)
	}
	conn, err := c.connectStreamWithRetry(ctx, path, attrs, nil)
	if err != nil {
		return nil, errors.Trace(err)
	}
	return conn, nil
}

// ConnectControllerStream creates a stream connection to an API path
// that isn't prefixed with /model/uuid - the target model (if the
// endpoint needs one) can be specified in the headers. The stream
// returned will apply a 30-second write deadline, so WriteJSON should
// only be called from one goroutine.
func (c *conn) ConnectControllerStream(ctx context.Context, path string, attrs url.Values, headers http.Header) (base.Stream, error) {
	if !strings.HasPrefix(path, "/") {
		return nil, errors.Errorf("path %q is not absolute", path)
	}
	if strings.HasPrefix(path, modelRoot) {
		return nil, errors.Errorf("path %q is model-specific", path)
	}
	conn, err := c.connectStreamWithRetry(ctx, path, attrs, headers)
	if err != nil {
		return nil, errors.Trace(err)
	}
	return conn, nil
}

func (c *conn) connectStreamWithRetry(ctx context.Context, path string, attrs url.Values, headers http.Header) (base.Stream, error) {
	if !c.isLoggedIn() {
		return nil, errors.New("cannot use ConnectStream without logging in")
	}
	// We use the standard "macaraq" macaroon authentication dance here.
	// That is, we attach any macaroons we have to the initial request,
	// and if that succeeds, all's good. If it fails with a DischargeRequired
	// error, the response will contain a macaroon that, when discharged,
	// may allow access, so we discharge it (using bakery.Client.HandleError)
	// and try the request again.
	conn, err := c.connectStream(path, attrs, headers)
	if err == nil {
		return conn, err
	}
	if params.ErrCode(err) != params.CodeDischargeRequired {
		return nil, errors.Trace(err)
	}
	if err := c.bakeryClient.HandleError(ctx, c.cookieURL, bakeryError(err)); err != nil {
		return nil, errors.Trace(err)
	}
	// Try again with the discharged macaroon.
	conn, err = c.connectStream(path, attrs, headers)
	if err != nil {
		return nil, errors.Trace(err)
	}
	return conn, nil
}

// connectStream is the internal version of ConnectStream. It differs from
// ConnectStream only in that it will not retry the connection if it encounters
// discharge-required error.
func (c *conn) connectStream(path string, attrs url.Values, extraHeaders http.Header) (base.Stream, error) {
	target := url.URL{
		Scheme:   "wss",
		Host:     c.addr,
		Path:     path,
		RawQuery: attrs.Encode(),
	}
	// TODO(macgreagoir) IPv6. Ubuntu still always provides IPv4 loopback,
	// and when/if this changes localhost should resolve to IPv6 loopback
	// in any case (lp:1644009). Review.

	dialer := &websocket.Dialer{
		Proxy:           proxy.DefaultConfig.GetProxy,
		TLSClientConfig: c.tlsConfig,
	}
	var requestHeader http.Header
	if c.tag != "" {
		requestHeader = jujuhttp.BasicAuthHeader(c.tag, c.password)
	} else {
		requestHeader = make(http.Header)
	}
	requestHeader.Set(params.JujuClientVersion, jujuversion.Current.String())
	requestHeader.Set("Origin", "http://localhost/")
	if c.nonce != "" {
		requestHeader.Set(params.MachineNonceHeader, c.nonce)
	}
	// Add any cookies because they will not be sent to websocket
	// connections by default.
	err := c.addCookiesToHeader(requestHeader)
	if err != nil {
		return nil, errors.Trace(err)
	}
	for header, values := range extraHeaders {
		for _, value := range values {
			requestHeader.Add(header, value)
		}
	}

	connection, err := WebsocketDial(dialer, target.String(), requestHeader)
	if err != nil {
		return nil, err
	}
	if err := readInitialStreamError(connection); err != nil {
		connection.Close()
		return nil, errors.Trace(err)
	}
	return connection, nil
}

// readInitialStreamError reads the initial error response
// from a stream connection and returns it.
func readInitialStreamError(ws base.Stream) error {
	// We can use bufio here because the websocket guarantees that a
	// single read will not read more than a single frame; there is
	// no guarantee that a single read might not read less than the
	// whole frame though, so using a single Read call is not
	// correct. By using ReadSlice rather than ReadBytes, we
	// guarantee that the error can't be too big (>4096 bytes).
	messageType, reader, err := ws.NextReader()
	if err != nil {
		return errors.Annotate(err, "unable to get reader")
	}
	if messageType != websocket.TextMessage {
		return errors.Errorf("unexpected message type %v", messageType)
	}
	line, err := bufio.NewReader(reader).ReadSlice('\n')
	if err != nil {
		return errors.Annotate(err, "unable to read initial response")
	}
	var errResult params.ErrorResult
	if err := json.Unmarshal(line, &errResult); err != nil {
		return errors.Annotate(err, "unable to unmarshal initial response")
	}
	if errResult.Error != nil {
		return errResult.Error
	}
	return nil
}

// addCookiesToHeader adds any cookies associated with the
// API host to the given header. This is necessary because
// otherwise cookies are not sent to websocket endpoints.
func (c *conn) addCookiesToHeader(h http.Header) error {
	// net/http only allows adding cookies to a request,
	// but when it sends a request to a non-http endpoint,
	// it doesn't add the cookies, so make a request, starting
	// with the given header, add the cookies to use, then
	// throw away the request but keep the header.
	req := &http.Request{
		Header: h,
	}
	cookies := c.bakeryClient.Client.Jar.Cookies(c.cookieURL)
	for _, c := range cookies {
		req.AddCookie(c)
	}
	if len(cookies) == 0 && len(c.macaroons) > 0 {
		// These macaroons must have been added directly rather than
		// obtained from a request. Add them. (For example in the
		// logtransfer connection for a migration.)
		// See https://bugs.launchpad.net/juju/+bug/1650451
		for _, macaroon := range c.macaroons {
			cookie, err := httpbakery.NewCookie(coremacaroon.MacaroonNamespace, macaroon)
			if err != nil {
				return errors.Trace(err)
			}
			req.AddCookie(cookie)
		}
	}
	h.Set(httpbakery.BakeryProtocolHeader, fmt.Sprint(bakery.LatestVersion))
	return nil
}

// apiEndpoint returns a URL that refers to the given API slash-prefixed
// endpoint path and query parameters.
func (c *conn) apiEndpoint(path, query string) (*url.URL, error) {
	path, err := apiPath(c.modelTag.Id(), path)
	if err != nil {
		return nil, errors.Trace(err)
	}
	return &url.URL{
		Scheme:   c.serverScheme,
		Host:     c.Addr(),
		Path:     path,
		RawQuery: query,
	}, nil
}

// ControllerAPIURL returns the URL to use to connect to the controller API.
func ControllerAPIURL(addr string, port int) string {
	hp := net.JoinHostPort(addr, strconv.Itoa(port))
	urlStr, _ := url.QueryUnescape(apiURL(hp, "").String())
	return urlStr
}

func apiURL(addr, model string) *url.URL {
	path, _ := apiPath(model, "/api")
	return &url.URL{
		Scheme: "wss",
		Host:   addr,
		Path:   path,
	}
}

// ping implements calls the Pinger.ping facade.
func (c *conn) ping(ctx context.Context) error {
	return c.APICall(ctx, "Pinger", c.pingerFacadeVersion, "", "Ping", nil, nil)
}

// apiPath returns the given API endpoint path relative
// to the given model string.
func apiPath(model, path string) (string, error) {
	if !strings.HasPrefix(path, "/") {
		return "", errors.Errorf("cannot make API path from non-slash-prefixed path %q", path)
	}
	if model == "" {
		return path, nil
	}
	return modelRoot + model + path, nil
}

// tagToString returns the value of a tag's String method, or "" if the tag is nil.
func tagToString(tag names.Tag) string {
	if tag == nil {
		return ""
	}
	return tag.String()
}

// dialResult holds a dialed connection, the URL
// and TLS configuration used to connect to it.
type dialResult struct {
	conn      jsoncodec.JSONConn
	addr      string
	urlStr    string
	ipAddr    string
	proxier   jujuproxy.Proxier
	tlsConfig *tls.Config
}

// Close implements io.Closer by closing the websocket
// connection. It is implemented so that a *dialResult
// value can be used as the result of a parallel.Try.
func (c *dialResult) Close() error {
	return c.conn.Close()
}

// dialOpts holds the original dial options
// but adds some information for the local dial logic.
type dialOpts struct {
	DialOpts
	sniHostName string
	// certPool holds a cert pool containing the CACert
	// if there is one.
	certPool *x509.CertPool
}

// dialAPI establishes a websocket connection to the RPC
// API websocket on the API server using Info. If multiple API addresses
// are provided in Info they will be tried concurrently - the first successful
// connection wins.
//
// It also returns the TLS configuration that it has derived from the Info.
func dialAPI(ctx context.Context, info *Info, opts0 DialOpts) (*dialResult, error) {
	if len(info.Addrs) == 0 {
		return nil, errors.New("no API addresses to connect to")
	}

	addrs := info.Addrs[:]

	if info.Proxier != nil {
		if err := info.Proxier.Start(ctx); err != nil {
			return nil, errors.Annotate(err, "starting proxy for api connection")
		}
		logger.Debugf("starting proxier for connection")

		switch p := info.Proxier.(type) {
		case jujuproxy.TunnelProxier:
			logger.Debugf("tunnel proxy in use at %s on port %s", p.Host(), p.Port())
			addrs = []string{
				fmt.Sprintf("%s:%s", p.Host(), p.Port()),
			}
		default:
			info.Proxier.Stop()
			return nil, errors.New("unknown proxier provided")
		}
	}

	opts := dialOpts{
		DialOpts:    opts0,
		sniHostName: info.SNIHostName,
	}
	if info.CACert != "" {
		certPool, err := CreateCertPool(info.CACert)
		if err != nil {
			return nil, errors.Annotate(err, "cert pool creation failed")
		}
		opts.certPool = certPool
	}
	// Set opts.DialWebsocket and opts.Clock here rather than in open because
	// some tests call dialAPI directly.
	if opts.DialWebsocket == nil {
		opts.DialWebsocket = gorillaDialWebsocket
	}
	if opts.IPAddrResolver == nil {
		opts.IPAddrResolver = net.DefaultResolver
	}
	if opts.Clock == nil {
		opts.Clock = clock.WallClock
	}
	if opts.DNSCache == nil {
		opts.DNSCache = nopDNSCache{}
	}
	path, err := apiPath(info.ModelTag.Id(), "/api")
	if err != nil {
		return nil, errors.Trace(err)
	}

	// Encourage load balancing by shuffling controller addresses.
	rand.Shuffle(len(addrs), func(i, j int) { addrs[i], addrs[j] = addrs[j], addrs[i] })

	if opts.VerifyCA != nil {
		if err := verifyCAMulti(ctx, addrs, &opts); err != nil {
			return nil, err
		}
	}

	if opts.DialTimeout > 0 {
		ctx1, cancel := utils.ContextWithTimeout(ctx, opts.Clock, opts.DialTimeout)
		defer cancel()
		ctx = ctx1
	}
	dialInfo, err := dialWebsocketMulti(ctx, addrs, path, opts)
	if err != nil {
		return nil, errors.Trace(err)
	}
	logger.Infof("connection established to %q", dialInfo.urlStr)
	dialInfo.proxier = info.Proxier
	return dialInfo, nil
}

// gorillaDialWebsocket makes a websocket connection using the
// gorilla websocket package. The ipAddr parameter holds the
// actual IP address that will be contacted - the host in urlStr
// is used only for TLS verification when tlsConfig.ServerName
// is empty.
func gorillaDialWebsocket(ctx context.Context, urlStr string, tlsConfig *tls.Config, ipAddr string) (jsoncodec.JSONConn, error) {
	url, err := url.Parse(urlStr)
	if err != nil {
		return nil, errors.Trace(err)
	}
	// TODO(rogpeppe) We'd like to set Deadline here
	// but that would break lots of tests that rely on
	// setting a zero timeout.
	netDialer := net.Dialer{}
	dialer := &websocket.Dialer{
		NetDial: func(netw, addr string) (net.Conn, error) {
			if addr == url.Host {
				// Use pre-resolved IP address. The address
				// may be different if a proxy is in use.
				addr = ipAddr
			}
			return netDialer.DialContext(ctx, netw, addr)
		},
		Proxy:            proxy.DefaultConfig.GetProxy,
		HandshakeTimeout: 45 * time.Second,
		TLSClientConfig:  tlsConfig,
	}
	// Note: no extra headers.
	c, resp, err := dialer.Dial(urlStr, nil)
	if err != nil {
		if err == websocket.ErrBadHandshake {
			// If ErrBadHandshake is returned, a non-nil response
			// is returned so the client can react to auth errors
			// (for example).
			defer resp.Body.Close()
			body, readErr := io.ReadAll(resp.Body)
			if readErr == nil {
				err = errors.Errorf(
					"%s (%s)",
					strings.TrimSpace(string(body)),
					http.StatusText(resp.StatusCode),
				)
			}
		}
		return nil, errors.Trace(err)
	}
	return jsoncodec.NewWebsocketConn(c), nil
}

type resolvedAddress struct {
	host string
	ip   string
	port string
}

type addressProvider struct {
	dnsCache       DNSCache
	ipAddrResolver IPAddrResolver

	// A pool of host addresses to be resolved to one or more IP addresses.
	addrPool []string

	// A pool of host addresses that got resolved via the DNS cache; these
	// are kept separate so we can attempt to resolve them without the DNS
	// cache when we run out of entries in AddrPool.
	cachedAddrPool []string
	resolvedAddrs  []*resolvedAddress
}

func newAddressProvider(initialAddrs []string, dnsCache DNSCache, ipAddrResolver IPAddrResolver) *addressProvider {
	return &addressProvider{
		dnsCache:       dnsCache,
		ipAddrResolver: ipAddrResolver,
		addrPool:       initialAddrs,
	}
}

// next returns back either a successfully resolved address or the error that
// occurred while attempting to resolve the next address candidate. Calls to
// next return io.EOF to indicate that no more addresses are available.
func (ap *addressProvider) next(ctx context.Context) (*resolvedAddress, error) {
	if len(ap.resolvedAddrs) == 0 {
		// If we have ran out of addresses to resolve but we have
		// resolved some via the DNS cache, make another pass for
		// those with an empty DNS cache to refresh any stale entries.
		if len(ap.addrPool) == 0 && len(ap.cachedAddrPool) > 0 {
			ap.addrPool = ap.cachedAddrPool
			ap.cachedAddrPool = nil
			ap.dnsCache = emptyDNSCache{ap.dnsCache}
		}

		// Resolve the next host from the address pool
		if len(ap.addrPool) != 0 {
			next := ap.addrPool[0]
			ap.addrPool = ap.addrPool[1:]

			host, port, err := net.SplitHostPort(next)
			if err != nil {
				return nil, errors.Errorf("invalid address %q: %v", next, err)
			}

			ips := ap.dnsCache.Lookup(host)
			if len(ips) > 0 {
				ap.cachedAddrPool = append(ap.cachedAddrPool, next)
			} else if isNumericHost(host) {
				ips = []string{host}
			} else {
				var err error
				ips, err = lookupIPAddr(ctx, host, ap.ipAddrResolver)
				if err != nil {
					return nil, errors.Errorf("cannot resolve %q: %v", host, err)
				}
				ap.dnsCache.Add(host, ips)
				logger.Debugf("looked up %v -> %v", host, ips)
			}

			for _, ip := range ips {
				ap.resolvedAddrs = append(ap.resolvedAddrs, &resolvedAddress{
					host: next,
					ip:   ip,
					port: port,
				})
			}
		}
	}

	// Ran out of resolved addresses and cached addresses
	if len(ap.resolvedAddrs) == 0 {
		return nil, io.EOF
	}

	next := ap.resolvedAddrs[0]
	ap.resolvedAddrs = ap.resolvedAddrs[1:]
	return next, nil
}

// caRetrieveRes is an adaptor for returning CA certificate lookup results via
// calls to parallel.Try.
type caRetrieveRes struct {
	host     string
	endpoint string
	caCert   *x509.Certificate
}

func (caRetrieveRes) Close() error { return nil }

// verifyCAMulti attempts to establish a TLS connection with one of the
// provided addresses, retrieve the CA certificate and validate it using the
// system root CAs. If that is not possible, the certificate verification will
// be delegated to the VerifyCA implementation specified in opts.DialOpts.
//
// If VerifyCA does not return an error, the CA cert is assumed to be trusted
// and will be appended to opt's certificate pool allowing secure websocket
// connections to proceed without certificate verification errors. Otherwise,
// the error reported by VerifyCA is returned back to the caller.
//
// For load-balancing purposes, all addresses are tested concurrently with the
// first retrieved CA cert being used for the verification tests. In addition,
// apart from the initial TLS handshake with the remote server, no other data
// is exchanged with the remote server.
func verifyCAMulti(ctx context.Context, addrs []string, opts *dialOpts) error {
	dOpts := opts.DialOpts
	if dOpts.DialTimeout > 0 {
		ctx1, cancel := utils.ContextWithTimeout(ctx, dOpts.Clock, dOpts.DialTimeout)
		defer cancel()
		ctx = ctx1
	}

	try := parallel.NewTry(0, nil)
	defer try.Kill()

	addrProvider := newAddressProvider(addrs, opts.DNSCache, opts.IPAddrResolver)
	tryRetrieveCaCertFn := func(ctx context.Context, addr *resolvedAddress) func(<-chan struct{}) (io.Closer, error) {
		ipStr := net.JoinHostPort(addr.ip, addr.port)
		return func(<-chan struct{}) (io.Closer, error) {
			caCert, err := retrieveCACert(ctx, ipStr)
			if err != nil {
				return nil, err
			}

			return caRetrieveRes{
				host:     addr.host,
				endpoint: ipStr,
				caCert:   caCert,
			}, nil
		}
	}

	for {
		resolvedAddr, err := addrProvider.next(ctx)
		if err == io.EOF {
			break
		} else if err != nil {
			recordTryError(try, err)
			continue
		}

		err = try.Start(tryRetrieveCaCertFn(ctx, resolvedAddr))
		if err == parallel.ErrStopped {
			break
		} else if err != nil {
			continue
		}

		select {
		case <-opts.Clock.After(dOpts.DialAddressInterval):
		case <-try.Dead():
		}
	}

	try.Close()

	// If we are unable to fetch the CA either because it is not presented
	// by the remote server OR due to an unsuccessful connection attempt
	// we should skip the verification path and dial the server as if no
	// VerifyCA implementation was provided.
	result, err := try.Result()
	if err != nil || result == nil {
		logger.Debugf("unable to retrieve CA cert from remote host; skipping CA verification")
		return nil
	}

	// Try to verify CA cert using the system roots. If the verification
	// succeeds then we are done; tls connections will work out of the box.
	res := result.(caRetrieveRes)
	if _, err = res.caCert.Verify(x509.VerifyOptions{}); err == nil {
		logger.Debugf("remote CA certificate trusted by system roots")
		return nil
	}

	// Invoke the CA verifier; if the CA should be trusted, append it to
	// the dialOpts certPool and proceed with the actual connection attempt.
	err = opts.VerifyCA(res.host, res.endpoint, res.caCert)
	if err == nil {
		if opts.certPool == nil {
			opts.certPool = x509.NewCertPool()
		}
		opts.certPool.AddCert(res.caCert)
	}

	return err
}

// retrieveCACert establishes an insecure TLS connection to addr and attempts
// to retrieve the CA cert presented by the server. If no CA cert is presented,
// retrieveCACert will returns nil, nil.
func retrieveCACert(ctx context.Context, addr string) (*x509.Certificate, error) {
	netConn, err := new(net.Dialer).DialContext(ctx, "tcp", addr)
	if err != nil {
		return nil, err
	}

	conn := tls.Client(netConn, &tls.Config{InsecureSkipVerify: true})
	if err = conn.Handshake(); err != nil {
		_ = netConn.Close()
		return nil, err
	}
	defer func() {
		_ = conn.Close()
		_ = netConn.Close()
	}()

	for _, cert := range conn.ConnectionState().PeerCertificates {
		if cert.IsCA {
			return cert, nil
		}
	}

	return nil, errors.New("no CA certificate presented by remote server")
}

// dialWebsocketMulti dials a websocket with one of the provided addresses, the
// specified URL path, TLS configuration, and dial options. Each of the
// specified addresses will be attempted concurrently, and the first
// successful connection will be returned.
func dialWebsocketMulti(ctx context.Context, addrs []string, path string, opts dialOpts) (*dialResult, error) {
	// Prioritise non-dial errors over the normal "connection refused".
	isDialError := func(err error) bool {
		netErr, ok := errors.Cause(err).(*net.OpError)
		if !ok {
			return false
		}
		return netErr.Op == "dial"
	}
	combine := func(initial, other error) error {
		if initial == nil || isDialError(initial) {
			return other
		}
		if isDialError(other) {
			return initial
		}
		return other
	}
	// Dial all addresses at reasonable intervals.
	try := parallel.NewTry(0, combine)
	defer try.Kill()
	// Make a context that's cancelled when the try
	// completes so that (for example) a slow DNS
	// query will be cancelled if a previous try succeeds.
	ctx, cancel := context.WithCancel(ctx)
	go func() {
		<-try.Dead()
		cancel()
	}()
	tried := make(map[string]bool)
	addrProvider := newAddressProvider(addrs, opts.DNSCache, opts.IPAddrResolver)
	for {
		resolvedAddr, err := addrProvider.next(ctx)
		if err == io.EOF {
			break
		} else if err != nil {
			recordTryError(try, err)
			continue
		}

		ipStr := net.JoinHostPort(resolvedAddr.ip, resolvedAddr.port)
		if tried[ipStr] {
			continue
		}
		tried[ipStr] = true
		err = startDialWebsocket(ctx, try, ipStr, resolvedAddr.host, path, opts)
		if err == parallel.ErrStopped {
			break
		}
		if err != nil {
			return nil, errors.Trace(err)
		}
		select {
		case <-opts.Clock.After(opts.DialAddressInterval):
		case <-try.Dead():
		}
	}
	try.Close()
	result, err := try.Result()
	if err != nil {
		return nil, errors.Trace(err)
	}
	return result.(*dialResult), nil
}

func lookupIPAddr(ctx context.Context, host string, resolver IPAddrResolver) ([]string, error) {
	addrs, err := resolver.LookupIPAddr(ctx, host)
	if err != nil {
		return nil, errors.Trace(err)
	}
	ips := make([]string, 0, len(addrs))
	for _, addr := range addrs {
		if addr.Zone != "" {
			// Ignore IPv6 zone. Hopefully this shouldn't
			// cause any problems in practice.
			logger.Infof("ignoring IP address with zone %q", addr)
			continue
		}
		ips = append(ips, addr.IP.String())
	}
	return ips, nil
}

// recordTryError starts a try that just returns the given error.
// This is so that we can use the usual Try error combination
// logic even for errors that happen before we start a try.
func recordTryError(try *parallel.Try, err error) {
	logger.Infof("%v", err)
	_ = try.Start(func(_ <-chan struct{}) (io.Closer, error) {
		return nil, errors.Trace(err)
	})
}

var oneAttempt = retry.LimitCount(1, retry.Regular{
	Min: 1,
})

// startDialWebsocket starts websocket connection to a single address
// on the given try instance.
func startDialWebsocket(ctx context.Context, try *parallel.Try, ipAddr, addr, path string, opts dialOpts) error {
	var openAttempt retry.Strategy
	if opts.RetryDelay > 0 {
		openAttempt = retry.Regular{
			Total: opts.Timeout,
			Delay: opts.RetryDelay,
			Min:   int(opts.Timeout / opts.RetryDelay),
		}
	} else {
		// Zero retry delay implies exactly one try.
		openAttempt = oneAttempt
	}
	d := dialer{
		ctx:         ctx,
		openAttempt: openAttempt,
		serverName:  opts.sniHostName,
		ipAddr:      ipAddr,
		urlStr:      "wss://" + addr + path,
		addr:        addr,
		opts:        opts,
	}
	return try.Start(d.dial)
}

type dialer struct {
	ctx         context.Context
	openAttempt retry.Strategy

	// serverName holds the SNI name to use
	// when connecting with a public certificate.
	serverName string

	// addr holds the host:port that is being dialed.
	addr string

	// addr holds the ipaddr:port (one of the addresses
	// that addr resolves to) that is being dialed.
	ipAddr string

	// urlStr holds the URL that is being dialed.
	urlStr string

	// opts holds the dial options.
	opts dialOpts
}

// dial implements the function value expected by Try.Start
// by dialing the websocket as specified in d and retrying
// when appropriate.
func (d dialer) dial(_ <-chan struct{}) (io.Closer, error) {
	a := retry.StartWithCancel(d.openAttempt, d.opts.Clock, d.ctx.Done())
	var lastErr error = nil
	for a.Next() {
		conn, tlsConfig, err := d.dial1()
		if err == nil {
			return &dialResult{
				conn:      conn,
				addr:      d.addr,
				ipAddr:    d.ipAddr,
				urlStr:    d.urlStr,
				tlsConfig: tlsConfig,
			}, nil
		}
		if isX509Error(err) || !a.More() {
			// certificate errors don't improve with retries.
			return nil, errors.Annotatef(err, "unable to connect to API")
		}
		lastErr = err
	}
	if lastErr == nil {
		logger.Debugf("no error, but not connected, probably cancelled before we started")
		return nil, parallel.ErrStopped
	}
	return nil, errors.Trace(lastErr)
}

// dial1 makes a single dial attempt.
func (d dialer) dial1() (jsoncodec.JSONConn, *tls.Config, error) {
	tlsConfig := NewTLSConfig(d.opts.certPool)
	tlsConfig.InsecureSkipVerify = d.opts.InsecureSkipVerify
	if d.opts.certPool == nil {
		tlsConfig.ServerName = d.serverName
	}
	logger.Tracef("dialing: %q %v", d.urlStr, d.ipAddr)
	conn, err := d.opts.DialWebsocket(d.ctx, d.urlStr, tlsConfig, d.ipAddr)
	if err == nil {
		logger.Debugf("successfully dialed %q", d.urlStr)
		return conn, tlsConfig, nil
	}
	if !isX509Error(err) {
		return nil, nil, errors.Trace(err)
	}
	if tlsConfig.RootCAs == nil || d.serverName == "" {
		// There's no private certificate or we don't have a
		// public hostname. In the former case, we've already
		// tried public certificates; in the latter, public cert
		// validation won't help, because you generally can't
		// obtain a public cert for a numeric IP address. In
		// both those cases, we won't succeed when trying again
		// because a cert error isn't temporary, so return
		// immediately.
		//
		// Note that the error returned from
		// websocket.DialConfig always includes the location in
		// the message.
		return nil, nil, errors.Trace(err)
	}
	// It's possible we're inappropriately using the private
	// CA certificate, so retry immediately with the public one.
	tlsConfig.RootCAs = nil
	tlsConfig.ServerName = d.serverName
	conn, rootCAErr := d.opts.DialWebsocket(d.ctx, d.urlStr, tlsConfig, d.ipAddr)
	if rootCAErr != nil {
		logger.Debugf("failed to dial websocket using fallback public CA: %v", rootCAErr)
		// We return the original error as it's usually more meaningful.
		return nil, nil, errors.Trace(err)
	}
	return conn, tlsConfig, nil
}

// NewTLSConfig returns a new *tls.Config suitable for connecting to a Juju
// API server. If certPool is non-nil, we use it as the config's RootCAs,
// and the server name is set to "juju-apiserver".
func NewTLSConfig(certPool *x509.CertPool) *tls.Config {
	tlsConfig := jujuhttp.SecureTLSConfig()
	if certPool != nil {
		// We want to be specific here (rather than just using "anything").
		// See commit 7fc118f015d8480dfad7831788e4b8c0432205e8 (PR 899).
		tlsConfig.RootCAs = certPool
		tlsConfig.ServerName = "juju-apiserver"
	}
	return tlsConfig
}

// isNumericHost reports whether the given host name is
// a numeric IP address.
func isNumericHost(host string) bool {
	return net.ParseIP(host) != nil
}

// isX509Error reports whether the given websocket error
// results from an X509 problem.
func isX509Error(err error) bool {
	switch errType := errors.Cause(err).(type) {
	case *websocket.CloseError:
		return errType.Code == websocket.CloseTLSHandshake
	case x509.CertificateInvalidError,
		x509.HostnameError,
		x509.InsecureAlgorithmError,
		x509.UnhandledCriticalExtension,
		x509.UnknownAuthorityError,
		x509.ConstraintViolationError,
		x509.SystemRootsError:
		return true
	default:
		return false
	}
}

// APICall places a call to the remote machine.
//
// This fills out the rpc.Request on the given facade, version for a given
// object id, and the specific RPC method. It marshalls the Arguments, and will
// unmarshall the result into the response object that is supplied.
func (c *conn) APICall(ctx context.Context, facade string, vers int, id, method string, args, response interface{}) error {
	err := c.client.Call(ctx, rpc.Request{
		Type:    facade,
		Version: vers,
		Id:      id,
		Action:  method,
	}, args, response)
	if err == nil {
		return nil
	}

	if code := params.ErrCode(err); code == params.CodeNotImplemented {
		return errors.NewNotImplemented(fmt.Errorf("%w\nre-install your juju client to match the version running on the controller", err), "\njuju client not compatible with server")
	}
	return errors.Trace(err)
}

func (c *conn) Close() error {
	err := c.client.Close()
	select {
	case <-c.closed:
	default:
		close(c.closed)
	}
	<-c.broken
	if c.proxier != nil {
		c.proxier.Stop()
	}
	return err
}

// BakeryClient implements api.Connection.
func (c *conn) BakeryClient() base.MacaroonDischarger {
	return c.bakeryClient
}

// Broken implements api.Connection.
func (c *conn) Broken() <-chan struct{} {
	return c.broken
}

// IsBroken implements api.Connection.
func (c *conn) IsBroken(ctx context.Context) bool {
	select {
	case <-c.broken:
		return true
	case <-ctx.Done():
		logger.Debugf("connection ping context expired")
		return true
	default:
	}
	if err := c.ping(ctx); err != nil {
		logger.Debugf("connection ping failed: %v", err)
		return true
	}
	return false
}

// Addr returns the address used to connect to the API server.
func (c *conn) Addr() string {
	return c.addr
}

// IPAddr returns the resolved IP address that was used to
// connect to the API server.
func (c *conn) IPAddr() string {
	return c.ipAddr
}

// IsProxied indicates if this connection was proxied
func (c *conn) IsProxied() bool {
	return c.proxier != nil
}

// Proxy returns the proxy being used with this connection if one is being used.
func (c *conn) Proxy() jujuproxy.Proxier {
	return c.proxier
}

// ModelTag implements base.APICaller.ModelTag.
func (c *conn) ModelTag() (names.ModelTag, bool) {
	return c.modelTag, c.modelTag.Id() != ""
}

// ControllerTag implements base.APICaller.ControllerTag.
func (c *conn) ControllerTag() names.ControllerTag {
	return c.controllerTag
}

// APIHostPorts returns addresses that may be used to connect
// to the API server, including the address used to connect.
//
// The addresses are scoped (public, cloud-internal, etc.), so
// the client may choose which addresses to attempt. For the
// Juju CLI, all addresses must be attempted, as the CLI may
// be invoked both within and outside the model (think
// private clouds).
func (c *conn) APIHostPorts() []network.MachineHostPorts {
	// NOTE: We're making a copy of c.hostPorts before returning it,
	// for safety.
	hostPorts := make([]network.MachineHostPorts, len(c.hostPorts))
	for i, servers := range c.hostPorts {
		hostPorts[i] = append(network.MachineHostPorts{}, servers...)
	}
	return hostPorts
}

// PublicDNSName returns the host name for which an officially
// signed certificate will be used for TLS connection to the server.
// If empty, the private Juju CA certificate must be used to verify
// the connection.
func (c *conn) PublicDNSName() string {
	return c.publicDNSName
}

// BestFacadeVersion compares the versions of facades that we know about, and
// the versions available from the server, and reports back what version is the
// 'best available' to use.
// TODO(jam) this is the eventual implementation of what version of a given
// Facade we will want to use. It needs to line up the versions that the server
// reports to us, with the versions that our client knows how to use.
func (c *conn) BestFacadeVersion(facade string) int {
	return facades.BestVersion(facadeVersions[facade], c.facadeVersions[facade])
}

// serverRoot returns the cached API server address and port used
// to login, prefixed with "<URI scheme>://" (usually https).
func (c *conn) serverRoot() string {
	return c.serverScheme + "://" + c.serverRootAddress
}

func (c *conn) isLoggedIn() bool {
	return atomic.LoadInt32(&c.loggedIn) == 1
}

func (c *conn) setLoggedIn() {
	atomic.StoreInt32(&c.loggedIn, 1)
}

// emptyDNSCache implements DNSCache by
// never returning any entries but writing any
// added entries to the embedded DNSCache object.
type emptyDNSCache struct {
	DNSCache
}

func (emptyDNSCache) Lookup(host string) []string {
	return nil
}

type nopDNSCache struct{}

func (nopDNSCache) Lookup(host string) []string {
	return nil
}

func (nopDNSCache) Add(host string, ips []string) {
}<|MERGE_RESOLUTION|>--- conflicted
+++ resolved
@@ -28,15 +28,8 @@
 	jujuhttp "github.com/juju/http/v2"
 	"github.com/juju/loggo/v2"
 	"github.com/juju/names/v5"
-<<<<<<< HEAD
 	"github.com/juju/utils/v4"
 	"github.com/juju/utils/v4/parallel"
-	"github.com/juju/version/v2"
-	"gopkg.in/macaroon.v2"
-=======
-	"github.com/juju/utils/v3"
-	"github.com/juju/utils/v3/parallel"
->>>>>>> 55fb5d03
 	"gopkg.in/retry.v1"
 
 	"github.com/juju/juju/api/base"
@@ -70,104 +63,6 @@
 	Close() error
 }
 
-<<<<<<< HEAD
-// conn is the internal implementation of the Connection interface.
-type conn struct {
-	client rpcConnection
-	conn   jsoncodec.JSONConn
-	clock  clock.Clock
-
-	// addr is the address used to connect to the API server.
-	addr string
-
-	// ipAddr is the IP address used to connect to the API server.
-	ipAddr string
-
-	// cookieURL is the URL that HTTP cookies for the API
-	// will be associated with (specifically macaroon auth cookies).
-	cookieURL *url.URL
-
-	// modelTag holds the model tag.
-	// It is empty if there is no model tag associated with the connection.
-	modelTag names.ModelTag
-
-	// controllerTag holds the controller's tag once we're connected.
-	controllerTag names.ControllerTag
-
-	// serverVersion holds the version of the API server that we are
-	// connected to.  It is possible that this version is 0 if the
-	// server does not report this during login.
-	serverVersion version.Number
-
-	// hostPorts is the API server addresses returned from Login,
-	// which the client may cache and use for fail-over.
-	hostPorts []network.MachineHostPorts
-
-	// publicDNSName is the public host name returned from Login
-	// which the client can use to make a connection verified
-	// by an officially signed certificate.
-	publicDNSName string
-
-	// facadeVersions holds the versions of all facades as reported by
-	// Login
-	facadeVersions map[string][]int
-
-	// pingFacadeVersion is the version to use for the pinger. This is lazily
-	// set at initialization to avoid a race in our tests. See
-	// http://pad.lv/1614732 for more details regarding the race.
-	pingerFacadeVersion int
-
-	// authTag holds the authenticated entity's tag after login.
-	authTag names.Tag
-
-	// mpdelAccess holds the access level of the user to the connected model.
-	modelAccess string
-
-	// controllerAccess holds the access level of the user to the connected controller.
-	controllerAccess string
-
-	// broken is a channel that gets closed when the connection is
-	// broken.
-	broken chan struct{}
-
-	// closed is a channel that gets closed when State.Close is called.
-	closed chan struct{}
-
-	// loggedIn holds whether the client has successfully logged
-	// in. It's a int32 so that the atomic package can be used to
-	// access it safely.
-	loggedIn int32
-
-	// tag, password, macaroons and nonce hold the cached login
-	// credentials. These are only valid if loggedIn is 1.
-	tag       string
-	password  string
-	macaroons []macaroon.Slice
-	nonce     string
-
-	// serverRootAddress holds the cached API server address and port used
-	// to login.
-	serverRootAddress string
-
-	// serverScheme is the URI scheme of the API Server
-	serverScheme string
-
-	// tlsConfig holds the TLS config appropriate for making SSL
-	// connections to the API endpoints.
-	tlsConfig *tls.Config
-
-	// bakeryClient holds the client that will be used to
-	// authorize macaroon based login requests.
-	bakeryClient *httpbakery.Client
-
-	// proxier is the proxier used for this connection when not nil. If's expected
-	// the proxy has already been started when placing in this var. This struct
-	// will take the responsibility of closing the proxy.
-	proxier jujuproxy.Proxier
-}
-
-=======
->>>>>>> 55fb5d03
 // RedirectError is returned from Open when the controller
 // needs to inform the client that the model is hosted
 // on a different set of API addresses.
@@ -260,9 +155,6 @@
 		return nil, errors.Errorf("pinger facade version is required")
 	}
 
-<<<<<<< HEAD
-	c := &conn{
-=======
 	loginProvider := opts.LoginProvider
 	// TODO (alesstimec, wallyworld): login provider should be constructed outside
 	// of this function and always passed in as part of dial opts. Also Info
@@ -273,9 +165,7 @@
 		loginProvider = NewUserpassLoginProvider(info.Tag, info.Password, info.Nonce, info.Macaroons, bakeryClient, CookieURLFromHost(host))
 	}
 
-	st := &state{
-		ctx:                 context.Background(),
->>>>>>> 55fb5d03
+	c := &conn{
 		client:              client,
 		conn:                dialResult.conn,
 		clock:               opts.Clock,
@@ -299,11 +189,7 @@
 		proxier:      dialResult.proxier,
 	}
 	if !info.SkipLogin {
-<<<<<<< HEAD
-		if err := loginWithContext(dialCtx, c, info); err != nil {
-=======
-		if err := loginWithContext(dialCtx, st, loginProvider); err != nil {
->>>>>>> 55fb5d03
+		if err := loginWithContext(dialCtx, c, loginProvider); err != nil {
 			dialResult.conn.Close()
 			return nil, errors.Trace(err)
 		}
@@ -349,29 +235,22 @@
 
 // loginWithContext wraps conn.Login with code that terminates
 // if the context is cancelled.
-<<<<<<< HEAD
-func loginWithContext(ctx context.Context, st *conn, info *Info) error {
+// TODO(rogpeppe) pass Context into Login (and all API calls) so
+// that this becomes unnecessary.
+func loginWithContext(ctx context.Context, c *conn, loginProvider LoginProvider) error {
+	if loginProvider == nil {
+		return errors.New("login provider not specified")
+	}
+
 	result := make(chan error, 1)
 	go func() {
-		result <- st.Login(ctx, info.Tag, info.Password, info.Nonce, info.Macaroons)
-=======
-// TODO(rogpeppe) pass Context into Login (and all API calls) so
-// that this becomes unnecessary.
-func loginWithContext(ctx context.Context, st *state, loginProvider LoginProvider) error {
-	if loginProvider == nil {
-		return errors.New("login provider not specified")
-	}
-
-	result := make(chan error, 1)
-	go func() {
-		loginResult, err := loginProvider.Login(ctx, st)
+		loginResult, err := loginProvider.Login(ctx, c)
 		if err != nil {
 			result <- err
 			return
 		}
 
-		result <- st.setLoginResult(loginResult)
->>>>>>> 55fb5d03
+		result <- c.setLoginResult(loginResult)
 	}()
 	select {
 	case err := <-result:
