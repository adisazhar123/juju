--- conflicted
+++ resolved
@@ -66,44 +66,6 @@
 	return args
 }
 
-<<<<<<< HEAD
-func (s *SubnetsSuite) TestAddSubnet(c *gc.C) {
-	cidr := "1.1.1.0/24"
-	providerId := "foo"
-	space := "bar"
-	zones := []string{"foo", "bar"}
-	args := makeAddSubnetsArgs(cidr, providerId, space, zones)
-	s.prepareAPICall(c, args)
-	err := s.api.AddSubnet(
-		cidr,
-		network.Id(providerId),
-		names.NewSpaceTag(space),
-		zones,
-	)
-	c.Assert(s.apiCaller.CallCount, gc.Equals, 1)
-	c.Assert(err, jc.ErrorIsNil)
-}
-
-func (s *SubnetsSuite) TestAddSubnetFails(c *gc.C) {
-	cidr := "1.1.1.0/24"
-	providerId := "foo"
-	space := "bar"
-	zones := []string{"foo", "bar"}
-	args := makeAddSubnetsArgs(cidr, providerId, space, zones)
-	args.Error = errors.New("bang")
-	s.prepareAPICall(c, args)
-	err := s.api.AddSubnet(
-		cidr,
-		network.Id(providerId),
-		names.NewSpaceTag(space),
-		zones,
-	)
-	c.Check(s.apiCaller.CallCount, gc.Equals, 1)
-	c.Assert(err, gc.ErrorMatches, "bang")
-}
-
-=======
->>>>>>> f8be5168
 func (s *SubnetsSuite) TestListSubnetsNoResults(c *gc.C) {
 	space := names.NewSpaceTag("foo")
 	zone := "bar"
