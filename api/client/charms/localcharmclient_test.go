--- conflicted
+++ resolved
@@ -43,13 +43,6 @@
 		Doer:    mockHttpDoer,
 	}
 
-<<<<<<< HEAD
-	mockCaller.EXPECT().Context().Return(context.Background()).MinTimes(1)
-	mockCaller.EXPECT().HTTPClient().Return(reqClient, nil).MinTimes(1)
-	mockFacadeCaller.EXPECT().RawAPICaller().Return(mockCaller).MinTimes(1)
-
-=======
->>>>>>> b73bc85b
 	curl, charmArchive := s.testCharm(c)
 	resp := &http.Response{
 		StatusCode: 200,
@@ -116,13 +109,6 @@
 		Doer:    mockHttpDoer,
 	}
 
-<<<<<<< HEAD
-	mockCaller.EXPECT().Context().Return(context.Background()).MinTimes(1)
-	mockCaller.EXPECT().HTTPClient().Return(reqClient, nil).MinTimes(1)
-	mockFacadeCaller.EXPECT().RawAPICaller().Return(mockCaller).MinTimes(1)
-
-=======
->>>>>>> b73bc85b
 	resp := &http.Response{
 		StatusCode: 200,
 		Header:     make(http.Header),
@@ -189,13 +175,6 @@
 		Doer:    mockHttpDoer,
 	}
 
-<<<<<<< HEAD
-	mockCaller.EXPECT().Context().Return(context.Background()).MinTimes(1)
-	mockCaller.EXPECT().HTTPClient().Return(reqClient, nil).MinTimes(1)
-	mockFacadeCaller.EXPECT().RawAPICaller().Return(mockCaller).MinTimes(1)
-
-=======
->>>>>>> b73bc85b
 	resp := &http.Response{
 		StatusCode: 200,
 		Header:     make(http.Header),
@@ -255,13 +234,6 @@
 		Doer:    mockHttpDoer,
 	}
 
-<<<<<<< HEAD
-	mockCaller.EXPECT().Context().Return(context.Background()).MinTimes(1)
-	mockCaller.EXPECT().HTTPClient().Return(reqClient, nil).MinTimes(1)
-	mockFacadeCaller.EXPECT().RawAPICaller().Return(mockCaller).MinTimes(1)
-
-=======
->>>>>>> b73bc85b
 	resp := &http.Response{
 		StatusCode: 200,
 		Header:     make(http.Header),
@@ -304,13 +276,6 @@
 		Doer:    mockHttpDoer,
 	}
 
-<<<<<<< HEAD
-	mockCaller.EXPECT().Context().Return(context.Background()).MinTimes(1)
-	mockCaller.EXPECT().HTTPClient().Return(reqClient, nil).MinTimes(1)
-	mockFacadeCaller.EXPECT().RawAPICaller().Return(mockCaller).MinTimes(1)
-
-=======
->>>>>>> b73bc85b
 	resp := &http.Response{
 		StatusCode: 200,
 		Header:     make(http.Header),
