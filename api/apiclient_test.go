--- conflicted
+++ resolved
@@ -741,7 +741,6 @@
 	// The api server was only listening on IPv4, but localhost resolved to both
 	// IPv4 and IPv6. The IPv4 didn't retry, but the IPv6 one did, because it was
 	// retrying the dial. The parallel try doesn't have a fatal error type yet.
-<<<<<<< HEAD
 	_, err := api.Open(context.Background(), info, api.DialOpts{
 		Timeout:    2 * time.Second,
 		RetryDelay: 200 * time.Millisecond,
@@ -751,17 +750,8 @@
 	default:
 		c.Fatalf("unexpected error type %v", errType)
 	}
-=======
-	_, err := api.Open(info, api.DialOpts{
-		Timeout:    10 * retryDelay,
-		RetryDelay: retryDelay,
-	})
 	endDialTime := time.Now()
-
-	c.Assert(err, gc.ErrorMatches, `unable to connect to API:.*x509: certificate signed by unknown authority`)
 	c.Assert(endDialTime.Sub(dialTime), jc.DurationLessThan, retryDelay)
-
->>>>>>> a9027ae6
 }
 
 func (s *apiclientSuite) TestOpenWithRedirect(c *gc.C) {
