// Copyright 2020 Canonical Ltd.
// Licensed under the AGPLv3, see LICENCE file for details.

package charm

import (
<<<<<<< HEAD
	"github.com/juju/charm/v9"
=======
	"github.com/juju/charm/v8"
	"github.com/juju/errors"
>>>>>>> da341600

	corecharm "github.com/juju/juju/core/charm"
	"github.com/juju/juju/core/series"
	"github.com/juju/juju/rpc/params"
)

// OriginSource represents the source of the charm.
type OriginSource string

func (c OriginSource) String() string {
	return string(c)
}

const (
	// OriginLocal represents a local charm.
	OriginLocal OriginSource = "local"
	// OriginCharmStore represents a charm from the now old charm-store.
	OriginCharmStore OriginSource = "charm-store"
	// OriginCharmHub represents a charm from the new charm-hub.
	OriginCharmHub OriginSource = "charm-hub"
)

// Origin holds the information about where the charm originates.
type Origin struct {
	// Source is where the charm came from, Local, CharmStore or CharmHub.
	Source OriginSource
	// Type defines the charm type if it's a bundle or a charm
	Type string
	// ID is the CharmHub ID for this charm.
	ID string
	// Hash is the hash of the charm intended to be used.
	Hash string
	// Risk is the CharmHub channel risk, or the CharmStore channel value.
	Risk string
	// Revision is the charm revision number.
	Revision *int
	// Track is a CharmHub channel track.
	Track *string
	// Branch is the CharmHub channel branch
	Branch *string
	// Architecture describes the architecture intended to be used by the charm.
	Architecture string
<<<<<<< HEAD
	// OS describes the OS intended to be used by the charm.
	OS string
	// Channel describes the channel (version) of the OS intended to be used by the charm.
	Channel string
=======
	// Base describes the OS base intended to be used by the charm.
	Base series.Base
	// TODO(juju3) - remove series
	// Series describes the series of the OS intended to be used by the charm.
	Series string
>>>>>>> da341600

	// InstanceKey is a unique string associated with the application. To
	// assist with keeping KPI data in charmhub, it must be the same for every
	// charmhub Refresh action related to an application. Create with the
	// charmhub.CreateInstanceKey method. LP: 1944582
	InstanceKey string
}

// WithSeries allows to update the series of an origin.
// TODO(juju3) - remove, replace with os/channel
func (o Origin) WithSeries(aseries string) Origin {
	other := o
<<<<<<< HEAD
	other.Channel = ""
	other.OS = ""
=======
	other.Series = aseries
>>>>>>> da341600
	if aseries != "" {
		other.Base, _ = series.GetBaseFromSeries(aseries)
	}
	return other
}

// CharmChannel returns the the channel indicated by this origin.
func (o Origin) CharmChannel() charm.Channel {
	var track string
	if o.Track != nil {
		track = *o.Track
	}
	var branch string
	if o.Branch != nil {
		branch = *o.Branch
	}
	return charm.Channel{
		Track:  track,
		Risk:   charm.Risk(o.Risk),
		Branch: branch,
	}
}

// ParamsCharmOrigin is a helper method to get a params version
// of this structure.
func (o Origin) ParamsCharmOrigin() params.CharmOrigin {
	return params.CharmOrigin{
		Source:       o.Source.String(),
		Type:         o.Type,
		ID:           o.ID,
		Hash:         o.Hash,
		Revision:     o.Revision,
		Risk:         o.Risk,
		Track:        o.Track,
		Branch:       o.Branch,
		Architecture: o.Architecture,
<<<<<<< HEAD
		OS:           o.OS,
		Channel:      o.Channel,
		InstanceKey:  o.InstanceKey,
=======
		Base:         params.Base{Name: o.Base.Name, Channel: o.Base.Channel.String()},
		// TODO(juju3) - remove series, os, channel
		Series:      o.Series,
		OS:          o.Base.Name,
		Channel:     o.Base.Channel.String(),
		InstanceKey: o.InstanceKey,
>>>>>>> da341600
	}
}

// CoreCharmOrigin is a help method to get a core version of this structure.
func (o Origin) CoreCharmOrigin() corecharm.Origin {
	var track string
	if o.Track != nil {
		track = *o.Track
	}
	var branch string
	if o.Branch != nil {
		branch = *o.Branch
	}
	var channel *charm.Channel
	if o.Risk != "" {
		channel = &charm.Channel{
			Risk:   charm.Risk(o.Risk),
			Track:  track,
			Branch: branch,
		}
	}
<<<<<<< HEAD
=======

	if o.Series != "" && o.Base.Name == "" {
		o.Base, _ = series.GetBaseFromSeries(o.Series)
	}

>>>>>>> da341600
	return corecharm.Origin{
		Source:   corecharm.Source(o.Source),
		Type:     o.Type,
		ID:       o.ID,
		Hash:     o.Hash,
		Revision: o.Revision,
		Channel:  channel,
		Platform: corecharm.Platform{
			Architecture: o.Architecture,
<<<<<<< HEAD
			OS:           o.OS,
			Channel:      o.Channel,
=======
			OS:           o.Base.Name,
			Channel:      o.Base.Channel.Track,
>>>>>>> da341600
		},
		InstanceKey: o.InstanceKey,
	}
}

// APICharmOrigin is a helper function to convert params.CharmOrigin
// to an Origin.
func APICharmOrigin(origin params.CharmOrigin) (Origin, error) {
	var (
		base series.Base
		err  error
	)
	if origin.Base.Channel != "" {
		base, err = series.ParseBase(origin.Base.Name, origin.Base.Channel)
	} else if origin.Series != "" && (origin.OS == "" || origin.Channel == "") {
		base, err = series.GetBaseFromSeries(origin.Series)
	} else if origin.Channel != "" {
		base, err = series.ParseBase(origin.OS, origin.Channel)
	}
	if err != nil {
		return Origin{}, errors.Trace(err)
	}
	return Origin{
		Source:       OriginSource(origin.Source),
		Type:         origin.Type,
		ID:           origin.ID,
		Hash:         origin.Hash,
		Risk:         origin.Risk,
		Revision:     origin.Revision,
		Track:        origin.Track,
		Branch:       origin.Branch,
		Architecture: origin.Architecture,
<<<<<<< HEAD
		OS:           origin.OS,
		Channel:      origin.Channel,
		InstanceKey:  origin.InstanceKey,
	}
=======
		Base:         base,
		// TODO(juju3) - remove series
		Series:      origin.Series,
		InstanceKey: origin.InstanceKey,
	}, nil
>>>>>>> da341600
}

// CoreCharmOrigin is a helper function to convert params.CharmOrigin
// to an Origin.
func CoreCharmOrigin(origin corecharm.Origin) (Origin, error) {
	var ch charm.Channel
	if origin.Channel != nil {
		ch = *origin.Channel
	}
	var track *string
	if ch.Track != "" {
		track = &ch.Track
	}
	var branch *string
	if ch.Branch != "" {
		branch = &ch.Branch
	}
<<<<<<< HEAD
=======
	var (
		chBase   series.Base
		chSeries string
		err      error
	)
	if origin.Platform.Channel != "" {
		chSeries, err = series.VersionSeries(origin.Platform.Channel)
		if err != nil {
			return Origin{}, errors.Trace(err)
		}
		chBase, err = series.ParseBase(origin.Platform.OS, origin.Platform.Channel)
		if err != nil {
			return Origin{}, errors.Trace(err)
		}
	}
>>>>>>> da341600
	return Origin{
		Source:       OriginSource(origin.Source),
		Type:         origin.Type,
		ID:           origin.ID,
		Hash:         origin.Hash,
		Revision:     origin.Revision,
		Risk:         string(ch.Risk),
		Track:        track,
		Branch:       branch,
		Architecture: origin.Platform.Architecture,
<<<<<<< HEAD
		OS:           origin.Platform.OS,
		Channel:      origin.Platform.Channel,
=======
		Base:         chBase,
		Series:       chSeries,
>>>>>>> da341600
		InstanceKey:  origin.InstanceKey,
	}, nil
}<|MERGE_RESOLUTION|>--- conflicted
+++ resolved
@@ -4,12 +4,8 @@
 package charm
 
 import (
-<<<<<<< HEAD
 	"github.com/juju/charm/v9"
-=======
-	"github.com/juju/charm/v8"
 	"github.com/juju/errors"
->>>>>>> da341600
 
 	corecharm "github.com/juju/juju/core/charm"
 	"github.com/juju/juju/core/series"
@@ -52,18 +48,8 @@
 	Branch *string
 	// Architecture describes the architecture intended to be used by the charm.
 	Architecture string
-<<<<<<< HEAD
-	// OS describes the OS intended to be used by the charm.
-	OS string
-	// Channel describes the channel (version) of the OS intended to be used by the charm.
-	Channel string
-=======
 	// Base describes the OS base intended to be used by the charm.
 	Base series.Base
-	// TODO(juju3) - remove series
-	// Series describes the series of the OS intended to be used by the charm.
-	Series string
->>>>>>> da341600
 
 	// InstanceKey is a unique string associated with the application. To
 	// assist with keeping KPI data in charmhub, it must be the same for every
@@ -76,12 +62,6 @@
 // TODO(juju3) - remove, replace with os/channel
 func (o Origin) WithSeries(aseries string) Origin {
 	other := o
-<<<<<<< HEAD
-	other.Channel = ""
-	other.OS = ""
-=======
-	other.Series = aseries
->>>>>>> da341600
 	if aseries != "" {
 		other.Base, _ = series.GetBaseFromSeries(aseries)
 	}
@@ -118,18 +98,8 @@
 		Track:        o.Track,
 		Branch:       o.Branch,
 		Architecture: o.Architecture,
-<<<<<<< HEAD
-		OS:           o.OS,
-		Channel:      o.Channel,
+		Base:         params.Base{Name: o.Base.Name, Channel: o.Base.Channel.String()},
 		InstanceKey:  o.InstanceKey,
-=======
-		Base:         params.Base{Name: o.Base.Name, Channel: o.Base.Channel.String()},
-		// TODO(juju3) - remove series, os, channel
-		Series:      o.Series,
-		OS:          o.Base.Name,
-		Channel:     o.Base.Channel.String(),
-		InstanceKey: o.InstanceKey,
->>>>>>> da341600
 	}
 }
 
@@ -151,14 +121,6 @@
 			Branch: branch,
 		}
 	}
-<<<<<<< HEAD
-=======
-
-	if o.Series != "" && o.Base.Name == "" {
-		o.Base, _ = series.GetBaseFromSeries(o.Series)
-	}
-
->>>>>>> da341600
 	return corecharm.Origin{
 		Source:   corecharm.Source(o.Source),
 		Type:     o.Type,
@@ -168,13 +130,8 @@
 		Channel:  channel,
 		Platform: corecharm.Platform{
 			Architecture: o.Architecture,
-<<<<<<< HEAD
-			OS:           o.OS,
-			Channel:      o.Channel,
-=======
 			OS:           o.Base.Name,
 			Channel:      o.Base.Channel.Track,
->>>>>>> da341600
 		},
 		InstanceKey: o.InstanceKey,
 	}
@@ -183,17 +140,7 @@
 // APICharmOrigin is a helper function to convert params.CharmOrigin
 // to an Origin.
 func APICharmOrigin(origin params.CharmOrigin) (Origin, error) {
-	var (
-		base series.Base
-		err  error
-	)
-	if origin.Base.Channel != "" {
-		base, err = series.ParseBase(origin.Base.Name, origin.Base.Channel)
-	} else if origin.Series != "" && (origin.OS == "" || origin.Channel == "") {
-		base, err = series.GetBaseFromSeries(origin.Series)
-	} else if origin.Channel != "" {
-		base, err = series.ParseBase(origin.OS, origin.Channel)
-	}
+	base, err := series.ParseBase(origin.Base.Name, origin.Base.Channel)
 	if err != nil {
 		return Origin{}, errors.Trace(err)
 	}
@@ -207,18 +154,9 @@
 		Track:        origin.Track,
 		Branch:       origin.Branch,
 		Architecture: origin.Architecture,
-<<<<<<< HEAD
-		OS:           origin.OS,
-		Channel:      origin.Channel,
+		Base:         base,
 		InstanceKey:  origin.InstanceKey,
-	}
-=======
-		Base:         base,
-		// TODO(juju3) - remove series
-		Series:      origin.Series,
-		InstanceKey: origin.InstanceKey,
 	}, nil
->>>>>>> da341600
 }
 
 // CoreCharmOrigin is a helper function to convert params.CharmOrigin
@@ -236,24 +174,10 @@
 	if ch.Branch != "" {
 		branch = &ch.Branch
 	}
-<<<<<<< HEAD
-=======
-	var (
-		chBase   series.Base
-		chSeries string
-		err      error
-	)
-	if origin.Platform.Channel != "" {
-		chSeries, err = series.VersionSeries(origin.Platform.Channel)
-		if err != nil {
-			return Origin{}, errors.Trace(err)
-		}
-		chBase, err = series.ParseBase(origin.Platform.OS, origin.Platform.Channel)
-		if err != nil {
-			return Origin{}, errors.Trace(err)
-		}
+	chBase, err := series.ParseBase(origin.Platform.OS, origin.Platform.Channel)
+	if err != nil {
+		return Origin{}, errors.Trace(err)
 	}
->>>>>>> da341600
 	return Origin{
 		Source:       OriginSource(origin.Source),
 		Type:         origin.Type,
@@ -264,13 +188,7 @@
 		Track:        track,
 		Branch:       branch,
 		Architecture: origin.Platform.Architecture,
-<<<<<<< HEAD
-		OS:           origin.Platform.OS,
-		Channel:      origin.Platform.Channel,
-=======
 		Base:         chBase,
-		Series:       chSeries,
->>>>>>> da341600
 		InstanceKey:  origin.InstanceKey,
 	}, nil
 }