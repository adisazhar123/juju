// Copyright 2014 Canonical Ltd.
// Licensed under the AGPLv3, see LICENCE file for details.

package api

import "github.com/juju/juju/core/facades"

// SupportedFacadeVersions returns the list of facades that the api supports.
func SupportedFacadeVersions() facades.FacadeVersions {
	return facadeVersions
}

// facadeVersions lists the best version of facades that we want to support. This
// will be used to pick out a default version for communication, given the list
// of known versions that the API server tells us it is capable of supporting.
// This map should be updated whenever the API server exposes a new version (so
// that the client will use it whenever it is available). Removal of an API
// server version can be done when any prior releases are no longer supported.
// Normally, this can be done at major release, although additional thought around
// FullStatus (client facade) and Migration (controller facade) is needed.
// New facades should start at 1.
// We no longer support facade versions at 0.
var facadeVersions = facades.FacadeVersions{
	"Action":                       {7},
	"Agent":                        {3},
	"AgentLifeFlag":                {1},
	"AgentTools":                   {1},
	"Annotations":                  {2},
	"Application":                  {19, 20},
	"ApplicationOffers":            {5},
	"Backups":                      {3},
	"Block":                        {2},
	"Bundle":                       {8},
	"CAASAgent":                    {2},
	"CAASAdmission":                {1},
	"CAASApplication":              {1},
	"CAASApplicationProvisioner":   {1},
	"CAASModelConfigManager":       {1},
	"CAASFirewaller":               {1},
	"CAASModelOperator":            {1},
	"CAASOperatorUpgrader":         {1},
	"CAASUnitProvisioner":          {2},
	"Charms":                       {7},
	"Cleaner":                      {2},
	"Client":                       {8},
	"Cloud":                        {7},
	"Controller":                   {12},
	"CredentialManager":            {1},
	"CredentialValidator":          {2},
	"CrossController":              {1},
	"CrossModelRelations":          {3},
	"CrossModelSecrets":            {1, 2},
	"Deployer":                     {1},
	"DiskManager":                  {2},
	"EntityWatcher":                {2},
	"ExternalControllerUpdater":    {1},
	"FilesystemAttachmentsWatcher": {2},
	"Firewaller":                   {7},
	"HighAvailability":             {2, 3},
	"HostKeyReporter":              {1},
	"ImageMetadata":                {3},
	"ImageMetadataManager":         {1},
	"InstanceMutater":              {3},
	"InstancePoller":               {4},
	"KeyManager":                   {1},
	"KeyUpdater":                   {1},
	"LeadershipService":            {2},
	"LifeFlag":                     {1},
	"Logger":                       {1},
	"MachineActions":               {1},
	"MachineManager":               {11},
	"MachineUndertaker":            {1},
	"Machiner":                     {5, 6},
	"MigrationFlag":                {1},
	"MigrationMaster":              {4},
	"MigrationMinion":              {1},
	"MigrationStatusWatcher":       {1},
	"MigrationTarget":              {4},
	"ModelConfig":                  {3, 4},
	"ModelManager":                 {9, 10},
	"ModelSummaryWatcher":          {1},
	"ModelUpgrader":                {1},
	"NotifyWatcher":                {1},
	"OfferStatusWatcher":           {1},
	"Pinger":                       {1},
	"Provisioner":                  {11},
	"ProxyUpdater":                 {2},
	"Reboot":                       {2},
	"RelationStatusWatcher":        {1},
	"RelationUnitsWatcher":         {1},
	"RemoteRelations":              {2},
	"RemoteRelationWatcher":        {1},
	"Resources":                    {3},
	"ResourcesHookContext":         {1},
	"RetryStrategy":                {1},
	"SecretsTriggerWatcher":        {1},
	"SecretBackends":               {1},
	"SecretBackendsManager":        {1},
	"SecretBackendsRotateWatcher":  {1},
	"SecretsRevisionWatcher":       {1},
	"Secrets":                      {1, 2},
	"SecretsManager":               {3},
	"SecretsDrain":                 {1},
	"UserSecretsDrain":             {1},
	"UserSecretsManager":           {1},
	"Singular":                     {2},
	"Spaces":                       {6},
<<<<<<< HEAD
	"SSHClient":                    {4},
=======
	"SSHClient":                    {4, 5},
	"SSHServer":                    {1},
	"StatusHistory":                {2},
>>>>>>> f7ead0ff
	"Storage":                      {6},
	"StorageProvisioner":           {4},
	"StringsWatcher":               {1},
	"Subnets":                      {5},
	"Undertaker":                   {1},
	"UnitAssigner":                 {1},
	"Uniter":                       {19, 20, 21},
	"Upgrader":                     {1},
	"UserManager":                  {3},
	"VolumeAttachmentsWatcher":     {2},
	"VolumeAttachmentPlansWatcher": {1},

	// Technically we don't require this facade in the client, as it is only
	// used by the agent. Yet the migration checks will use this to verify
	// that the controller is capable of handling the migration.
	"PayloadsHookContext": {1, 2},
}<|MERGE_RESOLUTION|>--- conflicted
+++ resolved
@@ -105,13 +105,7 @@
 	"UserSecretsManager":           {1},
 	"Singular":                     {2},
 	"Spaces":                       {6},
-<<<<<<< HEAD
-	"SSHClient":                    {4},
-=======
 	"SSHClient":                    {4, 5},
-	"SSHServer":                    {1},
-	"StatusHistory":                {2},
->>>>>>> f7ead0ff
 	"Storage":                      {6},
 	"StorageProvisioner":           {4},
 	"StringsWatcher":               {1},
