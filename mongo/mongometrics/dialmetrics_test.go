--- conflicted
+++ resolved
@@ -197,9 +197,6 @@
 			}},
 		},
 	}}
-<<<<<<< HEAD
-	for i := range dtoMetrics {
-=======
 	for _, dm := range dtoMetrics {
 		dm.TimestampMs = nil
 		if dm.Counter != nil {
@@ -211,10 +208,9 @@
 		if dm.Summary != nil {
 			dm.Summary.CreatedTimestamp = nil
 		}
->>>>>>> 07dba11f
 		var found bool
 		for j := range expected {
-			if !metricsEqual(&dtoMetrics[i], &expected[j]) {
+			if !metricsEqual(dm, expected[j]) {
 				continue
 			}
 			expected = append(expected[:j], expected[j+1:]...)
@@ -222,7 +218,7 @@
 			break
 		}
 		if !found {
-			c.Errorf("metric %+v not expected", &dtoMetrics[i])
+			c.Errorf("metric %+v not expected", dm)
 		}
 	}
 }
