--- conflicted
+++ resolved
@@ -92,12 +92,7 @@
 }
 
 func (c *ValidateImageMetadataCommand) Init(args []string) error {
-<<<<<<< HEAD
-	err := c.EnvCommandBase.Init()
-	if err != nil {
-=======
 	if err := c.EnvCommandBase.EnsureEnvName(); err != nil {
->>>>>>> d9bb9d9b
 		return err
 	}
 	if c.providerType != "" {
@@ -111,11 +106,7 @@
 			return fmt.Errorf("metadata directory required if provider type is specified")
 		}
 	}
-<<<<<<< HEAD
-	return nil
-=======
 	return cmd.CheckEmpty(args)
->>>>>>> d9bb9d9b
 }
 
 var _ environs.ConfigGetter = (*overrideEnvStream)(nil)
