// Copyright 2017 Canonical Ltd.
// Licensed under the AGPLv3, see LICENCE file for details.

package storage

import (
	"context"
	"regexp"

	"github.com/juju/errors"
<<<<<<< HEAD
	"github.com/juju/names/v6"
=======
	"github.com/juju/names/v5"
>>>>>>> 41dea9c2

	apistorage "github.com/juju/juju/api/client/storage"
	jujucmd "github.com/juju/juju/cmd"
	"github.com/juju/juju/cmd/modelcmd"
	"github.com/juju/juju/internal/cmd"
	"github.com/juju/juju/internal/storage"
	"github.com/juju/juju/jujuclient"
)

// NewImportFilesystemCommand returns a command used to import a filesystem.
//
// newStorageImporter is the function to use to acquire a StorageImporter.
// A non-nil function must be provided.
//
// store is an optional ClientStore to use for interacting with the client
// model/controller storage. If nil, the default file-based store will be
// used.
func NewImportFilesystemCommand(
	newStorageImporter NewStorageImporterFunc,
	store jujuclient.ClientStore,
) cmd.Command {
	cmd := &importFilesystemCommand{}
	cmd.newAPIFunc = newStorageImporter
	if store != nil {
		cmd.SetClientStore(store)
	}
	return modelcmd.Wrap(cmd)
}

// NewStorageImporterFunc is the type of a function passed to
// NewImportFilesystemCommand, in order to acquire a StorageImporter.
type NewStorageImporterFunc func(context.Context, *StorageCommandBase) (StorageImporter, error)

// NewStorageImporter returns a new StorageImporter,
// given a StorageCommandBase.
func NewStorageImporter(ctx context.Context, cmd *StorageCommandBase) (StorageImporter, error) {
	api, err := cmd.NewStorageAPI(ctx)
	return apiStorageImporter{Client: api}, err
}

const (
	importFilesystemCommandDoc = `
Import an existing filesystem into the model. This will lead to the model
taking ownership of the storage, so you must take care not to import storage
that is in use by another Juju model.

To import a filesystem, you must specify three things:

 - the storage provider which manages the storage, and with
   which the storage will be associated
 - the storage provider ID for the filesystem, or
   volume that backs the filesystem
 - the storage name to assign to the filesystem,
   corresponding to the storage name used by a charm

Once a filesystem is imported, Juju will create an associated storage
instance using the given storage name.
`
	importFilesystemCommandExamples = `
Import an existing filesystem backed by an EBS volume,
and assign it the "pgdata" storage name. Juju will
associate a storage instance ID like "pgdata/0" with
the volume and filesystem contained within.

<<<<<<< HEAD
    juju import-filesystem ebs vol-123456 pgdata

=======
For Kubernetes models, when importing a PersistentVolume, the following
conditions must be met:

 - the PersistentVolume's reclaim policy must be set to "Retain".
 - the PersistentVolume must not be bound to any PersistentVolumeClaim.

`
	importFilesystemCommandExamples = `
Import an existing filesystem backed by an EBS volume,
and assign it the "pgdata" storage name. Juju will
associate a storage instance ID like "pgdata/0" with
the volume and filesystem contained within.

    juju import-filesystem ebs vol-123456 pgdata

Import an existing unbound PersistentVolume in a Kubernetes model,
and assign it the "pgdata" storage name:

    juju import-filesystem kubernetes pv-data-001 pgdata
>>>>>>> 41dea9c2
`

	importFilesystemCommandAgs = `
<storage-provider> <provider-id> <storage-name>
`
)

// importFilesystemCommand imports filesystems into the model.
type importFilesystemCommand struct {
	StorageCommandBase
	newAPIFunc NewStorageImporterFunc

	storagePool       string
	storageProviderId string
	storageName       string
}

// Init implements Command.Init.
func (c *importFilesystemCommand) Init(args []string) error {
	if len(args) < 3 {
		return errors.New("import-filesystem requires a storage provider, provider ID, and storage name")
	}
	c.storagePool = args[0]
	c.storageProviderId = args[1]
	c.storageName = args[2]

	if !storage.IsValidPoolName(c.storagePool) {
		return errors.NotValidf("pool name %q", c.storagePool)
	}

	validStorageName, err := regexp.MatchString(names.StorageNameSnippet, c.storageName)
	if err != nil {
		return errors.Trace(err)
	}
	if !validStorageName {
		return errors.Errorf("%q is not a valid storage name", c.storageName)
	}
	return nil
}

// Info implements Command.Info.
func (c *importFilesystemCommand) Info() *cmd.Info {
	return jujucmd.Info(&cmd.Info{
		Name:     "import-filesystem",
		Purpose:  "Imports a filesystem into the model.",
		Doc:      importFilesystemCommandDoc,
		Args:     importFilesystemCommandAgs,
		Examples: importFilesystemCommandExamples,
		SeeAlso:  []string{"storage"},
	})
}

// Run implements Command.Run.
func (c *importFilesystemCommand) Run(ctx *cmd.Context) (err error) {
	api, err := c.newAPIFunc(ctx, &c.StorageCommandBase)
	if err != nil {
		return err
	}
	defer api.Close()

	ctx.Infof(
		"importing %q from storage pool %q as storage %q",
		c.storageProviderId, c.storagePool, c.storageName,
	)
	storageTag, err := api.ImportStorage(
		ctx,
		storage.StorageKindFilesystem,
		c.storagePool, c.storageProviderId, c.storageName,
	)
	if err != nil {
		return err
	}
	ctx.Infof("imported storage %s", storageTag.Id())
	return nil
}

// StorageImporter provides a method for importing storage into the model.
type StorageImporter interface {
	Close() error

	ImportStorage(
		ctx context.Context,
		kind storage.StorageKind,
		storagePool, storageProviderId, storageName string,
	) (names.StorageTag, error)
}

type apiStorageImporter struct {
	*apistorage.Client
}

func (a apiStorageImporter) ImportStorage(
	ctx context.Context,
	kind storage.StorageKind, storagePool, storageProviderId, storageName string,
) (names.StorageTag, error) {
	return a.Import(ctx, kind, storagePool, storageProviderId, storageName)
}<|MERGE_RESOLUTION|>--- conflicted
+++ resolved
@@ -8,11 +8,7 @@
 	"regexp"
 
 	"github.com/juju/errors"
-<<<<<<< HEAD
 	"github.com/juju/names/v6"
-=======
-	"github.com/juju/names/v5"
->>>>>>> 41dea9c2
 
 	apistorage "github.com/juju/juju/api/client/storage"
 	jujucmd "github.com/juju/juju/cmd"
@@ -70,17 +66,7 @@
 
 Once a filesystem is imported, Juju will create an associated storage
 instance using the given storage name.
-`
-	importFilesystemCommandExamples = `
-Import an existing filesystem backed by an EBS volume,
-and assign it the "pgdata" storage name. Juju will
-associate a storage instance ID like "pgdata/0" with
-the volume and filesystem contained within.
 
-<<<<<<< HEAD
-    juju import-filesystem ebs vol-123456 pgdata
-
-=======
 For Kubernetes models, when importing a PersistentVolume, the following
 conditions must be met:
 
@@ -100,7 +86,6 @@
 and assign it the "pgdata" storage name:
 
     juju import-filesystem kubernetes pv-data-001 pgdata
->>>>>>> 41dea9c2
 `
 
 	importFilesystemCommandAgs = `
