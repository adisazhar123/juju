--- conflicted
+++ resolved
@@ -99,11 +99,7 @@
 	}
 	if params.IsCodeOperationBlocked(err) {
 		msg := fmt.Sprintf("%v\n%v", err, blockedMessages[block])
-<<<<<<< HEAD
-		logger.Infof(msg)
-=======
 		logger.Infof("%s", msg)
->>>>>>> a3a83c41
 		return errors.New(msg)
 	}
 	return err
