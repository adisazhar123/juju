--- conflicted
+++ resolved
@@ -32,16 +32,6 @@
 // and DebugHooksCommand for CAAS model.
 type sshContainer struct {
 	leaderResolver
-<<<<<<< HEAD
-	target    string
-	container string
-	args      []string
-	modelUUID string
-	modelName string
-	namespace string
-=======
-	// remote indicates if it should target to the operator or workload pod.
-	remote         bool
 	target         string
 	container      string
 	args           []string
@@ -49,7 +39,6 @@
 	controllerUUID string
 	modelName      string
 	namespace      string
->>>>>>> 004ceb55
 
 	applicationAPI   ApplicationAPI
 	charmAPI         CharmAPI
@@ -109,9 +98,6 @@
 		c.modelUUID = mDetails.ModelUUID
 	}
 
-<<<<<<< HEAD
-	cAPI, err := mc.NewControllerAPIRoot(ctx)
-=======
 	if len(c.controllerUUID) == 0 {
 		controllerDetails, err := mc.ControllerDetails()
 		if err != nil {
@@ -120,8 +106,7 @@
 		c.controllerUUID = controllerDetails.ControllerUUID
 	}
 
-	cAPI, err := mc.NewControllerAPIRoot()
->>>>>>> 004ceb55
+	cAPI, err := mc.NewControllerAPIRoot(ctx)
 	if err != nil {
 		return errors.Trace(err)
 	}
@@ -229,42 +214,8 @@
 		return nil, errors.Annotatef(err, "getting charm info for %q", resolvedTargetName)
 	}
 
-<<<<<<< HEAD
 	if len(unit.ProviderId) == 0 {
 		return nil, errors.New(fmt.Sprintf("container for unit %q is not ready yet", unitTag.Id()))
-=======
-	isMetaV2 := (charm.MetaFormat(charmInfo.Charm()) == charm.FormatV2)
-	var providerID string
-	if !isMetaV2 && !c.remote {
-		// We don't want to introduce CaaS broker here, but only use exec client.
-		podAPI := c.execClient.RawClient().CoreV1().Pods(c.execClient.NameSpace())
-		modelName := modelNameWithoutUsername(c.modelName)
-		// Model name should always be set, but just in case...
-		if modelName == "" {
-			modelName = c.execClient.NameSpace()
-		}
-		providerID, err = k8sprovider.GetOperatorPodName(
-			podAPI,
-			c.execClient.RawClient().CoreV1().Namespaces(),
-			appName,
-			c.execClient.NameSpace(),
-			modelName,
-			c.modelUUID,
-			c.controllerUUID,
-		)
-
-		if err != nil {
-			return nil, errors.Trace(err)
-		}
-		if len(providerID) == 0 {
-			return nil, errors.New(fmt.Sprintf("operator pod for unit %q is not ready yet", unitTag.Id()))
-		}
-	} else {
-		if len(unit.ProviderId) == 0 {
-			return nil, errors.New(fmt.Sprintf("container for unit %q is not ready yet", unitTag.Id()))
-		}
-		providerID = unit.ProviderId
->>>>>>> 004ceb55
 	}
 
 	meta := charmInfo.Meta
