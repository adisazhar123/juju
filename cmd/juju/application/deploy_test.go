// Copyright 2012, 2013 Canonical Ltd.
// Licensed under the AGPLv3, see LICENCE file for details.

package application

import (
	"bytes"
	"fmt"
	"os"
	"path/filepath"
	"regexp"
	"sort"
	"strings"
	"time"

	"github.com/juju/charm/v11"
	charmresource "github.com/juju/charm/v11/resource"
	"github.com/juju/cmd/v3"
	"github.com/juju/cmd/v3/cmdtesting"
	"github.com/juju/collections/set"
	"github.com/juju/collections/transform"
	"github.com/juju/errors"
	"github.com/juju/gnuflag"
	"github.com/juju/loggo"
	jujutesting "github.com/juju/testing"
	jc "github.com/juju/testing/checkers"
	"go.uber.org/mock/gomock"
	gc "gopkg.in/check.v1"
	"gopkg.in/macaroon.v2"

	"github.com/juju/juju/api"
	"github.com/juju/juju/api/base"
	"github.com/juju/juju/api/client/application"
	apicharms "github.com/juju/juju/api/client/charms"
	apiclient "github.com/juju/juju/api/client/client"
	"github.com/juju/juju/api/client/resources"
	commoncharm "github.com/juju/juju/api/common/charm"
	apicommoncharms "github.com/juju/juju/api/common/charms"
	apiservererrors "github.com/juju/juju/apiserver/errors"
	"github.com/juju/juju/cmd/juju/application/deployer"
	"github.com/juju/juju/cmd/juju/application/mocks"
	"github.com/juju/juju/cmd/juju/application/store"
	apputils "github.com/juju/juju/cmd/juju/application/utils"
	"github.com/juju/juju/cmd/juju/common"
	"github.com/juju/juju/cmd/modelcmd"
	"github.com/juju/juju/core/arch"
	corebase "github.com/juju/juju/core/base"
	"github.com/juju/juju/core/constraints"
	"github.com/juju/juju/core/crossmodel"
	"github.com/juju/juju/core/devices"
	"github.com/juju/juju/core/instance"
	"github.com/juju/juju/core/model"
	"github.com/juju/juju/internal/storage"
	"github.com/juju/juju/jujuclient"
	"github.com/juju/juju/jujuclient/jujuclienttesting"
	"github.com/juju/juju/rpc/params"
	"github.com/juju/juju/testcharms"
	coretesting "github.com/juju/juju/testing"
	"github.com/juju/juju/version"
)

var defaultBase = corebase.MustParseBaseFromString("ubuntu@22.04")

type DeploySuiteBase struct {
	jujutesting.FakeHomeSuite

	fakeAPI *fakeDeployAPI
}

func (s *DeploySuiteBase) runDeploy(c *gc.C, args ...string) error {
	deployCmd := newDeployCommandForTest(s.fakeAPI)
	_, err := cmdtesting.RunCommand(c, deployCmd, args...)
	return err
}

<<<<<<< HEAD
func minimalModelConfig() map[string]interface{} {
	return map[string]interface{}{
=======
func (s *DeploySuiteBase) runDeployForState(c *gc.C, args ...string) error {
	deploy := newDeployCommand()
	deploy.DeployResources = s.DeployResources
	deploy.NewResolver = func(charmsAPI store.CharmsAPI, downloadFn store.DownloadBundleClientFunc) deployer.Resolver {
		return s.fakeAPI
	}
	deploy.NewConsumeDetailsAPI = func(url *charm.OfferURL) (deployer.ConsumeDetails, error) {
		return s.fakeAPI, nil
	}
	_, err := cmdtesting.RunCommand(c, modelcmd.Wrap(deploy), args...)
	return err
}

func (s *DeploySuiteBase) runDeployWithOutput(c *gc.C, args ...string) (string, string, error) {
	deployCmd := newWrappedDeployCommandForTest(s.fakeAPI)
	ctx, err := cmdtesting.RunCommand(c, deployCmd, args...)
	return strings.Trim(cmdtesting.Stdout(ctx), "\n"),
		strings.Trim(cmdtesting.Stderr(ctx), "\n"),
		err
}

func (s *DeploySuiteBase) SetUpTest(c *gc.C) {
	if runtime.GOOS == "darwin" {
		c.Skip("Mongo failures on macOS")
	}
	s.RepoSuite.SetUpTest(c)

	s.CmdBlockHelper = coretesting.NewCmdBlockHelper(s.APIState)
	c.Assert(s.CmdBlockHelper, gc.NotNil)
	s.AddCleanup(func(*gc.C) { s.CmdBlockHelper.Close() })
	s.DeployResources = func(applicationID string,
		chID resources.CharmID,
		filesAndRevisions map[string]string,
		resources map[string]charmresource.Meta,
		conn base.APICallCloser,
		filesystem modelcmd.Filesystem,
	) (ids map[string]string, err error) {
		return deployResources(s.State, applicationID, resources)
	}
	cfgAttrs := map[string]interface{}{
>>>>>>> 3456f91a
		"name":           "name",
		"uuid":           coretesting.ModelTag.Id(),
		"type":           "foo",
		"secret-backend": "auto",
	}
}

func (s *DeploySuiteBase) SetUpTest(c *gc.C) {
	s.FakeHomeSuite.SetUpTest(c)
	s.fakeAPI = vanillaFakeModelAPI(minimalModelConfig())
	s.fakeAPI.deployerFactoryFunc = deployer.NewDeployerFactory
}

type DeploySuite struct {
	DeploySuiteBase
}

var _ = gc.Suite(&DeploySuite{})

var initErrorTests = []struct {
	args []string
	err  string
}{
	{
		args: nil,
		err:  `no charm or bundle specified`,
	}, {
		args: []string{"charm-name", "application-name", "hotdog"},
		err:  `unrecognized args: \["hotdog"\]`,
	}, {
		args: []string{"craziness", "burble-1"},
		err:  `invalid application name "burble-1", unexpected number\(s\) found after last hyphen`,
	}, {
		args: []string{"craziness", "Burble-1"},
		err:  `invalid application name "Burble-1", unexpected uppercase character`,
	}, {
		args: []string{"craziness", "bu£rble"},
		err:  `invalid application name "bu£rble", unexpected character £`,
	}, {
		args: []string{"craziness", "burble1", "-n", "0"},
		err:  `--num-units must be a positive integer`,
	}, {
		args: []string{"craziness", "burble1", "--to", "#:foo"},
		err:  `invalid --to parameter "#:foo"`,
	}, {
		args: []string{"charm", "--attach-storage", "foo/0", "-n", "2"},
		err:  `--attach-storage cannot be used with -n`,
	}, {
		args: []string{"bundle", "--map-machines", "foo"},
		err:  `error in --map-machines: expected "existing" or "<bundle-id>=<machine-id>", got "foo"`,
	},
}

func (s *DeploySuite) TestInitErrors(c *gc.C) {
	for i, t := range initErrorTests {
		c.Logf("test %d", i)
		deployCmd := newDeployCommandForTest(s.fakeAPI)
		err := cmdtesting.InitCommand(deployCmd, t.args)
		c.Check(err, gc.ErrorMatches, t.err)
	}
}

func (s *DeploySuite) TestNoCharmOrBundle(c *gc.C) {
	err := s.runDeploy(c, c.MkDir())
	c.Check(err, jc.Satisfies, errors.IsNotFound)
	c.Assert(err, gc.ErrorMatches, `charm or bundle at .*`)
}

func (s *DeploySuite) TestBlockDeploy(c *gc.C) {
	charmDir := testcharms.RepoWithSeries("bionic").ClonedDir(c.MkDir(), "multi-series")
	curl := charm.MustParseURL("local:jammy/multi-series-1")
	withLocalCharmDeployable(s.fakeAPI, curl, charmDir, false)
	withAliasedCharmDeployable(s.fakeAPI, curl, "some-application-name", defaultBase, charmDir.Meta(), charmDir.Metrics(), false, 1, nil, nil)

	s.fakeAPI.SetErrors(apiservererrors.OperationBlockedError("deploy"))

	err := s.runDeploy(c, charmDir.Path, "some-application-name", "--base", "ubuntu@22.04")
	c.Assert(err, gc.NotNil)
	c.Assert(strings.Contains(err.Error(), "All operations that change model have been disabled for the current model"), jc.IsTrue)
}

func (s *DeploySuite) TestInvalidPath(c *gc.C) {
	err := s.runDeploy(c, "/home/nowhere")
	c.Assert(err, gc.ErrorMatches, `no charm was found at "/home/nowhere"`)
}

func (s *DeploySuite) TestInvalidFileFormat(c *gc.C) {
	path := filepath.Join(c.MkDir(), "bundle.yaml")
	err := os.WriteFile(path, []byte(":"), 0600)
	c.Assert(err, jc.ErrorIsNil)
	err = s.runDeploy(c, path)
	c.Assert(err, gc.ErrorMatches, `cannot deploy bundle: cannot unmarshal bundle contents:.* yaml:.*`)
}

func (s *DeploySuite) TestPathWithNoCharmOrBundle(c *gc.C) {
	err := s.runDeploy(c, c.MkDir())
	c.Check(err, jc.Satisfies, errors.IsNotFound)
	c.Assert(err, gc.ErrorMatches, `charm or bundle at .*`)
}

func (s *DeploySuite) TestDeployFromPathOldCharmMissingSeries(c *gc.C) {
	path := testcharms.RepoWithSeries("bionic").ClonedDirPath(c.MkDir(), "dummy-no-series")
	err := s.runDeploy(c, path)
	c.Assert(err, gc.ErrorMatches, "series not specified and charm does not define any")
}

func (s *DeploySuite) TestDeployFromPathRelativeDir(c *gc.C) {
	dir := c.MkDir()
	testcharms.RepoWithSeries("bionic").ClonedDirPath(dir, "multi-series")
	wd, err := os.Getwd()
	c.Assert(err, jc.ErrorIsNil)
	defer func() { _ = os.Chdir(wd) }()
	err = os.Chdir(dir)
	c.Assert(err, jc.ErrorIsNil)
	err = s.runDeploy(c, "multi-series")
	c.Assert(err, gc.ErrorMatches, ""+
		"The charm or bundle \"multi-series\" is ambiguous.\n"+
		"To deploy a local charm or bundle, run `juju deploy ./multi-series`.\n"+
		"To deploy a charm or bundle from CharmHub, run `juju deploy ch:multi-series`.")
}

func (s *DeploySuite) TestDeployFromPathOldCharm(c *gc.C) {
	charmDir := testcharms.RepoWithSeries("bionic").ClonedDir(c.MkDir(), "dummy")
	curl := charm.MustParseURL("local:focal/dummy-1")
	withLocalCharmDeployable(s.fakeAPI, curl, charmDir, true)
	withCharmDeployable(s.fakeAPI, curl, corebase.MustParseBaseFromString("ubuntu@20.04"), charmDir.Meta(), charmDir.Metrics(), true, 1, nil, nil)
	err := s.runDeploy(c, charmDir.Path, "--base", "ubuntu@20.04", "--force")
	c.Assert(err, jc.ErrorIsNil)
<<<<<<< HEAD
=======
	s.AssertApplication(c, "dummy", curl, 1, 0)
}

func (s *DeploySuite) TestDeployFromPathOldCharmMissingSeries(c *gc.C) {
	path := testcharms.RepoWithSeries("bionic").ClonedDirPath(c.MkDir(), "dummy-fail-no-os")
	err := s.runDeploy(c, path, "--base", "ubuntu@20.04")
	c.Assert(err, gc.ErrorMatches, "charm does not define any bases, not valid")
}

func (s *DeploySuite) TestDeployFromPathOldCharmMissingSeriesNoBase(c *gc.C) {
	path := testcharms.RepoWithSeries("bionic").ClonedDirPath(c.MkDir(), "dummy-fail-no-os")
	err := s.runDeploy(c, path)
	c.Assert(err, gc.ErrorMatches, "charm does not define any bases, not valid")
>>>>>>> 3456f91a
}

func (s *DeploySuite) TestDeployFromPathOldCharmMissingSeriesUseDefaultBase(c *gc.C) {
	cfg := minimalModelConfig()
	cfg["default-base"] = version.DefaultSupportedLTSBase().String()
	s.fakeAPI.Call("ModelGet").Returns(cfg, error(nil))
	charmDir := testcharms.RepoWithSeries("bionic").ClonedDir(c.MkDir(), "dummy")
	curl := charm.MustParseURL(fmt.Sprintf("local:%s/dummy-1", version.DefaultSupportedLTS()))
	withLocalCharmDeployable(s.fakeAPI, curl, charmDir, false)
	withCharmDeployable(s.fakeAPI, curl, defaultBase, charmDir.Meta(), charmDir.Metrics(), false, 1, nil, nil)

	err := s.runDeploy(c, charmDir.Path)
	c.Assert(err, jc.ErrorIsNil)
}

func (s *DeploySuite) TestDeployFromPathDefaultBase(c *gc.C) {
	cfg := minimalModelConfig()
	cfg["default-base"] = "ubuntu@22.04"
	s.fakeAPI.Call("ModelGet").Returns(cfg, error(nil))
	charmDir := testcharms.RepoWithSeries("bionic").ClonedDir(c.MkDir(), "multi-series")
	curl := charm.MustParseURL("local:jammy/multi-series-1")
	withLocalCharmDeployable(s.fakeAPI, curl, charmDir, false)
	withCharmDeployable(s.fakeAPI, curl, defaultBase, charmDir.Meta(), charmDir.Metrics(), false, 1, nil, nil)

	err := s.runDeploy(c, charmDir.Path, "--base", "ubuntu@22.04")
	c.Assert(err, jc.ErrorIsNil)
}

func (s *DeploySuite) TestDeployFromPathUnsupportedSeriesForce(c *gc.C) {
	s.PatchValue(&deployer.SupportedJujuSeries,
		func(time.Time, string, string) (set.Strings, error) {
			return set.NewStrings(
				"jammy", "focal", "jammy", "xenial", "quantal",
			), nil
		},
	)
	charmDir := testcharms.RepoWithSeries("bionic").ClonedDir(c.MkDir(), "multi-series")
	curl := charm.MustParseURL("local:quantal/multi-series-1")
	withLocalCharmDeployable(s.fakeAPI, curl, charmDir, true)
	withCharmDeployable(s.fakeAPI, curl, corebase.MustParseBaseFromString("ubuntu@12.10"), charmDir.Meta(), charmDir.Metrics(), true, 1, nil, nil)

	err := s.runDeploy(c, charmDir.Path, "--base", "ubuntu@12.10", "--force")
	c.Assert(err, jc.ErrorIsNil)
}

func (s *DeploySuite) TestDeployFromPathUnsupportedSeriesHaveOverlap(c *gc.C) {
<<<<<<< HEAD
	// Do not remove this because we want to test: series supported by the charm and series supported by Juju have overlap.
	s.PatchValue(&deployer.SupportedJujuSeries,
		func(time.Time, string, string) (set.Strings, error) {
			return set.NewStrings(
				"jammy", "focal",
			), nil
		},
	)
=======
	// Do not remove this because we want to test: bases supported by the charm and bases supported by Juju have overlap.
	s.PatchValue(&deployer.SupportedJujuBases, func(time.Time, corebase.Base, string) ([]corebase.Base, error) {
		return transform.SliceOrErr([]string{"ubuntu@22.04", "ubuntu@20.04", "ubuntu@12.10"}, corebase.ParseBaseFromString)
	})
>>>>>>> 3456f91a

	path := testcharms.RepoWithSeries("bionic").ClonedDirPath(c.MkDir(), "multi-series")
	err := s.runDeploy(c, path, "--base", "ubuntu@12.10")
	c.Assert(err, gc.ErrorMatches, `base "ubuntu@12.10/stable" is not supported, supported bases are: .*`)
}

func (s *DeploySuite) TestDeployFromPathUnsupportedBaseHaveNoOverlap(c *gc.C) {
	// Do not remove this because we want to test: bases supported by the charm and bases supported by Juju have NO overlap.
	s.PatchValue(&deployer.SupportedJujuBases,
		func(time.Time, corebase.Base, string) ([]corebase.Base, error) {
			return []corebase.Base{corebase.MustParseBaseFromString("ubuntu@22.10")}, nil
		},
	)

	path := testcharms.RepoWithSeries("bionic").ClonedDirPath(c.MkDir(), "multi-series")
	err := s.runDeploy(c, path)
	c.Assert(err, gc.ErrorMatches, `the charm defined bases ".*" not supported`)
}

<<<<<<< HEAD
func (s *DeploySuite) TestDeployFromPathUnsupportedLXDProfileForce(c *gc.C) {
	s.PatchValue(&deployer.SupportedJujuSeries,
		func(time.Time, string, string) (set.Strings, error) {
			return set.NewStrings(
				"jammy", "focal", "jammy", "xenial", "quantal",
			), nil
		},
	)
	charmDir := testcharms.RepoWithSeries("quantal").ClonedDir(c.MkDir(), "lxd-profile-fail")
	curl := charm.MustParseURL("local:quantal/lxd-profile-fail-0")
	withLocalCharmDeployable(s.fakeAPI, curl, charmDir, true)
	withCharmDeployable(s.fakeAPI, curl, corebase.MustParseBaseFromString("ubuntu@12.10"), charmDir.Meta(), charmDir.Metrics(), true, 1, nil, nil)
=======
func (s *DeploySuite) TestDeployFromPathUnsupportedSeriesForce(c *gc.C) {
	charmDir := testcharms.RepoWithSeries("bionic").ClonedDir(c.MkDir(), "multi-series")
	curl := charm.MustParseURL("local:quantal/multi-series-1")
	withLocalCharmDeployable(s.fakeAPI, curl, charmDir, false)
	withCharmDeployable(s.fakeAPI, curl, corebase.MustParseBaseFromString("ubuntu@20.04"), charmDir.Meta(), charmDir.Metrics(), false, false, 1, nil, nil)

	// TODO remove this patch once we removed all the old bases from tests in current package.
	s.PatchValue(&deployer.SupportedJujuBases, func(time.Time, corebase.Base, string) ([]corebase.Base, error) {
		return transform.SliceOrErr([]string{"ubuntu@22.04", "ubuntu@20.04", "ubuntu@18.04", "ubuntu@12.10"}, corebase.ParseBaseFromString)
	})

	err := s.runDeployForState(c, charmDir.Path, "--base", "ubuntu@12.10", "--force")
	c.Assert(err, jc.ErrorIsNil)
	s.AssertApplication(c, "multi-series", curl, 1, 0)
}

func (s *DeploySuite) TestDeployFromPathUnsupportedLXDProfileForce(c *gc.C) {
	charmDir := testcharms.RepoWithSeries("quantal").ClonedDir(c.MkDir(), "lxd-profile-fail")
	curl := charm.MustParseURL("local:quantal/lxd-profile-fail-0")
	withLocalCharmDeployable(s.fakeAPI, curl, charmDir, false)
	withCharmDeployable(s.fakeAPI, curl, corebase.MustParseBaseFromString("ubuntu@20.04"), charmDir.Meta(), charmDir.Metrics(), false, true, 1, nil, nil)

	// TODO remove this patch once we removed all the old bases from tests in current package.
	s.PatchValue(&deployer.SupportedJujuBases, func(time.Time, corebase.Base, string) ([]corebase.Base, error) {
		return transform.SliceOrErr([]string{"ubuntu@22.04", "ubuntu@20.04", "ubuntu@18.04", "ubuntu@12.10"}, corebase.ParseBaseFromString)
	})
>>>>>>> 3456f91a

	err := s.runDeploy(c, charmDir.Path, "--base", "ubuntu@12.10", "--force")
	c.Assert(err, jc.ErrorIsNil)
}

func (s *DeploySuite) TestCharmDeployAlias(c *gc.C) {
	charmDir := testcharms.RepoWithSeries("bionic").ClonedDir(c.MkDir(), "multi-series")
	charmURL := charm.MustParseURL("local:jammy/multi-series-1")
	withLocalCharmDeployable(s.fakeAPI, charmURL, charmDir, false)
	withAliasedCharmDeployable(s.fakeAPI, charmURL, "some-application-name", defaultBase, charmDir.Meta(), charmDir.Metrics(), false, 1, nil, nil)

	err := s.runDeploy(c, charmDir.Path, "some-application-name", "--base", "ubuntu@22.04")
	c.Assert(err, jc.ErrorIsNil)
}

func (s *DeploySuite) TestSubordinateCharm(c *gc.C) {
	charmDir := testcharms.RepoWithSeries("bionic").ClonedDir(c.MkDir(), "logging")
	curl := charm.MustParseURL("local:jammy/logging-1")
	withLocalCharmDeployable(s.fakeAPI, curl, charmDir, false)
	withCharmDeployable(s.fakeAPI, curl, defaultBase, charmDir.Meta(), charmDir.Metrics(), false, 0, nil, nil)

	err := s.runDeploy(c, charmDir.Path, "--base", "ubuntu@22.04")
	c.Assert(err, jc.ErrorIsNil)
}

func (s *DeploySuite) TestSingleConfigFile(c *gc.C) {
	charmDir := testcharms.RepoWithSeries("bionic").ClonedDir(c.MkDir(), "multi-series")
	curl := charm.MustParseURL("local:focal/multi-series-1")
	withLocalCharmDeployable(s.fakeAPI, curl, charmDir, false)

	path, content := setupConfigFile(c, c.MkDir())
	withCharmDeployableWithYAMLConfig(s.fakeAPI, curl, corebase.MustParseBaseFromString("ubuntu@20.04"), charmDir.Meta(), charmDir.Metrics(), false, 1, nil, content, nil)

	err := s.runDeploy(c, charmDir.Path, "--config", path, "--base", "ubuntu@20.04")
	c.Assert(err, jc.ErrorIsNil)
}

func (s *DeploySuite) TestRelativeConfigPath(c *gc.C) {
	charmDir := testcharms.RepoWithSeries("bionic").ClonedDir(c.MkDir(), "multi-series")
	curl := charm.MustParseURL("local:focal/multi-series-1")
	withLocalCharmDeployable(s.fakeAPI, curl, charmDir, false)

	// Putting a config file in home is okay as $HOME is set to a tempdir
	_, content := setupConfigFile(c, jujutesting.HomePath())
	withCharmDeployableWithYAMLConfig(s.fakeAPI, curl, corebase.MustParseBaseFromString("ubuntu@20.04"), charmDir.Meta(), charmDir.Metrics(), false, 1, nil, content, nil)

	err := s.runDeploy(c, charmDir.Path, "multi-series", "--config", "~/testconfig.yaml")
	c.Assert(err, jc.ErrorIsNil)
}

func (s *DeploySuite) TestConfigValues(c *gc.C) {
	charmDir := testcharms.RepoWithSeries("bionic").ClonedDir(c.MkDir(), "multi-series")
	curl := charm.MustParseURL("local:jammy/multi-series-1")
	withLocalCharmDeployable(s.fakeAPI, curl, charmDir, false)

	confPath := filepath.Join(c.MkDir(), "include.txt")
	c.Assert(os.WriteFile(confPath, []byte("lorem\nipsum"), os.ModePerm), jc.ErrorIsNil)

	cfg := map[string]string{
		"outlook":     "good",
		"skill-level": "9000",
		"title":       "lorem\nipsum",
	}
	withAliasedCharmDeployable(s.fakeAPI, curl, "dummy-application", defaultBase, charmDir.Meta(), charmDir.Metrics(), false, 1, nil, cfg)

	err := s.runDeploy(c, charmDir.Path, "dummy-application", "--config", "skill-level=9000", "--config", "outlook=good", "--config", "title=@"+confPath, "--base", "ubuntu@22.04")
	c.Assert(err, jc.ErrorIsNil)
}

func (s *DeploySuite) TestConfigValuesWithFile(c *gc.C) {
	charmDir := testcharms.RepoWithSeries("bionic").ClonedDir(c.MkDir(), "multi-series")
	curl := charm.MustParseURL("local:jammy/multi-series-1")
	withLocalCharmDeployable(s.fakeAPI, curl, charmDir, false)

	cfg := map[string]string{
		"outlook":     "good",
		"skill-level": "8000",
	}
	path, content := setupConfigFile(c, c.MkDir())
	withCharmDeployableWithYAMLConfig(s.fakeAPI, curl, defaultBase, charmDir.Meta(), charmDir.Metrics(), false, 1, nil, content, cfg)

	err := s.runDeploy(c, charmDir.Path, "--config", path, "--config", "outlook=good", "--config", "skill-level=8000", "--base", "ubuntu@22.04")
	c.Assert(err, jc.ErrorIsNil)
}

func (s *DeploySuite) TestSingleConfigMoreThanOneFile(c *gc.C) {
	charmDir := testcharms.RepoWithSeries("bionic").ClonedDir(c.MkDir(), "multi-series")
	curl := charm.MustParseURL("local:jammy/multi-series-1")
	withLocalCharmDeployable(s.fakeAPI, curl, charmDir, false)
	withCharmDeployable(s.fakeAPI, curl, defaultBase, charmDir.Meta(), charmDir.Metrics(), false, 1, nil, nil)

	err := s.runDeploy(c, charmDir.Path, "dummy-application", "--config", "one", "--config", "another", "--base", "ubuntu@22.04")
	c.Assert(err, gc.ErrorMatches, "only a single config YAML file can be specified, got 2")
}

func (s *DeploySuite) TestConstraints(c *gc.C) {
	charmDir := testcharms.RepoWithSeries("bionic").ClonedDir(c.MkDir(), "multi-series")
	charmURL := charm.MustParseURL("local:jammy/multi-series-1")
	withLocalCharmDeployable(s.fakeAPI, charmURL, charmDir, false)
	withCharmDeployableWithConstraints(s.fakeAPI, charmURL, defaultBase, charmDir.Meta(), charmDir.Metrics(), false, 1, constraints.MustParse("mem=2G cores=2"))

	err := s.runDeploy(c, charmDir.Path, "--constraints", "mem=2G cores=2", "--base", "ubuntu@22.04")
	c.Assert(err, jc.ErrorIsNil)
}

func (s *DeploySuite) TestResources(c *gc.C) {
	charmDir := testcharms.RepoWithSeries("bionic").ClonedDir(c.MkDir(), "dummy")
	curl := charm.MustParseURL("local:jammy/dummy-1")
	withLocalCharmDeployable(s.fakeAPI, curl, charmDir, false)
	withCharmDeployable(s.fakeAPI, curl, defaultBase, charmDir.Meta(), charmDir.Metrics(), false, 1, nil, nil)

	foopath := "/test/path/foo"
	barpath := "/test/path/var"

	res1 := fmt.Sprintf("foo=%s", foopath)
	res2 := fmt.Sprintf("bar=%s", barpath)

	d := DeployCommand{}
	args := []string{charmDir.Path, "--resource", res1, "--resource", res2, "--base", "ubuntu@22.04"}

	cmd := modelcmd.Wrap(&d)
	cmd.SetClientStore(jujuclienttesting.MinimalStore())
	err := cmdtesting.InitCommand(cmd, args)
	c.Assert(err, jc.ErrorIsNil)
	c.Assert(d.Resources, gc.DeepEquals, map[string]string{
		"foo": foopath,
		"bar": barpath,
	})
}

func (s *DeploySuite) TestLXDProfileLocalCharm(c *gc.C) {
	charmDir := testcharms.RepoWithSeries("bionic").ClonedDir(c.MkDir(), "lxd-profile")
	curl := charm.MustParseURL("local:jammy/lxd-profile-0")
	withLocalCharmDeployable(s.fakeAPI, curl, charmDir, false)
	withCharmDeployable(s.fakeAPI, curl, defaultBase, charmDir.Meta(), charmDir.Metrics(), false, 1, nil, nil)

	err := s.runDeploy(c, charmDir.Path)
	c.Assert(err, jc.ErrorIsNil)
}

func (s *DeploySuite) TestStorage(c *gc.C) {
	charmDir := testcharms.RepoWithSeries("bionic").ClonedDir(c.MkDir(), "storage-block")
	curl := charm.MustParseURL("local:jammy/storage-block-1")
	withLocalCharmDeployable(s.fakeAPI, curl, charmDir, false)
	withCharmDeployableWithStorage(
		s.fakeAPI, curl, "storage-block", defaultBase,
		charmDir.Meta(),
		charmDir.Metrics(),
		false, 1, nil, "", nil,
		map[string]storage.Constraints{
			"data": {
				Pool:  "machinescoped",
				Size:  1024,
				Count: 1,
			},
		},
	)

	err := s.runDeploy(c, charmDir.Path, "--storage", "data=machinescoped,1G", "--base", "ubuntu@22.04")
	c.Assert(err, jc.ErrorIsNil)
}

type CAASDeploySuiteBase struct {
	jujutesting.IsolationSuite
	deployer.DeployerAPI
	Store           *jujuclient.MemStore
	DeployResources deployer.DeployResourcesFunc

	CharmsPath string
	factory    *mocks.MockDeployerFactory
	deployer   *mocks.MockDeployer
}

func (s *CAASDeploySuiteBase) setupMocks(c *gc.C) *gomock.Controller {
	ctrl := gomock.NewController(c)
	s.factory = mocks.NewMockDeployerFactory(ctrl)
	s.deployer = mocks.NewMockDeployer(ctrl)
	return ctrl
}

func (s *CAASDeploySuiteBase) expectDeployer(c *gc.C, cfg deployer.DeployerConfig) {
	match := deployerConfigMatcher{
		c:        c,
		expected: cfg,
	}
	s.factory.EXPECT().GetDeployer(match, gomock.Any(), gomock.Any()).Return(s.deployer, nil)
	s.deployer.EXPECT().PrepareAndDeploy(gomock.Any(), gomock.Any(), gomock.Any()).Return(nil)
}

func (s *CAASDeploySuiteBase) SetUpTest(c *gc.C) {
	cookiesFile := filepath.Join(c.MkDir(), ".go-cookies")
	s.PatchEnvironment("JUJU_COOKIEFILE", cookiesFile)

	s.Store = jujuclienttesting.MinimalStore()
	m := s.Store.Models["arthur"].Models["king/sword"]
	m.ModelType = model.CAAS
	s.Store.Models["arthur"].Models["king/caas-model"] = m

	s.CharmsPath = c.MkDir()
}

func (s *CAASDeploySuiteBase) fakeAPI() *fakeDeployAPI {
	cfgAttrs := map[string]interface{}{
		"name":             "sword",
		"uuid":             coretesting.ModelTag.Id(),
		"type":             model.CAAS,
		"operator-storage": "k8s-storage",
		"secret-backend":   "auto",
	}
	fakeAPI := vanillaFakeModelAPI(cfgAttrs)
	fakeAPI.deployerFactoryFunc = func(dep deployer.DeployerDependencies) deployer.DeployerFactory {
		return s.factory
	}
	return fakeAPI
}

func (s *CAASDeploySuiteBase) runDeploy(c *gc.C, fakeAPI *fakeDeployAPI, args ...string) (*cmd.Context, error) {
	deployCmd := &DeployCommand{
		NewDeployAPI: func() (deployer.DeployerAPI, error) {
			return fakeAPI, nil
		},
		DeployResources: s.DeployResources,
		NewResolver: func(charmsAPI store.CharmsAPI, downloadClientFn store.DownloadBundleClientFunc) deployer.Resolver {
			return fakeAPI
		},
		NewDeployerFactory: fakeAPI.deployerFactoryFunc,
		NewModelConfigAPI: func(api base.APICallCloser) ModelConfigGetter {
			return fakeAPI
		},
		NewCharmsAPI: func(api base.APICallCloser) CharmsAPI {
			return apicharms.NewClient(fakeAPI)
		},
	}
	deployCmd.SetClientStore(s.Store)
	return cmdtesting.RunCommand(c, modelcmd.Wrap(deployCmd), args...)
}

type CAASDeploySuite struct {
	CAASDeploySuiteBase
}

var _ = gc.Suite(&CAASDeploySuite{})

func (s *CAASDeploySuite) TestInitErrorsCaasModel(c *gc.C) {
	for i, t := range caasTests {
		deployCmd := NewDeployCommand()
		deployCmd.SetClientStore(s.Store)
		c.Logf("Running %d with args %v", i, t.args)
		err := cmdtesting.InitCommand(deployCmd, t.args)
		c.Assert(err, gc.ErrorMatches, t.message)
	}
}

var caasTests = []struct {
	args    []string
	message string
}{
	{[]string{"-m", "caas-model", "some-application-name", "--attach-storage", "foo/0"},
		"--attach-storage cannot be used on k8s models"},
	{[]string{"-m", "caas-model", "some-application-name", "--to", "a=b"},
		regexp.QuoteMeta(`--to cannot be used on k8s models`)},
}

func (s *CAASDeploySuite) TestCaasModelValidatedAtRun(c *gc.C) {
	for i, t := range caasTests {
		c.Logf("Running %d with args %v", i, t.args)
		s.Store = jujuclienttesting.MinimalStore()
		mycmd := NewDeployCommand()
		mycmd.SetClientStore(s.Store)
		err := cmdtesting.InitCommand(mycmd, t.args)
		c.Assert(err, jc.ErrorIsNil)

		m := s.Store.Models["arthur"].Models["king/sword"]
		m.ModelType = model.CAAS
		s.Store.Models["arthur"].Models["king/caas-model"] = m
		ctx := cmdtesting.Context(c)
		err = mycmd.Run(ctx)
		c.Assert(err, gc.ErrorMatches, t.message)
	}
}

func (s *CAASDeploySuite) TestLocalCharmNeedsResources(c *gc.C) {
	repo := testcharms.RepoWithSeries("focal")
	charmDir := repo.ClonedDir(s.CharmsPath, "mariadb-k8s")

	defer s.setupMocks(c).Finish()
	cfg := basicDeployerConfig(charmDir.Path)
	s.expectDeployer(c, cfg)

	fakeAPI := s.fakeAPI()
	curl := charm.MustParseURL("local:mariadb-k8s-0")
	withLocalCharmDeployable(fakeAPI, curl, charmDir, false)
	withCharmDeployable(
		fakeAPI, curl, defaultBase,
		charmDir.Meta(),
		charmDir.Metrics(),
		false, 1, nil, nil,
	)

	// This error is from a different package, ensure we setup correctly for it.
	// "local charm missing OCI images for: .... "
	_, _ = s.runDeploy(c, fakeAPI, charmDir.Path, "-m", "caas-model")

	cfg.Resources = map[string]string{"mysql_image": "abc"}
	s.expectDeployer(c, cfg)
	// This error is from a different package, ensure we setup correctly for it.
	// "local charm missing OCI images for: another_image"
	_, _ = s.runDeploy(c, fakeAPI, charmDir.Path, "-m", "caas-model", "--resource", "mysql_image=abc")

	cfg.Resources = map[string]string{"another_image": "zxc", "mysql_image": "abc"}
	s.expectDeployer(c, cfg)
	_, err := s.runDeploy(c, fakeAPI, charmDir.Path, "-m", "caas-model", "--resource", "mysql_image=abc", "--resource", "another_image=zxc")
	c.Assert(err, jc.ErrorIsNil)
}

func (s *CAASDeploySuite) TestDevices(c *gc.C) {
	repo := testcharms.RepoWithSeries("focal")
	charmDir := repo.ClonedDir(s.CharmsPath, "bitcoin-miner")

	defer s.setupMocks(c).Finish()
	cfg := basicDeployerConfig(charmDir.Path)
	cfg.Devices = map[string]devices.Constraints{
		"bitcoinminer": {
			Type:  "nvidia.com/gpu",
			Count: 10,
		},
	}
	cfg.Base = defaultBase
	s.expectDeployer(c, cfg)

	fakeAPI := s.fakeAPI()
	curl := charm.MustParseURL("local:bitcoin-miner-1")
	withLocalCharmDeployable(fakeAPI, curl, charmDir, false)
	withCharmDeployableWithDevices(
		fakeAPI, curl, curl.Name, cfg.Base,
		charmDir.Meta(),
		charmDir.Metrics(),
		true, 1, nil, "", nil,
		map[string]devices.Constraints{
			"bitcoinminer": {Type: "nvidia.com/gpu", Count: 10},
		},
	)
	s.DeployResources = func(
		applicationID string,
		chID resources.CharmID,
		filesAndRevisions map[string]string,
		resources map[string]charmresource.Meta,
		conn base.APICallCloser,
		filesystem modelcmd.Filesystem,
	) (ids map[string]string, err error) {
		fakeAPI.AddCall("DeployResources", applicationID, chID, filesAndRevisions, resources, conn)
		return nil, fakeAPI.NextErr()
	}

	_, err := s.runDeploy(c, fakeAPI, charmDir.Path, "-m", "caas-model", "--device", "bitcoinminer=10,nvidia.com/gpu", "--series", "jammy")
	c.Assert(err, jc.ErrorIsNil)
}

func (s *DeploySuite) TestDeployStorageFailContainer(c *gc.C) {
	charmDir := testcharms.RepoWithSeries("bionic").ClonedDir(c.MkDir(), "multi-series")
	curl := charm.MustParseURL("local:jammy/multi-series-1")
	withLocalCharmDeployable(s.fakeAPI, curl, charmDir, false)
<<<<<<< HEAD
	withCharmDeployable(s.fakeAPI, curl, corebase.MustParseBaseFromString("ubuntu@20.04"), charmDir.Meta(), charmDir.Metrics(), false, 1, nil, nil)
=======
	withCharmDeployable(s.fakeAPI, curl, corebase.MustParseBaseFromString("ubuntu@22.04"), charmDir.Meta(), charmDir.Metrics(), false, false, 1, nil, nil)
>>>>>>> 3456f91a

	err := s.runDeploy(c, charmDir.Path, "--to", "lxd:1", "--storage", "data=machinescoped,1G")
	c.Assert(err, gc.ErrorMatches, "adding storage to lxd container not supported")
}

func (s *DeploySuite) TestPlacement(c *gc.C) {
	charmDir := testcharms.RepoWithSeries("bionic").ClonedDir(c.MkDir(), "dummy")
	curl := charm.MustParseURL("local:focal/dummy-1")
	withLocalCharmDeployable(s.fakeAPI, curl, charmDir, false)
	p := instance.MustParsePlacement("model-uuid:valid")
	withCharmDeployableWithPlacement(s.fakeAPI, curl, corebase.MustParseBaseFromString("ubuntu@20.04"), charmDir.Meta(), charmDir.Metrics(), false, 1, p)

	err := s.runDeploy(c, charmDir.Path, "-n", "1", "--to", "valid", "--base", "ubuntu@20.04")
	c.Assert(err, jc.ErrorIsNil)
}

func (s *DeploySuite) TestSubordinateConstraints(c *gc.C) {
	charmDir := testcharms.RepoWithSeries("bionic").ClonedDir(c.MkDir(), "logging")
	curl := charm.MustParseURL("local:jammy/logging-1")
	withLocalCharmDeployable(s.fakeAPI, curl, charmDir, false)
	withCharmDeployable(s.fakeAPI, curl, defaultBase, charmDir.Meta(), charmDir.Metrics(), false, 1, nil, nil)

	err := s.runDeploy(c, charmDir.Path, "--constraints", "mem=1G", "--base", "ubuntu@22.04")
	c.Assert(err, gc.ErrorMatches, "cannot use --constraints with subordinate application")
}

func (s *DeploySuite) TestNumUnits(c *gc.C) {
	charmDir := testcharms.RepoWithSeries("bionic").ClonedDir(c.MkDir(), "multi-series")
	curl := charm.MustParseURL("local:jammy/multi-series-1")
	withLocalCharmDeployable(s.fakeAPI, curl, charmDir, false)
	withCharmDeployable(s.fakeAPI, curl, defaultBase, charmDir.Meta(), charmDir.Metrics(), false, 13, nil, nil)

	err := s.runDeploy(c, charmDir.Path, "-n", "13", "--base", "ubuntu@22.04")
	c.Assert(err, jc.ErrorIsNil)
}

func (s *DeploySuite) TestNumUnitsSubordinate(c *gc.C) {
	charmDir := testcharms.RepoWithSeries("bionic").ClonedDir(c.MkDir(), "logging")
	curl := charm.MustParseURL("local:jammy/logging-1")
	withLocalCharmDeployable(s.fakeAPI, curl, charmDir, false)
	withCharmDeployable(s.fakeAPI, curl, defaultBase, charmDir.Meta(), charmDir.Metrics(), false, 1, nil, nil)

	err := s.runDeploy(c, "--num-units", "3", charmDir.Path, "--base", "ubuntu@22.04")
	c.Assert(err, gc.ErrorMatches, "cannot use --num-units or --to with subordinate application")
}

func (s *DeploySuite) TestForceMachine(c *gc.C) {
	charmDir := testcharms.RepoWithSeries("bionic").ClonedDir(c.MkDir(), "dummy")
	curl := charm.MustParseURL("local:jammy/dummy-1")
	withLocalCharmDeployable(s.fakeAPI, curl, charmDir, false)
	withCharmDeployableWithPlacement(s.fakeAPI, curl, defaultBase, charmDir.Meta(), charmDir.Metrics(), false, 1, instance.MustParsePlacement("1"))

	err := s.runDeploy(c, "--to", "1", charmDir.Path, "--base", "ubuntu@22.04")
	c.Assert(err, jc.ErrorIsNil)
}

func (s *DeploySuite) TestForceMachineSubordinate(c *gc.C) {
	charmDir := testcharms.RepoWithSeries("bionic").ClonedDir(c.MkDir(), "logging")
	curl := charm.MustParseURL("local:jammy/logging-1")
	withLocalCharmDeployable(s.fakeAPI, curl, charmDir, false)
	withCharmDeployable(s.fakeAPI, curl, defaultBase, charmDir.Meta(), charmDir.Metrics(), false, 1, nil, nil)

	err := s.runDeploy(c, "--to", "1", charmDir.Path, "--base", "ubuntu@22.04")
	c.Assert(err, gc.ErrorMatches, "cannot use --num-units or --to with subordinate application")
}

func (s *DeploySuite) TestNonLocalCannotHostUnits(c *gc.C) {
	s.fakeAPI.Call("CharmInfo", "local:dummy").Returns(
		&apicommoncharms.CharmInfo{
			URL:  "local:dummy",
			Meta: &charm.Meta{Name: "dummy", Series: []string{"jammy"}},
		},
		error(nil),
	)
	err := s.runDeploy(c, "--to", "0", "local:dummy", "portlandia")
	c.Assert(err, gc.Not(gc.ErrorMatches), "machine 0 is the controller for a local model and cannot host units")
}

func (s *DeploySuite) TestDeployLocalWithTerms(c *gc.C) {
	charmDir := testcharms.RepoWithSeries("bionic").ClonedDir(c.MkDir(), "terms1")
	curl := charm.MustParseURL("local:jammy/terms1-1")
	withLocalCharmDeployable(s.fakeAPI, curl, charmDir, false)
	withCharmDeployable(s.fakeAPI, curl, defaultBase, charmDir.Meta(), charmDir.Metrics(), false, 1, nil, nil)

	err := s.runDeploy(c, charmDir.Path, "--base", "ubuntu@22.04")
	c.Assert(err, jc.ErrorIsNil)
}

func (s *DeploySuite) TestDeployFlags(c *gc.C) {
	// TODO: (2020-06-03)
	// Move to deployer package for testing, then BundleOnlyFlags and
	// CharmOnlyFlags can be private again.
	command := DeployCommand{}
	flagSet := gnuflag.NewFlagSetWithFlagKnownAs(command.Info().Name, gnuflag.ContinueOnError, "option")
	command.SetFlags(flagSet)
	c.Assert(command.flagSet, jc.DeepEquals, flagSet)
	// Add to the slice below if a new flag is introduced which is valid for
	// both charms and bundles.
	charmAndBundleFlags := []string{"channel", "storage", "device", "dry-run", "force", "trust", "revision"}
	var allFlags []string
	flagSet.VisitAll(func(flag *gnuflag.Flag) {
		allFlags = append(allFlags, flag.Name)
	})
	declaredFlags := append(charmAndBundleFlags, deployer.CharmOnlyFlags()...)
	declaredFlags = append(declaredFlags, deployer.BundleOnlyFlags...)
	declaredFlags = append(declaredFlags, "B", "no-browser-login")
	sort.Strings(declaredFlags)
	c.Assert(declaredFlags, jc.DeepEquals, allFlags)
}

func (s *DeploySuite) TestDeployLocalWithSeriesMismatchReturnsError(c *gc.C) {
	charmDir := testcharms.RepoWithSeries("bionic").ClonedDir(c.MkDir(), "terms1")
	curl := charm.MustParseURL("local:jammy/terms1-1")
	withLocalCharmDeployable(s.fakeAPI, curl, charmDir, false)
	withCharmDeployable(s.fakeAPI, curl, corebase.MustParseBaseFromString("ubuntu@12.10"), charmDir.Meta(), charmDir.Metrics(), false, 1, nil, nil)

	err := s.runDeploy(c, charmDir.Path, "--base", "ubuntu@12.10")

	c.Check(err, gc.ErrorMatches, `terms1 is not available on the following base: ubuntu@12.10/stable`)
}

<<<<<<< HEAD
=======
func (s *DeploySuite) TestDeployLocalWithSeriesAndForce(c *gc.C) {
	// TODO remove this patch once we removed all the old bases from tests in current package.
	s.PatchValue(&deployer.SupportedJujuBases, func(time.Time, corebase.Base, string) ([]corebase.Base, error) {
		return transform.SliceOrErr([]string{"ubuntu@22.04", "ubuntu@20.04", "ubuntu@18.04", "ubuntu@12.10"}, corebase.ParseBaseFromString)
	})

	charmDir := testcharms.RepoWithSeries("quantal").ClonedDir(c.MkDir(), "terms1")
	curl := charm.MustParseURL("local:quantal/terms1-1")
	withLocalCharmDeployable(s.fakeAPI, curl, charmDir, true)
	withCharmDeployable(s.fakeAPI, curl, defaultBase, charmDir.Meta(), charmDir.Metrics(), false, true, 1, nil, nil)

	err := s.runDeployForState(c, charmDir.Path, "--base", "ubuntu@12.10", "--force")
	c.Assert(err, jc.ErrorIsNil)
	s.AssertApplication(c, "terms1", curl, 1, 0)
}

// TODO (stickupkid): Remove this test once we remove series in 3.2. This is only
// here to test legacy behaviour.
func (s *DeploySuite) setupNonESMBase(c *gc.C) (corebase.Base, string) {
	supported := set.NewStrings(corebase.SupportedJujuWorkloadSeries()...)
	// Allowing kubernetes as an option, can lead to an unrelated failure:
	// 		series "kubernetes" in a non container model not valid
	supported.Remove("kubernetes")
	supportedNotEMS := supported.Difference(set.NewStrings(corebase.ESMSupportedJujuSeries()...))
	c.Assert(supportedNotEMS.Size(), jc.GreaterThan, 0)

	// TODO remove this patch once we removed all the old bases from tests in current package.
	s.PatchValue(&deployer.SupportedJujuBases, func(time.Time, corebase.Base, string) ([]corebase.Base, error) {
		return transform.SliceOrErr([]string{"centos@7", "centos@9", "ubuntu@22.04", "ubuntu@20.04", "ubuntu@16.04"}, corebase.ParseBaseFromString)
	})

	nonEMSSeries := supportedNotEMS.SortedValues()[0]

	loggingPath := filepath.Join(c.MkDir(), "series-logging")
	repo := testcharms.RepoWithSeries("bionic")
	charmDir := repo.CharmDir("logging")
	err := fs.Copy(charmDir.Path, loggingPath)
	c.Assert(err, jc.ErrorIsNil)
	metadataPath := filepath.Join(loggingPath, "metadata.yaml")
	file, err := os.OpenFile(metadataPath, os.O_TRUNC|os.O_RDWR, 0666)
	if err != nil {
		c.Fatal(errors.Annotate(err, "cannot open metadata.yaml"))
	}
	defer func() { _ = file.Close() }()

	// Overwrite the metadata.yaml to contain a non EMS series.
	newMetadata := strings.Join([]string{`name: logging`, `summary: ""`, `description: ""`, `series: `, `  - ` + nonEMSSeries, `  - artful`}, "\n")
	if _, err := file.WriteString(newMetadata); err != nil {
		c.Fatal("cannot write to metadata.yaml")
	}

	curl := charm.MustParseURL(fmt.Sprintf("local:%s/series-logging-1", nonEMSSeries))
	ch, err := charm.ReadCharm(loggingPath)
	c.Assert(err, jc.ErrorIsNil)
	withLocalCharmDeployable(s.fakeAPI, curl, ch, false)

	nonEMSBase, err := corebase.GetBaseFromSeries(nonEMSSeries)
	c.Assert(err, jc.ErrorIsNil)
	withAliasedCharmDeployable(s.fakeAPI, curl, "logging", nonEMSBase, ch.Meta(), ch.Metrics(), false, false, 1, nil, nil)

	return nonEMSBase, loggingPath
}

// TODO (stickupkid): Remove this test once we remove series in 3.2
func (s *DeploySuite) TestDeployLocalWithSupportedNonESMSeries(c *gc.C) {
	nonEMSBase, loggingPath := s.setupNonESMBase(c)
	err := s.runDeploy(c, loggingPath, "--base", nonEMSBase.String())
	c.Logf("%+v", s.fakeAPI.Calls())
	c.Assert(err, jc.ErrorIsNil)
}

// TODO (stickupkid): Remove this test once we remove series in 3.2
func (s *DeploySuite) TestDeployLocalWithNotSupportedNonESMSeries(c *gc.C) {
	_, loggingPath := s.setupNonESMBase(c)
	err := s.runDeploy(c, loggingPath, "--base", "ubuntu@17.10")
	c.Assert(err, gc.ErrorMatches, "logging is not available on the following base: ubuntu@17.10/stable")
}

>>>>>>> 3456f91a
// setupConfigFile creates a configuration file for testing set
// with the --config argument specifying a configuration file.
func setupConfigFile(c *gc.C, dir string) (string, string) {
	ctx := cmdtesting.ContextForDir(c, dir)
	path := ctx.AbsPath("testconfig.yaml")
	content := []byte("dummy-application:\n  skill-level: 9000\n  username: admin001\n\n")
	err := os.WriteFile(path, content, 0666)
	c.Assert(err, jc.ErrorIsNil)
	return path, string(content)
}

func ptr[T any](v T) *T {
	return &v
}

func (s *DeploySuite) TestDeployWithChannel(c *gc.C) {
	curl := charm.MustParseURL("ch:jammy/dummy")
	origin := commoncharm.Origin{
		Source:       commoncharm.OriginCharmHub,
		Architecture: arch.DefaultArchitecture,
		Risk:         "beta",
	}
	originWithSeries := commoncharm.Origin{
		Source:       commoncharm.OriginCharmHub,
		Architecture: arch.DefaultArchitecture,
		Base:         corebase.MakeDefaultBase("ubuntu", "22.04"),
		Risk:         "beta",
	}
	s.fakeAPI.Call("ResolveCharm", curl, origin, false).Returns(
		curl,
		origin,
		[]corebase.Base{corebase.MustParseBaseFromString("ubuntu@22.04")}, // Supported bases
		error(nil),
	)
	s.fakeAPI.Call("ResolveCharm", curl, originWithSeries, false).Returns(
		curl,
		originWithSeries,
		[]corebase.Base{corebase.MustParseBaseFromString("ubuntu@22.04")}, // Supported bases
		error(nil),
	)
	s.fakeAPI.Call("DeployFromRepository", application.DeployFromRepositoryArg{
		CharmName:  "dummy",
		Channel:    ptr("beta"),
		ConfigYAML: "dummy: {}\n",
		NumUnits:   ptr(1),
	}).Returns(application.DeployInfo{
		Architecture: "amd64",
		Base:         corebase.Base{OS: "ubuntu", Channel: corebase.Channel{Track: "22.04"}},
		Channel:      "beta",
		Name:         "dummy",
		Revision:     666,
	}, []application.PendingResourceUpload(nil), nil)
	s.fakeAPI.Call("AddCharm", curl, originWithSeries, false).Returns(originWithSeries, error(nil))
	withCharmDeployable(
		s.fakeAPI, curl, defaultBase,
		&charm.Meta{Name: "dummy", Series: []string{"jammy"}},
		nil, false, 0, nil, nil,
	)

	err := s.runDeploy(c, "ch:jammy/dummy", "--channel", "beta")
	c.Assert(err, jc.ErrorIsNil)
}

func (s *DeploySuite) TestDeployCharmWithSomeEndpointBindingsSpecifiedSuccess(c *gc.C) {
	curl := charm.MustParseURL("ch:jammy/wordpress-extra-bindings")
	charmDir := testcharms.RepoWithSeries("bionic").CharmDir("wordpress-extra-bindings")
	withCharmRepoResolvable(s.fakeAPI, curl, "")
	withCharmDeployable(s.fakeAPI, curl, defaultBase, charmDir.Meta(), charmDir.Metrics(), false, 1, nil, nil)

	origin := commoncharm.Origin{
		Source:       commoncharm.OriginCharmHub,
		Architecture: arch.DefaultArchitecture,
		Base:         corebase.MakeDefaultBase("ubuntu", "22.04"),
	}

	charmID := application.CharmID{
		URL:    curl,
		Origin: origin,
	}

	s.fakeAPI.Call("Deploy", application.DeployArgs{
		CharmID:         charmID,
		CharmOrigin:     origin,
		ApplicationName: curl.Name,
		NumUnits:        1,
		EndpointBindings: map[string]string{
			"db":        "db",
			"db-client": "db",
			"admin-api": "public",
			"":          "public",
		},
	}).Returns(error(nil))
	s.fakeAPI.Call("DeployFromRepository", application.DeployFromRepositoryArg{
		CharmName:  "wordpress-extra-bindings",
		ConfigYAML: "wordpress-extra-bindings: {}\n",
		NumUnits:   ptr(1),
		EndpointBindings: map[string]string{
			"db":        "db",
			"db-client": "db",
			"admin-api": "public",
			"":          "public",
		},
	}).Returns(application.DeployInfo{
		Architecture: "amd64",
		Base:         corebase.Base{OS: "ubuntu", Channel: corebase.Channel{Track: "22.04"}},
		Name:         "wordpress-extra-bindings",
		Revision:     666,
	}, []application.PendingResourceUpload(nil), nil)
	s.fakeAPI.Call("ListSpaces").Returns([]params.Space{
		{
			Id:   "0",
			Name: "db",
		}, {
			Id:   "1",
			Name: "public",
		},
	}, error(nil))
	err := s.runDeploy(c, "ch:jammy/wordpress-extra-bindings", "--bind", "db=db db-client=db public admin-api=public")
	c.Assert(err, jc.ErrorIsNil)
}

type ParseMachineMapSuite struct{}

var _ = gc.Suite(&ParseMachineMapSuite{})

func (s *ParseMachineMapSuite) TestEmptyString(c *gc.C) {
	existing, mapping, err := parseMachineMap("")
	c.Check(err, jc.ErrorIsNil)
	c.Check(existing, jc.IsFalse)
	c.Check(mapping, gc.HasLen, 0)
}

func (s *ParseMachineMapSuite) TestExisting(c *gc.C) {
	existing, mapping, err := parseMachineMap("existing")
	c.Check(err, jc.ErrorIsNil)
	c.Check(existing, jc.IsTrue)
	c.Check(mapping, gc.HasLen, 0)
}

func (s *ParseMachineMapSuite) TestMapping(c *gc.C) {
	existing, mapping, err := parseMachineMap("1=2,3=4")
	c.Check(err, jc.ErrorIsNil)
	c.Check(existing, jc.IsFalse)
	c.Check(mapping, jc.DeepEquals, map[string]string{
		"1": "2", "3": "4",
	})
}

func (s *ParseMachineMapSuite) TestMappingWithExisting(c *gc.C) {
	existing, mapping, err := parseMachineMap("1=2,3=4,existing")
	c.Check(err, jc.ErrorIsNil)
	c.Check(existing, jc.IsTrue)
	c.Check(mapping, jc.DeepEquals, map[string]string{
		"1": "2", "3": "4",
	})
}

func (s *ParseMachineMapSuite) TestErrors(c *gc.C) {
	checkErr := func(value, expect string) {
		_, _, err := parseMachineMap(value)
		c.Check(err, gc.ErrorMatches, expect)
	}

	checkErr("blah", `expected "existing" or "<bundle-id>=<machine-id>", got "blah"`)
	checkErr("1=2=3", `expected "existing" or "<bundle-id>=<machine-id>", got "1=2=3"`)
	checkErr("1=-1", `machine-id "-1" is not a top level machine id`)
	checkErr("-1=1", `bundle-id "-1" is not a top level machine id`)
}

type DeployUnitTestSuite struct {
	jujutesting.IsolationSuite
	deployer.DeployerAPI
	deployer *mocks.MockDeployer
	factory  *mocks.MockDeployerFactory
}

var _ = gc.Suite(&DeployUnitTestSuite{})

func (s *DeployUnitTestSuite) SetUpTest(c *gc.C) {
	s.IsolationSuite.SetUpTest(c)
<<<<<<< HEAD
=======

>>>>>>> 3456f91a
	cookiesFile := filepath.Join(c.MkDir(), ".go-cookies")
	s.PatchEnvironment("JUJU_COOKIEFILE", cookiesFile)
}

func (s *DeployUnitTestSuite) cfgAttrs() map[string]interface{} {
	return map[string]interface{}{
		"name":           "name",
		"uuid":           "deadbeef-0bad-400d-8000-4b1d0d06f00d",
		"type":           "foo",
		"secret-backend": "auto",
	}
}

func (s *DeployUnitTestSuite) fakeAPI() *fakeDeployAPI {
	fakeAPI := vanillaFakeModelAPI(s.cfgAttrs())
	fakeAPI.deployerFactoryFunc = func(dep deployer.DeployerDependencies) deployer.DeployerFactory {
		return s.factory
	}
	return fakeAPI
}

func (s *DeployUnitTestSuite) makeCharmDir(c *gc.C, cloneCharm string) *charm.CharmDir {
	charmsPath := c.MkDir()
	return testcharms.RepoWithSeries("bionic").ClonedDir(charmsPath, cloneCharm)
}

func (s *DeployUnitTestSuite) runDeploy(c *gc.C, fakeAPI *fakeDeployAPI, args ...string) (*cmd.Context, error) {
	deployCmd := newDeployCommandForTest(fakeAPI)
	return cmdtesting.RunCommand(c, deployCmd, args...)
}

func (s *DeployUnitTestSuite) TestDeployApplicationConfig(c *gc.C) {
	defer s.setupMocks(c).Finish()
	cfg := basicDeployerConfig("local:jammy/dummy-0")
	opt := bytes.NewBufferString("foo: bar")
	err := cfg.ConfigOptions.SetAttrsFromReader(opt)
	c.Assert(err, jc.ErrorIsNil)
	s.expectDeployer(c, cfg)

	charmsPath := c.MkDir()
	charmDir := testcharms.RepoWithSeries("bionic").ClonedDir(charmsPath, "dummy")

	fakeAPI := s.fakeAPI()
	dummyURL := charm.MustParseURL("local:jammy/dummy-0")
	withLocalCharmDeployable(fakeAPI, dummyURL, charmDir, false)
	withCharmDeployable(
		fakeAPI,
		dummyURL,
		defaultBase,
		charmDir.Meta(),
		charmDir.Metrics(),
		false,
		1,
		nil,
		map[string]string{"foo": "bar"},
	)

	_, err = s.runDeploy(c, fakeAPI, dummyURL.String(),
		"--config", "foo=bar",
	)
	c.Assert(err, jc.ErrorIsNil)
}

func (s *DeployUnitTestSuite) TestDeployLocalCharm(c *gc.C) {
	// Copy multi-series charm to path where we can deploy it from
	charmDir := s.makeCharmDir(c, "multi-series")
	defer s.setupMocks(c).Finish()
	cfg := basicDeployerConfig(charmDir.Path)
	cfg.Base = defaultBase
	s.expectDeployer(c, cfg)

	fakeAPI := s.fakeAPI()

	multiSeriesURL := charm.MustParseURL("local:jammy/multi-series-1")

	withLocalCharmDeployable(fakeAPI, multiSeriesURL, charmDir, false)
	withCharmDeployable(fakeAPI, multiSeriesURL, defaultBase, charmDir.Meta(), charmDir.Metrics(), false, 1, nil, nil)

	_, err := s.runDeploy(c, fakeAPI, charmDir.Path, "--base", "ubuntu@22.04")
	c.Check(err, jc.ErrorIsNil)
}

func (s *DeployUnitTestSuite) TestAddMetricCredentialsDefaultForUnmeteredCharm(c *gc.C) {
	charmDir := s.makeCharmDir(c, "multi-series")
	multiSeriesURL := charm.MustParseURL("local:jammy/multi-series-1")

	defer s.setupMocks(c).Finish()
	cfg := basicDeployerConfig(charmDir.Path)
	cfg.Base = defaultBase
	s.expectDeployer(c, cfg)

	fakeAPI := s.fakeAPI()
	withLocalCharmDeployable(fakeAPI, multiSeriesURL, charmDir, false)
	withCharmDeployable(fakeAPI, multiSeriesURL, defaultBase, charmDir.Meta(), charmDir.Metrics(), false, 1, nil, nil)

	_, err := s.runDeploy(c, fakeAPI, charmDir.Path, "--base", "ubuntu@22.04")
	c.Assert(err, jc.ErrorIsNil)

	// We never attempt to set metric credentials
	for _, call := range fakeAPI.Calls() {
		if call.FuncName == "FacadeCall" {
			c.Assert(call.Args[0], gc.Not(gc.Matches), "SetMetricCredentials")
		}
	}
}

func (s *DeployUnitTestSuite) TestRedeployLocalCharmSucceedsWhenDeployed(c *gc.C) {
	defer s.setupMocks(c).Finish()
	cfg := basicDeployerConfig("local:jammy/dummy-0")
	s.expectDeployer(c, cfg)
	charmDir := s.makeCharmDir(c, "dummy")
	fakeAPI := s.fakeAPI()
	dummyURL := charm.MustParseURL("local:jammy/dummy-0")
	withLocalCharmDeployable(fakeAPI, dummyURL, charmDir, false)
	withCharmDeployable(fakeAPI, dummyURL, defaultBase, charmDir.Meta(), charmDir.Metrics(), false, 1, nil, nil)

	_, err := s.runDeploy(c, fakeAPI, dummyURL.String())
	c.Assert(err, jc.ErrorIsNil)
}

func (s *DeployUnitTestSuite) TestDeployAttachStorage(c *gc.C) {
	charmsPath := c.MkDir()
	charmDir := testcharms.RepoWithSeries("bionic").ClonedDir(charmsPath, "dummy")

	defer s.setupMocks(c).Finish()
	cfg := basicDeployerConfig("local:jammy/dummy-0")
	cfg.AttachStorage = []string{"foo/0", "bar/1", "baz/2"}
	s.expectDeployer(c, cfg)

	fakeAPI := s.fakeAPI()

	dummyURL := charm.MustParseURL("local:jammy/dummy-0")
	withLocalCharmDeployable(fakeAPI, dummyURL, charmDir, false)
	withCharmDeployable(
		fakeAPI, dummyURL, defaultBase, charmDir.Meta(), charmDir.Metrics(), false, 1, []string{"foo/0", "bar/1", "baz/2"}, nil,
	)

	deployCmd := newDeployCommandForTest(fakeAPI)
	_, err := cmdtesting.RunCommand(c, deployCmd, dummyURL.String(),
		"--attach-storage", "foo/0",
		"--attach-storage", "bar/1,baz/2",
	)
	c.Assert(err, jc.ErrorIsNil)
}

func (s *DeployUnitTestSuite) TestDeployAttachStorageContainer(c *gc.C) {
	charmsPath := c.MkDir()
	charmDir := testcharms.RepoWithSeries("bionic").ClonedDir(charmsPath, "dummy")

	defer s.setupMocks(c).Finish()
	cfg := basicDeployerConfig("local:jammy/dummy-0")
	cfg.AttachStorage = []string{"foo/0"}
	cfg.PlacementSpec = "lxd"
	cfg.Placement = []*instance.Placement{
		{Scope: "lxd"},
	}
	s.expectDeployer(c, cfg)

	fakeAPI := s.fakeAPI()
	dummyURL := charm.MustParseURL("local:jammy/dummy-0")
	withLocalCharmDeployable(fakeAPI, dummyURL, charmDir, false)
	withCharmDeployable(
		fakeAPI, dummyURL, defaultBase, charmDir.Meta(), charmDir.Metrics(), false, 1, []string{"foo/0", "bar/1", "baz/2"}, nil,
	)

	deployCmd := newDeployCommandForTest(fakeAPI)
	// Failure expected here comes from a part that is mocked for
	// deploy tests. deployer charm: "adding storage to lxd container not supported"
	// Checking we setup the scenario correctly in the factory config.
	_, _ = cmdtesting.RunCommand(c, deployCmd, dummyURL.String(),
		"--attach-storage", "foo/0", "--to", "lxd",
	)

}

func basicDeployerConfig(charmOrBundle string) deployer.DeployerConfig {
	cfgOps := common.ConfigFlag{}
	return deployer.DeployerConfig{
		BundleMachines:     map[string]string{},
		CharmOrBundle:      charmOrBundle,
		ConfigOptions:      cfgOps,
		Constraints:        constraints.Value{},
		NumUnits:           1,
		DefaultCharmSchema: charm.CharmHub,
		Revision:           -1,
	}
}

func (s *DeployUnitTestSuite) setupMocks(c *gc.C) *gomock.Controller {
	ctrl := gomock.NewController(c)
	s.factory = mocks.NewMockDeployerFactory(ctrl)
	s.deployer = mocks.NewMockDeployer(ctrl)
	return ctrl
}

func (s *DeployUnitTestSuite) expectDeployer(c *gc.C, cfg deployer.DeployerConfig) {
	match := deployerConfigMatcher{
		c:        c,
		expected: cfg,
	}
	s.factory.EXPECT().GetDeployer(match, gomock.Any(), gomock.Any()).Return(s.deployer, nil)
	s.deployer.EXPECT().PrepareAndDeploy(gomock.Any(), gomock.Any(), gomock.Any()).Return(nil)
}

type deployerConfigMatcher struct {
	c        *gc.C
	expected deployer.DeployerConfig
}

func (m deployerConfigMatcher) Matches(x interface{}) bool {
	obtained, ok := x.(deployer.DeployerConfig)
	m.c.Assert(ok, jc.IsTrue)
	if !ok {
		return false
	}
	// FlagSet validation is not required for these tests.
	obtained.FlagSet = nil
	m.c.Assert(obtained, jc.DeepEquals, m.expected)
	return true
}

func (m deployerConfigMatcher) String() string {
	return "match deployer DeployerConfig"
}

// newDeployCommandForTest returns a command to deploy applications.
func newDeployCommandForTest(fakeAPI *fakeDeployAPI) modelcmd.ModelCommand {
	deployCmd := &DeployCommand{
		NewDeployAPI: func() (deployer.DeployerAPI, error) {
			return fakeAPI, nil
		},
		DeployResources: func(
			applicationID string,
			chID resources.CharmID,
			filesAndRevisions map[string]string,
			resources map[string]charmresource.Meta,
			conn base.APICallCloser,
			filesystem modelcmd.Filesystem,
		) (ids map[string]string, err error) {
			return nil, nil
		},
	}
	cmd := modelcmd.Wrap(deployCmd)
	cmd.SetClientStore(jujuclienttesting.MinimalStore())
	if fakeAPI == nil {
		return cmd
	}
	deployCmd.NewDeployerFactory = fakeAPI.deployerFactoryFunc
	deployCmd.NewResolver = func(charmsAPI store.CharmsAPI, downloadClientFn store.DownloadBundleClientFunc) deployer.Resolver {
		return fakeAPI
	}
	deployCmd.NewModelConfigAPI = func(api base.APICallCloser) ModelConfigGetter {
		return fakeAPI
	}
	deployCmd.NewCharmsAPI = func(api base.APICallCloser) CharmsAPI {
		return apicharms.NewClient(fakeAPI)
	}
	deployCmd.NewConsumeDetailsAPI = func(url *charm.OfferURL) (deployer.ConsumeDetails, error) {
		return fakeAPI, nil
	}
	return cmd
}

// fakeDeployAPI is a mock of the API used by the deploy command. It's
// a little muddled at the moment, but as the deployer.DeployerAPI interface is
// sharpened, this will become so as well.
type fakeDeployAPI struct {
	deployer.DeployerAPI
	*jujutesting.CallMocker
	deployerFactoryFunc func(dep deployer.DeployerDependencies) deployer.DeployerFactory
	modelCons           constraints.Value
}

func (f *fakeDeployAPI) Close() error {
	results := f.MethodCall(f, "Close")
	return jujutesting.TypeAssertError(results[0])
}

func (f *fakeDeployAPI) Sequences() (map[string]int, error) {
	return nil, nil
}

func (f *fakeDeployAPI) ModelGet() (map[string]interface{}, error) {
	results := f.MethodCall(f, "ModelGet")
	return results[0].(map[string]interface{}), jujutesting.TypeAssertError(results[1])
}

func (f *fakeDeployAPI) ResolveCharm(url *charm.URL, preferredChannel commoncharm.Origin, switchCharm bool) (
	*charm.URL,
	commoncharm.Origin,
	[]corebase.Base,
	error,
) {
	results := f.MethodCall(f, "ResolveCharm", url, preferredChannel, switchCharm)
	if results == nil {
		if url.Schema == "ch" {
			return nil, commoncharm.Origin{}, nil, errors.Errorf(
				"cannot resolve charm or bundle %q: charm or bundle not found", url.Name)
		}
		return nil, commoncharm.Origin{}, nil, errors.Errorf(
			"unknown schema for charm URL %q", url)
	}
	return results[0].(*charm.URL),
		results[1].(commoncharm.Origin),
		results[2].([]corebase.Base),
		jujutesting.TypeAssertError(results[3])
}

func (f *fakeDeployAPI) ResolveBundleURL(url *charm.URL, preferredChannel commoncharm.Origin) (
	*charm.URL,
	commoncharm.Origin,
	error,
) {
	results := f.MethodCall(f, "ResolveBundleURL", url, preferredChannel)
	if results == nil {
		if url.Series == "bundle" {
			return nil, commoncharm.Origin{}, errors.Errorf(
				"cannot resolve URL %q: bundle not found", url)
		}
		return nil, commoncharm.Origin{}, errors.NotValidf("charmstore bundle %q", url)
	}
	return results[0].(*charm.URL),
		results[1].(commoncharm.Origin),
		jujutesting.TypeAssertError(results[2])
}

func (f *fakeDeployAPI) BestFacadeVersion(facade string) int {
	results := f.MethodCall(f, "BestFacadeVersion", facade)
	return results[0].(int)
}

func (f *fakeDeployAPI) APICall(objType string, version int, id, request string, params, response interface{}) error {
	results := f.MethodCall(f, "APICall", objType, version, id, request, params, response)
	return jujutesting.TypeAssertError(results[0])
}

func (f *fakeDeployAPI) Client() *apiclient.Client {
	results := f.MethodCall(f, "Client")
	return results[0].(*apiclient.Client)
}

func (f *fakeDeployAPI) ModelUUID() (string, bool) {
	results := f.MethodCall(f, "ModelUUID")
	return results[0].(string), results[1].(bool)
}

func (f *fakeDeployAPI) AddLocalCharm(url *charm.URL, ch charm.Charm, force bool) (*charm.URL, error) {
	results := f.MethodCall(f, "AddLocalCharm", url, ch, force)
	if results == nil {
		return nil, errors.NotFoundf("registered API call AddLocalCharm %v", url)
	}
	return results[0].(*charm.URL), jujutesting.TypeAssertError(results[1])
}

func (f *fakeDeployAPI) AddCharm(url *charm.URL, origin commoncharm.Origin, force bool) (commoncharm.Origin, error) {
	results := f.MethodCall(f, "AddCharm", url, origin, force)
	return results[0].(commoncharm.Origin), jujutesting.TypeAssertError(results[1])
}

func (f *fakeDeployAPI) AddCharmWithAuthorization(
	url *charm.URL,
	origin commoncharm.Origin,
	macaroon *macaroon.Macaroon,
	force bool,
) (commoncharm.Origin, error) {
	results := f.MethodCall(f, "AddCharmWithAuthorization", url, origin, macaroon, force)
	return results[0].(commoncharm.Origin), jujutesting.TypeAssertError(results[1])
}

func (f *fakeDeployAPI) CharmInfo(url string) (*apicommoncharms.CharmInfo, error) {
	results := f.MethodCall(f, "CharmInfo", url)
	return results[0].(*apicommoncharms.CharmInfo), jujutesting.TypeAssertError(results[1])
}

func (f *fakeDeployAPI) Get(endpoint string, extra interface{}) error {
	return nil
}

func (f *fakeDeployAPI) Deploy(args application.DeployArgs) error {
	results := f.MethodCall(f, "Deploy", args)
	if len(results) != 1 {
		return errors.Errorf("expected 1 result, got %d: %v", len(results), results)
	}
	if err := f.NextErr(); err != nil {
		return err
	}
	return jujutesting.TypeAssertError(results[0])
}

func (f *fakeDeployAPI) DeployFromRepository(arg application.DeployFromRepositoryArg) (application.DeployInfo, []application.PendingResourceUpload, []error) {
	results := f.MethodCall(f, "DeployFromRepository", arg)
	if err := f.NextErr(); err != nil {
		return application.DeployInfo{}, nil, []error{err}
	}
	return results[0].(application.DeployInfo), results[1].([]application.PendingResourceUpload), nil
}

func (f *fakeDeployAPI) ListSpaces() ([]params.Space, error) {
	results := f.MethodCall(f, "ListSpaces")
	return results[0].([]params.Space), jujutesting.TypeAssertError(results[1])
}

func (f *fakeDeployAPI) GetAnnotations(_ []string) ([]params.AnnotationsGetResult, error) {
	return nil, nil
}

func (f *fakeDeployAPI) GetConfig(_ string, _ ...string) ([]map[string]interface{}, error) {
	return nil, nil
}

func (f *fakeDeployAPI) GetConstraints(_ ...string) ([]constraints.Value, error) {
	return nil, nil
}

func (f *fakeDeployAPI) GetModelConstraints() (constraints.Value, error) {
	f.MethodCall(f, "GetModelConstraints")
	return f.modelCons, nil
}

func (f *fakeDeployAPI) GetBundle(url *charm.URL, _ commoncharm.Origin, _ string) (charm.Bundle, error) {
	results := f.MethodCall(f, "GetBundle", url)
	if results == nil {
		return nil, errors.NotFoundf("bundle %v", url)
	}
	return results[0].(charm.Bundle), jujutesting.TypeAssertError(results[1])
}

func (f *fakeDeployAPI) Status(patterns []string) (*params.FullStatus, error) {
	results := f.MethodCall(f, "Status", patterns)
	return results[0].(*params.FullStatus), jujutesting.TypeAssertError(results[1])
}

func (f *fakeDeployAPI) WatchAll() (api.AllWatch, error) {
	results := f.MethodCall(f, "WatchAll")
	return results[0].(*api.AllWatcher), jujutesting.TypeAssertError(results[1])
}

func (f *fakeDeployAPI) AddRelation(endpoints, viaCIDRs []string) (*params.AddRelationResults, error) {
	results := f.MethodCall(f, "AddRelation", stringToInterface(endpoints), stringToInterface(viaCIDRs))
	return results[0].(*params.AddRelationResults), jujutesting.TypeAssertError(results[1])
}

func (f *fakeDeployAPI) AddUnits(args application.AddUnitsParams) ([]string, error) {
	results := f.MethodCall(f, "AddUnits", args)
	return results[0].([]string), jujutesting.TypeAssertError(results[1])
}

func (f *fakeDeployAPI) Expose(application string, exposedEndpoints map[string]params.ExposedEndpoint) error {
	results := f.MethodCall(f, "Expose", application, exposedEndpoints)
	return jujutesting.TypeAssertError(results[0])
}

func (f *fakeDeployAPI) SetAnnotation(annotations map[string]map[string]string) ([]params.ErrorResult, error) {
	results := f.MethodCall(f, "SetAnnotation", annotations)
	return results[0].([]params.ErrorResult), jujutesting.TypeAssertError(results[1])
}

func (f *fakeDeployAPI) SetCharm(branchName string, cfg application.SetCharmConfig) error {
	results := f.MethodCall(f, "SetCharm", branchName, cfg)
	return jujutesting.TypeAssertError(results[0])
}

func (f *fakeDeployAPI) SetConstraints(application string, constraints constraints.Value) error {
	results := f.MethodCall(f, "SetConstraints", application, constraints)
	return jujutesting.TypeAssertError(results[0])
}

func (f *fakeDeployAPI) AddMachines(machineParams []params.AddMachineParams) ([]params.AddMachinesResult, error) {
	results := f.MethodCall(f, "AddMachines", machineParams)
	return results[0].([]params.AddMachinesResult), jujutesting.TypeAssertError(results[0])
}

func (f *fakeDeployAPI) ScaleApplication(p application.ScaleApplicationParams) (params.ScaleApplicationResult, error) {
	return params.ScaleApplicationResult{
		Info: &params.ScaleApplicationInfo{Scale: p.Scale},
	}, nil
}

func (f *fakeDeployAPI) Offer(modelUUID, application string, endpoints []string, owner, offerName, descr string) ([]params.ErrorResult, error) {
	results := f.MethodCall(f, "Offer", modelUUID, application, endpoints, owner, offerName, descr)
	return results[0].([]params.ErrorResult), jujutesting.TypeAssertError(results[1])
}

func (f *fakeDeployAPI) GetConsumeDetails(offerURL string) (params.ConsumeOfferDetails, error) {
	results := f.MethodCall(f, "GetConsumeDetails", offerURL)
	return results[0].(params.ConsumeOfferDetails), jujutesting.TypeAssertError(results[1])
}

func (f *fakeDeployAPI) Consume(arg crossmodel.ConsumeApplicationArgs) (string, error) {
	results := f.MethodCall(f, "Consume", arg)
	return results[0].(string), jujutesting.TypeAssertError(results[1])
}

func (f *fakeDeployAPI) GrantOffer(user, access string, offerURLs ...string) error {
	res := f.MethodCall(f, "GrantOffer", user, access, offerURLs)
	return jujutesting.TypeAssertError(res[0])
}

func stringToInterface(args []string) []interface{} {
	interfaceArgs := make([]interface{}, len(args))
	for i, a := range args {
		interfaceArgs[i] = a
	}
	return interfaceArgs
}

func vanillaFakeModelAPI(cfgAttrs map[string]interface{}) *fakeDeployAPI {
	var logger loggo.Logger
	fakeAPI := &fakeDeployAPI{CallMocker: jujutesting.NewCallMocker(logger)}

	fakeAPI.Call("Close").Returns(error(nil))
	fakeAPI.Call("ModelGet").Returns(cfgAttrs, error(nil))
	fakeAPI.Call("ModelUUID").Returns("deadbeef-0bad-400d-8000-4b1d0d06f00d", true)
	fakeAPI.Call("BestFacadeVersion", "Charms").Returns(4)
	fakeAPI.Call("BestFacadeVersion", "Resources").Returns(3)

	return fakeAPI
}

func withLocalCharmDeployable(
	fakeAPI *fakeDeployAPI,
	url *charm.URL,
	c charm.Charm,
	force bool,
) {
	fakeAPI.Call("AddLocalCharm", url, c, force).Returns(url, error(nil))
}

func withCharmDeployable(
	fakeAPI *fakeDeployAPI,
	url *charm.URL,
	base corebase.Base,
	meta *charm.Meta,
	metrics *charm.Metrics,
	force bool,
	numUnits int,
	attachStorage []string,
	config map[string]string,
) {
	withCharmDeployableWithDevices(
		fakeAPI,
		url,
		url.Name,
		base,
		meta,
		metrics,
		force,
		numUnits,
		attachStorage,
		"",
		config,
		nil,
	)
}

func withAliasedCharmDeployable(
	fakeAPI *fakeDeployAPI,
	url *charm.URL,
	appName string,
	base corebase.Base,
	meta *charm.Meta,
	metrics *charm.Metrics,
	force bool,
	numUnits int,
	attachStorage []string,
	config map[string]string,
) {
	withCharmDeployableWithDevices(
		fakeAPI,
		url,
		appName,
		base,
		meta,
		metrics,
		force,
		numUnits,
		attachStorage,
		"",
		config,
		nil,
	)
}

func withCharmDeployableWithYAMLConfig(
	fakeAPI *fakeDeployAPI,
	url *charm.URL,
	base corebase.Base,
	meta *charm.Meta,
	metrics *charm.Metrics,
	force bool,
	numUnits int,
	attachStorage []string,
	configYAML string,
	config map[string]string,
) {
	withCharmDeployableWithDevices(
		fakeAPI,
		url,
		url.Name,
		base,
		meta,
		metrics,
		force,
		numUnits,
		attachStorage,
		configYAML,
		config,
		nil,
	)
}

func withCharmDeployableWithDevices(
	fakeAPI *fakeDeployAPI,
	url *charm.URL,
	appName string,
	base corebase.Base,
	meta *charm.Meta,
	metrics *charm.Metrics,
	force bool,
	numUnits int,
	attachStorage []string,
	configYAML string,
	config map[string]string,
	devices map[string]devices.Constraints,
) {
	withCharmDeployableWithDevicesAndStorage(
		fakeAPI,
		url,
		appName,
		base,
		meta,
		metrics,
		constraints.Value{},
		nil,
		force,
		numUnits,
		attachStorage,
		configYAML,
		config,
		nil,
		devices,
	)
}

func withCharmDeployableWithConstraints(
	fakeAPI *fakeDeployAPI,
	url *charm.URL,
	base corebase.Base,
	meta *charm.Meta,
	metrics *charm.Metrics,
	force bool,
	numUnits int,
	cons constraints.Value,
) {
	withCharmDeployableWithDevicesAndStorage(
		fakeAPI,
		url,
		url.Name,
		base,
		meta,
		metrics,
		cons,
		nil,
		force,
		numUnits,
		nil,
		"",
		nil,
		nil,
		nil,
	)
}

func withCharmDeployableWithPlacement(
	fakeAPI *fakeDeployAPI,
	url *charm.URL,
	base corebase.Base,
	meta *charm.Meta,
	metrics *charm.Metrics,
	force bool,
	numUnits int,
	p *instance.Placement,
) {
	withCharmDeployableWithDevicesAndStorage(
		fakeAPI,
		url,
		url.Name,
		base,
		meta,
		metrics,
		constraints.Value{},
		p,
		force,
		numUnits,
		nil,
		"",
		nil,
		nil,
		nil,
	)
}

func withCharmDeployableWithStorage(
	fakeAPI *fakeDeployAPI,
	url *charm.URL,
	appName string,
	base corebase.Base,
	meta *charm.Meta,
	metrics *charm.Metrics,
	force bool,
	numUnits int,
	attachStorage []string,
	configYAML string,
	config map[string]string,
	storage map[string]storage.Constraints,
) {
	withCharmDeployableWithDevicesAndStorage(
		fakeAPI,
		url,
		appName,
		base,
		meta,
		metrics,
		constraints.Value{},
		nil,
		force,
		numUnits,
		attachStorage,
		configYAML,
		config,
		storage,
		nil,
	)
}

func withCharmDeployableWithDevicesAndStorage(
	fakeAPI *fakeDeployAPI,
	url *charm.URL,
	appName string,
	base corebase.Base,
	meta *charm.Meta,
	metrics *charm.Metrics,
	cons constraints.Value,
	p *instance.Placement,
	force bool,
	numUnits int,
	attachStorage []string,
	configYAML string,
	config map[string]string,
	storage map[string]storage.Constraints,
	devices map[string]devices.Constraints,
) {
	deployURL := *url
	if deployURL.Series == "" {
		deployURL.Series = "jammy"
	}
	fallbackCons := constraints.MustParse("arch=amd64")
	platform := apputils.MakePlatform(constraints.Value{}, base, fallbackCons)
	origin, _ := apputils.DeduceOrigin(url, charm.Channel{}, platform)
	fakeAPI.Call("AddCharm", &deployURL, origin, force).Returns(origin, error(nil))
	fakeAPI.Call("CharmInfo", deployURL.String()).Returns(
		&apicommoncharms.CharmInfo{
			URL:     url.String(),
			Meta:    meta,
			Metrics: metrics,
		},
		error(nil),
	)
	var placement []*instance.Placement
	if p != nil {
		placement = []*instance.Placement{p}
	}
	deployArgs := application.DeployArgs{
		CharmID: application.CharmID{
			URL:    &deployURL,
			Origin: origin,
		},
		CharmOrigin:     origin,
		ApplicationName: appName,
		NumUnits:        numUnits,
		AttachStorage:   attachStorage,
		Cons:            cons,
		Placement:       placement,
		Config:          config,
		ConfigYAML:      configYAML,
		Storage:         storage,
		Devices:         devices,
		Force:           force,
	}

	fakeAPI.Call("Deploy", deployArgs).Returns(error(nil))

	stableArgs := deployArgs
	stableOrigin := stableArgs.CharmOrigin
	stableOrigin.Risk = "stable"
	fakeAPI.Call("AddCharm", &deployURL, stableOrigin, force).Returns(origin, error(nil))
	fakeAPI.Call("Deploy", stableArgs).Returns(error(nil))
}

func withCharmRepoResolvable(
	fakeAPI *fakeDeployAPI,
	url *charm.URL,
	aseries string,
) {
	base, _ := corebase.GetBaseFromSeries(aseries)

	for _, risk := range []string{"", "stable"} {
		origin := commoncharm.Origin{
			Source:       commoncharm.OriginCharmHub,
			Architecture: arch.DefaultArchitecture,
			Base:         base,
			Risk:         risk,
		}
		logger.Criticalf("mocking ResolveCharm -- url : %v -- base : %v -- switch : %v", url, origin, false)
		fakeAPI.Call("ResolveCharm", url, origin, false).Returns(
			url,
			origin,
			[]corebase.Base{corebase.MustParseBaseFromString("ubuntu@22.04")}, // Supported bases
			error(nil),
		)
	}

}

func withLocalBundleCharmDeployable(
	fakeAPI *fakeDeployAPI,
	url *charm.URL,
	base corebase.Base,
	meta *charm.Meta,
	manifest *charm.Manifest,
	force bool,
) {
	fakeAPI.Call("CharmInfo", url.String()).Returns(
		&apicommoncharms.CharmInfo{
			URL:      url.String(),
			Meta:     meta,
			Manifest: manifest,
		},
		error(nil),
	)
	deployArgs := application.DeployArgs{
		CharmID: application.CharmID{
			URL:    url,
			Origin: commoncharm.Origin{Source: "local"},
		},
		CharmOrigin:     commoncharm.Origin{Source: "local", Base: base},
		ApplicationName: url.Name,
		NumUnits:        0,
		Force:           force,
	}
	fakeAPI.Call("Deploy", deployArgs).Returns(error(nil))
	fakeAPI.Call("AddUnits", application.AddUnitsParams{
		ApplicationName: url.Name,
		NumUnits:        1,
	}).Returns([]string{url.Name + "/0"}, error(nil))
}

func withAllWatcher(fakeAPI *fakeDeployAPI) {
	id := "0"
	fakeAPI.Call("WatchAll").Returns(api.NewAllWatcher(fakeAPI, &id), error(nil))

	fakeAPI.Call("BestFacadeVersion", "AllWatcher").Returns(0)
	fakeAPI.Call("APICall", "AllWatcher", 0, "0", "Stop", nil, nil).Returns(error(nil))
	fakeAPI.Call("Status", []string(nil)).Returns(&params.FullStatus{}, error(nil))
}<|MERGE_RESOLUTION|>--- conflicted
+++ resolved
@@ -17,7 +17,6 @@
 	charmresource "github.com/juju/charm/v11/resource"
 	"github.com/juju/cmd/v3"
 	"github.com/juju/cmd/v3/cmdtesting"
-	"github.com/juju/collections/set"
 	"github.com/juju/collections/transform"
 	"github.com/juju/errors"
 	"github.com/juju/gnuflag"
@@ -73,51 +72,8 @@
 	return err
 }
 
-<<<<<<< HEAD
 func minimalModelConfig() map[string]interface{} {
 	return map[string]interface{}{
-=======
-func (s *DeploySuiteBase) runDeployForState(c *gc.C, args ...string) error {
-	deploy := newDeployCommand()
-	deploy.DeployResources = s.DeployResources
-	deploy.NewResolver = func(charmsAPI store.CharmsAPI, downloadFn store.DownloadBundleClientFunc) deployer.Resolver {
-		return s.fakeAPI
-	}
-	deploy.NewConsumeDetailsAPI = func(url *charm.OfferURL) (deployer.ConsumeDetails, error) {
-		return s.fakeAPI, nil
-	}
-	_, err := cmdtesting.RunCommand(c, modelcmd.Wrap(deploy), args...)
-	return err
-}
-
-func (s *DeploySuiteBase) runDeployWithOutput(c *gc.C, args ...string) (string, string, error) {
-	deployCmd := newWrappedDeployCommandForTest(s.fakeAPI)
-	ctx, err := cmdtesting.RunCommand(c, deployCmd, args...)
-	return strings.Trim(cmdtesting.Stdout(ctx), "\n"),
-		strings.Trim(cmdtesting.Stderr(ctx), "\n"),
-		err
-}
-
-func (s *DeploySuiteBase) SetUpTest(c *gc.C) {
-	if runtime.GOOS == "darwin" {
-		c.Skip("Mongo failures on macOS")
-	}
-	s.RepoSuite.SetUpTest(c)
-
-	s.CmdBlockHelper = coretesting.NewCmdBlockHelper(s.APIState)
-	c.Assert(s.CmdBlockHelper, gc.NotNil)
-	s.AddCleanup(func(*gc.C) { s.CmdBlockHelper.Close() })
-	s.DeployResources = func(applicationID string,
-		chID resources.CharmID,
-		filesAndRevisions map[string]string,
-		resources map[string]charmresource.Meta,
-		conn base.APICallCloser,
-		filesystem modelcmd.Filesystem,
-	) (ids map[string]string, err error) {
-		return deployResources(s.State, applicationID, resources)
-	}
-	cfgAttrs := map[string]interface{}{
->>>>>>> 3456f91a
 		"name":           "name",
 		"uuid":           coretesting.ModelTag.Id(),
 		"type":           "foo",
@@ -221,7 +177,7 @@
 func (s *DeploySuite) TestDeployFromPathOldCharmMissingSeries(c *gc.C) {
 	path := testcharms.RepoWithSeries("bionic").ClonedDirPath(c.MkDir(), "dummy-no-series")
 	err := s.runDeploy(c, path)
-	c.Assert(err, gc.ErrorMatches, "series not specified and charm does not define any")
+	c.Assert(err, gc.ErrorMatches, "charm does not define any bases, not valid")
 }
 
 func (s *DeploySuite) TestDeployFromPathRelativeDir(c *gc.C) {
@@ -246,22 +202,6 @@
 	withCharmDeployable(s.fakeAPI, curl, corebase.MustParseBaseFromString("ubuntu@20.04"), charmDir.Meta(), charmDir.Metrics(), true, 1, nil, nil)
 	err := s.runDeploy(c, charmDir.Path, "--base", "ubuntu@20.04", "--force")
 	c.Assert(err, jc.ErrorIsNil)
-<<<<<<< HEAD
-=======
-	s.AssertApplication(c, "dummy", curl, 1, 0)
-}
-
-func (s *DeploySuite) TestDeployFromPathOldCharmMissingSeries(c *gc.C) {
-	path := testcharms.RepoWithSeries("bionic").ClonedDirPath(c.MkDir(), "dummy-fail-no-os")
-	err := s.runDeploy(c, path, "--base", "ubuntu@20.04")
-	c.Assert(err, gc.ErrorMatches, "charm does not define any bases, not valid")
-}
-
-func (s *DeploySuite) TestDeployFromPathOldCharmMissingSeriesNoBase(c *gc.C) {
-	path := testcharms.RepoWithSeries("bionic").ClonedDirPath(c.MkDir(), "dummy-fail-no-os")
-	err := s.runDeploy(c, path)
-	c.Assert(err, gc.ErrorMatches, "charm does not define any bases, not valid")
->>>>>>> 3456f91a
 }
 
 func (s *DeploySuite) TestDeployFromPathOldCharmMissingSeriesUseDefaultBase(c *gc.C) {
@@ -291,13 +231,10 @@
 }
 
 func (s *DeploySuite) TestDeployFromPathUnsupportedSeriesForce(c *gc.C) {
-	s.PatchValue(&deployer.SupportedJujuSeries,
-		func(time.Time, string, string) (set.Strings, error) {
-			return set.NewStrings(
-				"jammy", "focal", "jammy", "xenial", "quantal",
-			), nil
-		},
-	)
+	// Do not remove this because we want to test: bases supported by the charm and bases supported by Juju have overlap.
+	s.PatchValue(&deployer.SupportedJujuBases, func(time.Time, corebase.Base, string) ([]corebase.Base, error) {
+		return transform.SliceOrErr([]string{"ubuntu@22.04", "ubuntu@20.04", "ubuntu@12.10"}, corebase.ParseBaseFromString)
+	})
 	charmDir := testcharms.RepoWithSeries("bionic").ClonedDir(c.MkDir(), "multi-series")
 	curl := charm.MustParseURL("local:quantal/multi-series-1")
 	withLocalCharmDeployable(s.fakeAPI, curl, charmDir, true)
@@ -308,21 +245,10 @@
 }
 
 func (s *DeploySuite) TestDeployFromPathUnsupportedSeriesHaveOverlap(c *gc.C) {
-<<<<<<< HEAD
-	// Do not remove this because we want to test: series supported by the charm and series supported by Juju have overlap.
-	s.PatchValue(&deployer.SupportedJujuSeries,
-		func(time.Time, string, string) (set.Strings, error) {
-			return set.NewStrings(
-				"jammy", "focal",
-			), nil
-		},
-	)
-=======
 	// Do not remove this because we want to test: bases supported by the charm and bases supported by Juju have overlap.
 	s.PatchValue(&deployer.SupportedJujuBases, func(time.Time, corebase.Base, string) ([]corebase.Base, error) {
 		return transform.SliceOrErr([]string{"ubuntu@22.04", "ubuntu@20.04", "ubuntu@12.10"}, corebase.ParseBaseFromString)
 	})
->>>>>>> 3456f91a
 
 	path := testcharms.RepoWithSeries("bionic").ClonedDirPath(c.MkDir(), "multi-series")
 	err := s.runDeploy(c, path, "--base", "ubuntu@12.10")
@@ -342,47 +268,16 @@
 	c.Assert(err, gc.ErrorMatches, `the charm defined bases ".*" not supported`)
 }
 
-<<<<<<< HEAD
 func (s *DeploySuite) TestDeployFromPathUnsupportedLXDProfileForce(c *gc.C) {
-	s.PatchValue(&deployer.SupportedJujuSeries,
-		func(time.Time, string, string) (set.Strings, error) {
-			return set.NewStrings(
-				"jammy", "focal", "jammy", "xenial", "quantal",
-			), nil
-		},
-	)
+	// TODO remove this patch once we removed all the old bases from tests in current package.
+	s.PatchValue(&deployer.SupportedJujuBases, func(time.Time, corebase.Base, string) ([]corebase.Base, error) {
+		return transform.SliceOrErr([]string{"ubuntu@22.04", "ubuntu@20.04", "ubuntu@18.04", "ubuntu@12.10"}, corebase.ParseBaseFromString)
+	})
+
 	charmDir := testcharms.RepoWithSeries("quantal").ClonedDir(c.MkDir(), "lxd-profile-fail")
 	curl := charm.MustParseURL("local:quantal/lxd-profile-fail-0")
 	withLocalCharmDeployable(s.fakeAPI, curl, charmDir, true)
 	withCharmDeployable(s.fakeAPI, curl, corebase.MustParseBaseFromString("ubuntu@12.10"), charmDir.Meta(), charmDir.Metrics(), true, 1, nil, nil)
-=======
-func (s *DeploySuite) TestDeployFromPathUnsupportedSeriesForce(c *gc.C) {
-	charmDir := testcharms.RepoWithSeries("bionic").ClonedDir(c.MkDir(), "multi-series")
-	curl := charm.MustParseURL("local:quantal/multi-series-1")
-	withLocalCharmDeployable(s.fakeAPI, curl, charmDir, false)
-	withCharmDeployable(s.fakeAPI, curl, corebase.MustParseBaseFromString("ubuntu@20.04"), charmDir.Meta(), charmDir.Metrics(), false, false, 1, nil, nil)
-
-	// TODO remove this patch once we removed all the old bases from tests in current package.
-	s.PatchValue(&deployer.SupportedJujuBases, func(time.Time, corebase.Base, string) ([]corebase.Base, error) {
-		return transform.SliceOrErr([]string{"ubuntu@22.04", "ubuntu@20.04", "ubuntu@18.04", "ubuntu@12.10"}, corebase.ParseBaseFromString)
-	})
-
-	err := s.runDeployForState(c, charmDir.Path, "--base", "ubuntu@12.10", "--force")
-	c.Assert(err, jc.ErrorIsNil)
-	s.AssertApplication(c, "multi-series", curl, 1, 0)
-}
-
-func (s *DeploySuite) TestDeployFromPathUnsupportedLXDProfileForce(c *gc.C) {
-	charmDir := testcharms.RepoWithSeries("quantal").ClonedDir(c.MkDir(), "lxd-profile-fail")
-	curl := charm.MustParseURL("local:quantal/lxd-profile-fail-0")
-	withLocalCharmDeployable(s.fakeAPI, curl, charmDir, false)
-	withCharmDeployable(s.fakeAPI, curl, corebase.MustParseBaseFromString("ubuntu@20.04"), charmDir.Meta(), charmDir.Metrics(), false, true, 1, nil, nil)
-
-	// TODO remove this patch once we removed all the old bases from tests in current package.
-	s.PatchValue(&deployer.SupportedJujuBases, func(time.Time, corebase.Base, string) ([]corebase.Base, error) {
-		return transform.SliceOrErr([]string{"ubuntu@22.04", "ubuntu@20.04", "ubuntu@18.04", "ubuntu@12.10"}, corebase.ParseBaseFromString)
-	})
->>>>>>> 3456f91a
 
 	err := s.runDeploy(c, charmDir.Path, "--base", "ubuntu@12.10", "--force")
 	c.Assert(err, jc.ErrorIsNil)
@@ -422,12 +317,12 @@
 
 func (s *DeploySuite) TestRelativeConfigPath(c *gc.C) {
 	charmDir := testcharms.RepoWithSeries("bionic").ClonedDir(c.MkDir(), "multi-series")
-	curl := charm.MustParseURL("local:focal/multi-series-1")
+	curl := charm.MustParseURL("local:jammy/multi-series-1")
 	withLocalCharmDeployable(s.fakeAPI, curl, charmDir, false)
 
 	// Putting a config file in home is okay as $HOME is set to a tempdir
 	_, content := setupConfigFile(c, jujutesting.HomePath())
-	withCharmDeployableWithYAMLConfig(s.fakeAPI, curl, corebase.MustParseBaseFromString("ubuntu@20.04"), charmDir.Meta(), charmDir.Metrics(), false, 1, nil, content, nil)
+	withCharmDeployableWithYAMLConfig(s.fakeAPI, curl, corebase.MustParseBaseFromString("ubuntu@22.04"), charmDir.Meta(), charmDir.Metrics(), false, 1, nil, content, nil)
 
 	err := s.runDeploy(c, charmDir.Path, "multi-series", "--config", "~/testconfig.yaml")
 	c.Assert(err, jc.ErrorIsNil)
@@ -745,11 +640,7 @@
 	charmDir := testcharms.RepoWithSeries("bionic").ClonedDir(c.MkDir(), "multi-series")
 	curl := charm.MustParseURL("local:jammy/multi-series-1")
 	withLocalCharmDeployable(s.fakeAPI, curl, charmDir, false)
-<<<<<<< HEAD
-	withCharmDeployable(s.fakeAPI, curl, corebase.MustParseBaseFromString("ubuntu@20.04"), charmDir.Meta(), charmDir.Metrics(), false, 1, nil, nil)
-=======
-	withCharmDeployable(s.fakeAPI, curl, corebase.MustParseBaseFromString("ubuntu@22.04"), charmDir.Meta(), charmDir.Metrics(), false, false, 1, nil, nil)
->>>>>>> 3456f91a
+	withCharmDeployable(s.fakeAPI, curl, corebase.MustParseBaseFromString("ubuntu@22.04"), charmDir.Meta(), charmDir.Metrics(), false, 1, nil, nil)
 
 	err := s.runDeploy(c, charmDir.Path, "--to", "lxd:1", "--storage", "data=machinescoped,1G")
 	c.Assert(err, gc.ErrorMatches, "adding storage to lxd container not supported")
@@ -868,90 +759,9 @@
 
 	err := s.runDeploy(c, charmDir.Path, "--base", "ubuntu@12.10")
 
-	c.Check(err, gc.ErrorMatches, `terms1 is not available on the following base: ubuntu@12.10/stable`)
-}
-
-<<<<<<< HEAD
-=======
-func (s *DeploySuite) TestDeployLocalWithSeriesAndForce(c *gc.C) {
-	// TODO remove this patch once we removed all the old bases from tests in current package.
-	s.PatchValue(&deployer.SupportedJujuBases, func(time.Time, corebase.Base, string) ([]corebase.Base, error) {
-		return transform.SliceOrErr([]string{"ubuntu@22.04", "ubuntu@20.04", "ubuntu@18.04", "ubuntu@12.10"}, corebase.ParseBaseFromString)
-	})
-
-	charmDir := testcharms.RepoWithSeries("quantal").ClonedDir(c.MkDir(), "terms1")
-	curl := charm.MustParseURL("local:quantal/terms1-1")
-	withLocalCharmDeployable(s.fakeAPI, curl, charmDir, true)
-	withCharmDeployable(s.fakeAPI, curl, defaultBase, charmDir.Meta(), charmDir.Metrics(), false, true, 1, nil, nil)
-
-	err := s.runDeployForState(c, charmDir.Path, "--base", "ubuntu@12.10", "--force")
-	c.Assert(err, jc.ErrorIsNil)
-	s.AssertApplication(c, "terms1", curl, 1, 0)
-}
-
-// TODO (stickupkid): Remove this test once we remove series in 3.2. This is only
-// here to test legacy behaviour.
-func (s *DeploySuite) setupNonESMBase(c *gc.C) (corebase.Base, string) {
-	supported := set.NewStrings(corebase.SupportedJujuWorkloadSeries()...)
-	// Allowing kubernetes as an option, can lead to an unrelated failure:
-	// 		series "kubernetes" in a non container model not valid
-	supported.Remove("kubernetes")
-	supportedNotEMS := supported.Difference(set.NewStrings(corebase.ESMSupportedJujuSeries()...))
-	c.Assert(supportedNotEMS.Size(), jc.GreaterThan, 0)
-
-	// TODO remove this patch once we removed all the old bases from tests in current package.
-	s.PatchValue(&deployer.SupportedJujuBases, func(time.Time, corebase.Base, string) ([]corebase.Base, error) {
-		return transform.SliceOrErr([]string{"centos@7", "centos@9", "ubuntu@22.04", "ubuntu@20.04", "ubuntu@16.04"}, corebase.ParseBaseFromString)
-	})
-
-	nonEMSSeries := supportedNotEMS.SortedValues()[0]
-
-	loggingPath := filepath.Join(c.MkDir(), "series-logging")
-	repo := testcharms.RepoWithSeries("bionic")
-	charmDir := repo.CharmDir("logging")
-	err := fs.Copy(charmDir.Path, loggingPath)
-	c.Assert(err, jc.ErrorIsNil)
-	metadataPath := filepath.Join(loggingPath, "metadata.yaml")
-	file, err := os.OpenFile(metadataPath, os.O_TRUNC|os.O_RDWR, 0666)
-	if err != nil {
-		c.Fatal(errors.Annotate(err, "cannot open metadata.yaml"))
-	}
-	defer func() { _ = file.Close() }()
-
-	// Overwrite the metadata.yaml to contain a non EMS series.
-	newMetadata := strings.Join([]string{`name: logging`, `summary: ""`, `description: ""`, `series: `, `  - ` + nonEMSSeries, `  - artful`}, "\n")
-	if _, err := file.WriteString(newMetadata); err != nil {
-		c.Fatal("cannot write to metadata.yaml")
-	}
-
-	curl := charm.MustParseURL(fmt.Sprintf("local:%s/series-logging-1", nonEMSSeries))
-	ch, err := charm.ReadCharm(loggingPath)
-	c.Assert(err, jc.ErrorIsNil)
-	withLocalCharmDeployable(s.fakeAPI, curl, ch, false)
-
-	nonEMSBase, err := corebase.GetBaseFromSeries(nonEMSSeries)
-	c.Assert(err, jc.ErrorIsNil)
-	withAliasedCharmDeployable(s.fakeAPI, curl, "logging", nonEMSBase, ch.Meta(), ch.Metrics(), false, false, 1, nil, nil)
-
-	return nonEMSBase, loggingPath
-}
-
-// TODO (stickupkid): Remove this test once we remove series in 3.2
-func (s *DeploySuite) TestDeployLocalWithSupportedNonESMSeries(c *gc.C) {
-	nonEMSBase, loggingPath := s.setupNonESMBase(c)
-	err := s.runDeploy(c, loggingPath, "--base", nonEMSBase.String())
-	c.Logf("%+v", s.fakeAPI.Calls())
-	c.Assert(err, jc.ErrorIsNil)
-}
-
-// TODO (stickupkid): Remove this test once we remove series in 3.2
-func (s *DeploySuite) TestDeployLocalWithNotSupportedNonESMSeries(c *gc.C) {
-	_, loggingPath := s.setupNonESMBase(c)
-	err := s.runDeploy(c, loggingPath, "--base", "ubuntu@17.10")
-	c.Assert(err, gc.ErrorMatches, "logging is not available on the following base: ubuntu@17.10/stable")
-}
-
->>>>>>> 3456f91a
+	c.Check(err, gc.ErrorMatches, `terms1 is not available on the following base: ubuntu@12.10/stable not supported`)
+}
+
 // setupConfigFile creates a configuration file for testing set
 // with the --config argument specifying a configuration file.
 func setupConfigFile(c *gc.C, dir string) (string, string) {
@@ -1132,10 +942,6 @@
 
 func (s *DeployUnitTestSuite) SetUpTest(c *gc.C) {
 	s.IsolationSuite.SetUpTest(c)
-<<<<<<< HEAD
-=======
-
->>>>>>> 3456f91a
 	cookiesFile := filepath.Join(c.MkDir(), ".go-cookies")
 	s.PatchEnvironment("JUJU_COOKIEFILE", cookiesFile)
 }
