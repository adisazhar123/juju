--- conflicted
+++ resolved
@@ -6,15 +6,7 @@
 import (
 	"fmt"
 
-<<<<<<< HEAD
 	"github.com/juju/charm/v10"
-	charmresource "github.com/juju/charm/v10/resource"
-=======
-	"github.com/go-macaroon-bakery/macaroon-bakery/v3/httpbakery"
-	"github.com/juju/charm/v9"
-	"github.com/juju/charmrepo/v7"
-	csparams "github.com/juju/charmrepo/v7/csclient/params"
->>>>>>> 992f0401
 	"github.com/juju/cmd/v3"
 	"github.com/juju/collections/set"
 	"github.com/juju/errors"
@@ -394,13 +386,6 @@
 	if err != nil {
 		return errors.Trace(err)
 	}
-<<<<<<< HEAD
-	charmID, err := factory.Run(cfg)
-	switch {
-	case err == nil:
-		curl := charmID.URL
-		charmOrigin := charmID.Origin
-=======
 	charmID, runErr := factory.Run(cfg)
 	if runErr != nil && !errors.Is(runErr, refresher.ErrAlreadyUpToDate) {
 		// Process errors.Is(runErr, refresher.ErrAlreadyUpToDate) after reviewing resources.
@@ -412,7 +397,6 @@
 	curl := charmID.URL
 	charmOrigin := charmID.Origin
 	if runErr == nil {
->>>>>>> 992f0401
 		// The current charm URL that's been found and selected.
 		channel := ""
 		if charmOrigin.Source == corecharm.CharmHub {
@@ -430,11 +414,7 @@
 		URL:    curl,
 		Origin: origin,
 	}
-<<<<<<< HEAD
-	resourceIDs, err := c.upgradeResources(apiRoot, resourceLister, chID, charmInfo.Meta.Resources)
-=======
-	resourceIDs, err := c.upgradeResources(apiRoot, chID, charmID.Macaroon)
->>>>>>> 992f0401
+	resourceIDs, err := c.upgradeResources(apiRoot, chID)
 	if err != nil {
 		return errors.Trace(err)
 	}
@@ -548,11 +528,6 @@
 func (c *refreshCommand) upgradeResources(
 	apiRoot base.APICallCloser,
 	chID application.CharmID,
-<<<<<<< HEAD
-	meta map[string]charmresource.Meta,
-=======
-	csMac *macaroon.Macaroon,
->>>>>>> 992f0401
 ) (map[string]string, error) {
 	resourceLister, err := c.NewResourceLister(apiRoot)
 	if err != nil {
