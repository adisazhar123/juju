--- conflicted
+++ resolved
@@ -8,20 +8,10 @@
 	"strconv"
 	"strings"
 
-<<<<<<< HEAD
 	"github.com/juju/collections/set"
 	"github.com/juju/errors"
 	"github.com/juju/gnuflag"
 	"github.com/juju/names/v6"
-=======
-	"github.com/juju/charm/v12"
-	"github.com/juju/cmd/v3"
-	"github.com/juju/collections/set"
-	"github.com/juju/errors"
-	"github.com/juju/gnuflag"
-	"github.com/juju/names/v5"
-	"github.com/juju/version/v2"
->>>>>>> 41dea9c2
 
 	"github.com/juju/juju/api"
 	"github.com/juju/juju/api/base"
@@ -34,10 +24,6 @@
 	"github.com/juju/juju/api/client/modelconfig"
 	"github.com/juju/juju/api/client/spaces"
 	commoncharm "github.com/juju/juju/api/common/charm"
-<<<<<<< HEAD
-=======
-	"github.com/juju/juju/charmhub"
->>>>>>> 41dea9c2
 	jujucmd "github.com/juju/juju/cmd"
 	"github.com/juju/juju/cmd/juju/application/deployer"
 	"github.com/juju/juju/cmd/juju/application/store"
@@ -50,10 +36,7 @@
 	"github.com/juju/juju/core/crossmodel"
 	"github.com/juju/juju/core/devices"
 	"github.com/juju/juju/core/model"
-<<<<<<< HEAD
 	"github.com/juju/juju/core/semversion"
-=======
->>>>>>> 41dea9c2
 	"github.com/juju/juju/environs/config"
 	"github.com/juju/juju/internal/charm"
 	"github.com/juju/juju/internal/charmhub"
@@ -82,11 +65,7 @@
 	machineManagerClient = machinemanager.Client
 )
 
-<<<<<<< HEAD
 type deployAPIAdaptor struct {
-=======
-type deployAPIAdapter struct {
->>>>>>> 41dea9c2
 	api.Connection
 	*charmsClient
 	*localCharmsClient
@@ -99,11 +78,7 @@
 	legacyClient *apiclient.Client
 }
 
-<<<<<<< HEAD
 func (a *deployAPIAdaptor) ModelUUID() (string, bool) {
-=======
-func (a *deployAPIAdapter) ModelUUID() (string, bool) {
->>>>>>> 41dea9c2
 	tag, ok := a.ModelTag()
 	return tag.Id(), ok
 }
@@ -127,21 +102,12 @@
 	return a.annotationsClient.Get(ctx, tags)
 }
 
-<<<<<<< HEAD
 func (a *deployAPIAdaptor) GetModelConstraints(ctx context.Context) (constraints.Value, error) {
 	return a.modelConfigClient.GetModelConstraints(ctx)
 }
 
 func (a *deployAPIAdaptor) AddCharm(ctx context.Context, curl *charm.URL, origin commoncharm.Origin, force bool) (commoncharm.Origin, error) {
 	return a.charmsClient.AddCharm(ctx, curl, origin, force)
-=======
-func (a *deployAPIAdapter) GetModelConstraints() (constraints.Value, error) {
-	return a.modelConfigClient.GetModelConstraints()
-}
-
-func (a *deployAPIAdapter) AddCharm(curl *charm.URL, origin commoncharm.Origin, force bool) (commoncharm.Origin, error) {
-	return a.charmsClient.AddCharm(curl, origin, force)
->>>>>>> 41dea9c2
 }
 
 type modelGetter interface {
@@ -172,13 +138,8 @@
 	return a.localCharmsClient.AddLocalCharm(url, c, b, agentVersion)
 }
 
-<<<<<<< HEAD
 func (a *deployAPIAdaptor) Status(ctx context.Context, opts *apiclient.StatusArgs) (*apiparams.FullStatus, error) {
 	return a.legacyClient.Status(ctx, opts)
-=======
-func (a *deployAPIAdapter) Status(opts *apiclient.StatusArgs) (*apiparams.FullStatus, error) {
-	return a.legacyClient.Status(opts)
->>>>>>> 41dea9c2
 }
 
 // NewDeployCommand returns a command to deploy applications.
@@ -200,11 +161,7 @@
 			return nil, errors.Trace(err)
 		}
 		modelConfigClient := deployCmd.NewModelConfigAPI(apiRoot)
-<<<<<<< HEAD
 		charmHubURL, err := deployCmd.getCharmHubURL(ctx, modelConfigClient)
-=======
-		charmHubURL, err := deployCmd.getCharmHubURL(modelConfigClient)
->>>>>>> 41dea9c2
 		if err != nil {
 			return nil, errors.Trace(err)
 		}
@@ -227,11 +184,7 @@
 		if err != nil {
 			return nil, errors.Trace(err)
 		}
-<<<<<<< HEAD
 		return &deployAPIAdaptor{
-=======
-		return &deployAPIAdapter{
->>>>>>> 41dea9c2
 			Connection:           apiRoot,
 			legacyClient:         apiclient.NewClient(apiRoot, logger),
 			charmsClient:         apicharms.NewClient(apiRoot),
@@ -301,15 +254,6 @@
 	// Revision is the revision of the charm to deploy.
 	Revision int
 
-<<<<<<< HEAD
-	// Base is the base of the charm to deploy.
-	Base string
-=======
-	// Series is the series of the charm to deploy.
-	// DEPRECATED: Use --base instead.
-	Series string
->>>>>>> 41dea9c2
-
 	// Base is the base of the charm to deploy.
 	Base string
 
@@ -360,11 +304,7 @@
 	BundleMachines map[string]string
 
 	// NewDeployAPI stores a function which returns a new deploy client.
-<<<<<<< HEAD
 	NewDeployAPI func(ctx context.Context) (deployer.DeployerAPI, error)
-=======
-	NewDeployAPI func() (deployer.DeployerAPI, error)
->>>>>>> 41dea9c2
 
 	// NewDownloadClient stores a function for getting a charm/bundle.
 	NewDownloadClient func(ctx context.Context) (store.DownloadBundleClient, error)
@@ -435,7 +375,6 @@
 You will need to be explicit if there is an ambiguity between a local and a
 remote charm:
 
-<<<<<<< HEAD
   juju deploy ./postgresql.charm
   juju deploy ch:postgresql
 
@@ -444,10 +383,6 @@
    juju deploy /path/to/example.charm
 
 A charm package is created with charmcraft pack command.
-=======
-    juju deploy ./pig
-    juju deploy ch:pig
->>>>>>> 41dea9c2
 
 A bundle can be expressed similarly to a charm:
 
@@ -542,11 +477,10 @@
 The format is
 
     --resource <resource name>=<resource>
-<<<<<<< HEAD
 
 where the resource name is the name from the metadata.yaml file of the charm
 and where, depending on the type of the resource, the resource can be specified
-as follows: 
+as follows:
 
 (1) If the resource is type 'file', you can specify it by providing
   (a) the resource revision number or
@@ -561,32 +495,9 @@
 Note: If you choose (1b) or (2b-c), i.e., a resource that is not from Charmhub:
 You will not be able to go back to using a resource from Charmhub.
 
-Note: If you choose (1b) or (2b): This uploads a file from your loal disk to the juju
-controller to be streamed to the charm when "resource-get" is called by a hook.
-
-=======
-
-where the resource name is the name from the metadata.yaml file of the charm
-and where, depending on the type of the resource, the resource can be specified
-as follows:
-
-(1) If the resource is type 'file', you can specify it by providing
-  (a) the resource revision number or
-  (b) a path to a local file.
-
-(2) If the resource is type 'oci-image', you can specify it by providing
-  (a) the resource revision number,
-  (b) a path to a local file = private OCI image,
-  (c) a link to a public OCI image.
-
-
-Note: If you choose (1b) or (2b-c), i.e., a resource that is not from Charmhub:
-You will not be able to go back to using a resource from Charmhub.
-
 Note: If you choose (1b) or (2b): This uploads a file from your local disk to the juju
 controller to be streamed to the charm when "resource-get" is called by a hook.
 
->>>>>>> 41dea9c2
 Note: If you choose (2b): You will need to specify:
 (i) the local path to the private OCI image as well as
 (ii) the username/password required to access the private OCI image.
@@ -731,19 +642,11 @@
 
 	f.Var(cmd.NewAppendStringsValue(&c.BundleOverlayFile), "overlay", "Bundles to overlay on the primary bundle, applied in order")
 	f.Var(&c.ConstraintsStr, "constraints", "Set application constraints")
-<<<<<<< HEAD
-=======
-	f.StringVar(&c.Series, "series", "", "The series on which to deploy. DEPRECATED: use --base")
->>>>>>> 41dea9c2
 	f.StringVar(&c.Base, "base", "", "The base on which to deploy")
 	f.IntVar(&c.Revision, "revision", -1, "The revision to deploy")
 	f.BoolVar(&c.DryRun, "dry-run", false, "Just show what the deploy would do")
 	f.BoolVar(&c.Force, "force", false, "Allow a charm/bundle to be deployed which bypasses checks such as supported base or LXD profile allow list")
-<<<<<<< HEAD
 	f.Var(storageFlag{&c.Storage, &c.BundleStorage}, "storage", "Charm storage directives")
-=======
-	f.Var(storageFlag{&c.Storage, &c.BundleStorage}, "storage", "Charm storage constraints")
->>>>>>> 41dea9c2
 	f.Var(devicesFlag{&c.Devices, &c.BundleDevices}, "device", "Charm device constraints")
 	f.Var(stringMap{&c.Resources}, "resource", "Resource to be uploaded to the controller")
 	f.StringVar(&c.BindToSpaces, "bind", "", "Configure application endpoint bindings to spaces")
@@ -754,20 +657,13 @@
 
 // Init validates the flags.
 func (c *DeployCommand) Init(args []string) error {
-	if c.Base != "" && c.Series != "" {
-		return errors.New("--series and --base cannot be specified together")
-	}
 	// NOTE: For deploying a charm with the revision flag, a channel is
 	// also required. It's required to ensure that juju knows which channel
 	// should be used for refreshing/upgrading the charm in the future.However
 	// a bundle does not require a channel, today you cannot refresh/upgrade
 	// a bundle, only the components. These flags will be verified in the
 	// GetDeployer instead.
-<<<<<<< HEAD
 	if err := c.validateStorageByModelType(context.Background()); err != nil {
-=======
-	if err := c.validateStorageByModelType(); err != nil {
->>>>>>> 41dea9c2
 		if !errors.Is(err, errors.NotFound) {
 			return errors.Trace(err)
 		}
@@ -889,24 +785,6 @@
 		base corebase.Base
 		err  error
 	)
-<<<<<<< HEAD
-=======
-	// Note: we validated that both series and base cannot be specified in
-	// Init(), so it's safe to assume that only one of them is set here.
-	if c.Series != "" {
-		if c.Series == "kubernetes" {
-			ctx.Warningf("using kubernetes as a series flag is deprecated, use --base instead")
-			base = corebase.LegacyKubernetesBase()
-		} else {
-			ctx.Warningf("series flag is deprecated, use --base instead")
-			if base, err = corebase.GetBaseFromSeries(c.Series); err != nil {
-				return errors.Annotatef(err, "attempting to convert %q to a base", c.Series)
-			}
-		}
-		c.Base = base.String()
-		c.Series = ""
-	}
->>>>>>> 41dea9c2
 	if c.Base != "" {
 		if base, err = corebase.ParseBaseFromString(c.Base); err != nil {
 			return errors.Trace(err)
@@ -925,11 +803,7 @@
 		return errors.Trace(err)
 	}
 
-<<<<<<< HEAD
 	deployAPI, err := c.NewDeployAPI(ctx)
-=======
-	deployAPI, err := c.NewDeployAPI()
->>>>>>> 41dea9c2
 	if err != nil {
 		return errors.Trace(err)
 	}
@@ -950,7 +824,6 @@
 		return errors.Trace(err)
 	}
 
-<<<<<<< HEAD
 	downloadClientFn := func(ctx context.Context) (store.DownloadBundleClient, error) {
 		return c.NewDownloadClient(ctx)
 	}
@@ -960,26 +833,11 @@
 
 	factory, cfg := c.getDeployerFactory(base, charm.CharmHub)
 	deploy, err := factory.GetDeployer(ctx, cfg, deployAPI, charmAdaptor)
-=======
-	downloadClientFn := func() (store.DownloadBundleClient, error) {
-		return c.NewDownloadClient()
-	}
-
-	charmAPIClient := c.NewCharmsAPI(c.apiRoot)
-	charmAdapter := c.NewResolver(charmAPIClient, downloadClientFn)
-
-	factory, cfg := c.getDeployerFactory(base, charm.CharmHub)
-	deploy, err := factory.GetDeployer(cfg, deployAPI, charmAdapter)
->>>>>>> 41dea9c2
 	if err != nil {
 		return errors.Trace(err)
 	}
 
-<<<<<<< HEAD
 	return block.ProcessBlockedError(deploy.PrepareAndDeploy(ctx, deployAPI, charmAdaptor), block.BlockChange)
-=======
-	return block.ProcessBlockedError(deploy.PrepareAndDeploy(ctx, deployAPI, charmAdapter), block.BlockChange)
->>>>>>> 41dea9c2
 }
 
 func (c *DeployCommand) parseBindFlag(ctx context.Context, api SpacesAPI) error {
