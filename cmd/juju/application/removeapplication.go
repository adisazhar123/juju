// Copyright 2013 Canonical Ltd.
// Licensed under the AGPLv3, see LICENCE file for details.

package application

import (
	"fmt"
	"strings"
	"time"

	"github.com/juju/cmd/v3"
	"github.com/juju/errors"
	"github.com/juju/gnuflag"
	"github.com/juju/names/v4"

	"github.com/juju/juju/api/client/application"
	jujucmd "github.com/juju/juju/cmd"
	"github.com/juju/juju/cmd/juju/block"
	"github.com/juju/juju/cmd/modelcmd"
	"github.com/juju/juju/rpc/params"
)

// NewRemoveApplicationCommand returns a command which removes an application.
func NewRemoveApplicationCommand() cmd.Command {
	c := &removeApplicationCommand{}
	c.newAPIFunc = func() (RemoveApplicationAPI, error) {
		return c.getAPI()
	}
	return modelcmd.Wrap(c)
}

// removeApplicationCommand causes an existing application to be destroyed.
// TODO(jack-w-shaw) This should inherit from ConfirmationCommandBase in
// 3.1, once behaviours have converged
type removeApplicationCommand struct {
	modelcmd.ConfirmationCommandBase
	modelcmd.ModelCommandBase

	newAPIFunc func() (RemoveApplicationAPI, error)

	ApplicationNames []string
	DestroyStorage   bool
	Force            bool
	NoWait           bool
	NoPrompt         bool
	DryRun           bool
	fs               *gnuflag.FlagSet
}

var helpSummaryRmApp = `
Remove applications from the model.`[1:]

var helpDetailsRmApp = `
Removing an application will terminate any relations that application has, remove
all units of the application, and in the case that this leaves machines with
no running applications, Juju will also remove the machine. For this reason,
you should retrieve any logs or data required from applications and units 
before removing them. Removing units which are co-located with units of
other charms or a Juju controller will not result in the removal of the
machine.

Sometimes, the removal of the application may fail as Juju encounters errors
and failures that need to be dealt with before an application can be removed.
For example, Juju will not remove an application if there are hook failures.
However, at times, there is a need to remove an application ignoring
all operational errors. In these rare cases, use --force option but note 
that --force will also remove all units of the application, its subordinates
and, potentially, machines without given them the opportunity to shutdown cleanly.

Application removal is a multi-step process. Under normal circumstances, Juju will not
proceed to the next step until the current step has finished. 
However, when using --force, users can also specify --no-wait to progress through steps 
without delay waiting for each step to complete.

Examples:
    juju remove-application hadoop
    juju remove-application --force hadoop
    juju remove-application --force --no-wait hadoop
    juju remove-application -m test-model mariadb`[1:]

var removeApplicationMsgNoDryRun = `
This command will remove application(s) %q
Your controller does not support dry runs`[1:]

var removeApplicationMsgPrefix = "This command will perform the following actions:"

var errDryRunNotSupportedByController = errors.New("Your controller does not support `--dry-run`")

func (c *removeApplicationCommand) Info() *cmd.Info {
	return jujucmd.Info(&cmd.Info{
		Name:    "remove-application",
		Args:    "<application> [<application>...]",
		Purpose: helpSummaryRmApp,
		Doc:     helpDetailsRmApp,
	})
}

func (c *removeApplicationCommand) SetFlags(f *gnuflag.FlagSet) {
	c.ModelCommandBase.SetFlags(f)
<<<<<<< HEAD
	c.ConfirmationCommandBase.SetFlags(f)
=======
	f.BoolVar(&c.NoPrompt, "no-prompt", false, "Do not prompt for approval")
>>>>>>> f060a17f
	f.BoolVar(&c.DryRun, "dry-run", false, "Print what this command would remove without removing")
	f.BoolVar(&c.DestroyStorage, "destroy-storage", false, "Destroy storage attached to application units")
	f.BoolVar(&c.Force, "force", false, "Completely remove an application and all its dependencies")
	f.BoolVar(&c.NoWait, "no-wait", false, "Rush through application removal without waiting for each individual step to complete")
	c.fs = f
}

func (c *removeApplicationCommand) Init(args []string) error {
	if err := c.ConfirmationCommandBase.Init(args); err != nil {
		return errors.Trace(err)
	}
	if len(args) == 0 {
		return errors.Errorf("no application specified")
	}
	for _, arg := range args {
		if !names.IsValidApplication(arg) {
			return errors.Errorf("invalid application name %q", arg)
		}
	}
	if !c.Force && c.NoWait {
		return errors.NotValidf("--no-wait without --force")
	}
	c.ApplicationNames = args
	return nil
}

type RemoveApplicationAPI interface {
	Close() error
	ScaleApplication(application.ScaleApplicationParams) (params.ScaleApplicationResult, error)
	DestroyApplications(application.DestroyApplicationsParams) ([]params.DestroyApplicationResult, error)
	DestroyUnits(application.DestroyUnitsParams) ([]params.DestroyUnitResult, error)
	ModelUUID() string
	BestAPIVersion() int
}

func (c *removeApplicationCommand) getAPI() (RemoveApplicationAPI, error) {
	root, err := c.NewAPIRoot()
	if err != nil {
		return nil, errors.Trace(err)
	}
	return application.NewClient(root), nil
}

func (c *removeApplicationCommand) Run(ctx *cmd.Context) error {
	client, err := c.newAPIFunc()
	if err != nil {
		return err
	}
	defer client.Close()

	return c.removeApplications(ctx, client)
}

func (c *removeApplicationCommand) removeApplications(
	ctx *cmd.Context,
	client RemoveApplicationAPI,
) error {
	var maxWait *time.Duration
	if c.NoWait {
		zeroSec := 0 * time.Second
		maxWait = &zeroSec
	}

	if c.DryRun {
		return c.performDryRun(ctx, client)
	}

	if c.NeedsConfirmation() {
		err := c.performDryRun(ctx, client)
		if err == errDryRunNotSupportedByController {
			ctx.Warningf(removeApplicationMsgNoDryRun, strings.Join(c.ApplicationNames, ", "))
		} else if err != nil {
			return err
		}
		if err := jujucmd.UserConfirmYes(ctx); err != nil {
			return errors.Annotate(err, "application removal")
		}
	}

	results, err := client.DestroyApplications(application.DestroyApplicationsParams{
		Applications:   c.ApplicationNames,
		DestroyStorage: c.DestroyStorage,
		Force:          c.Force,
		MaxWait:        maxWait,
		DryRun:         false,
	})
	if err := block.ProcessBlockedError(err, block.BlockRemove); err != nil {
		return errors.Trace(err)
	}
<<<<<<< HEAD
	logAll := !c.NeedsConfirmation() || client.BestAPIVersion() < 16
	return c.logResults(ctx, results, !logAll)
=======
	logAll := c.NoPrompt || client.BestAPIVersion() < 16
	if logAll {
		return c.logResults(ctx, results)
	} else {
		return c.logErrors(ctx, results)
	}
>>>>>>> f060a17f
}

func (c *removeApplicationCommand) performDryRun(
	ctx *cmd.Context,
	client RemoveApplicationAPI,
) error {
	// TODO(jack-w-shaw) Drop this once application 15 support is dropped
	if client.BestAPIVersion() < 16 {
		return errDryRunNotSupportedByController
	}
	results, err := client.DestroyApplications(application.DestroyApplicationsParams{
		Applications:   c.ApplicationNames,
		DestroyStorage: c.DestroyStorage,
		DryRun:         true,
	})
	if err := block.ProcessBlockedError(err, block.BlockRemove); err != nil {
		return errors.Trace(err)
	}
	if err := c.logErrors(ctx, results); err != nil {
		return err
	}
	ctx.Warningf(removeApplicationMsgPrefix)
	_ = c.logResults(ctx, results)
	return nil
}

func (c *removeApplicationCommand) logErrors(ctx *cmd.Context, results []params.DestroyApplicationResult) error {
	return c.log(ctx, results, true)
}

func (c *removeApplicationCommand) logResults(ctx *cmd.Context, results []params.DestroyApplicationResult) error {
	return c.log(ctx, results, false)
}

func (c *removeApplicationCommand) log(
	ctx *cmd.Context,
	results []params.DestroyApplicationResult,
	errorsOnly bool,
) error {
	anyFailed := false
	for i, name := range c.ApplicationNames {
		result := results[i]
		if err := c.logResult(ctx, name, result, errorsOnly); err != nil {
			anyFailed = true
		}
	}
	if anyFailed {
		return cmd.ErrSilent
	}
	return nil
}

func (c *removeApplicationCommand) logResult(
	ctx *cmd.Context,
	name string,
	result params.DestroyApplicationResult,
	errorsOnly bool,
) error {
	if result.Error != nil {
		var err error = result.Error
		if params.IsCodeNotSupported(result.Error) {
			err = errors.New("another user was updating application; please try again")
		}
		err = errors.Annotatef(err, "removing application %s failed", name)
		cmd.WriteError(ctx.Stderr, err)
		return errors.Trace(err)
	}
	if !errorsOnly {
		c.logRemovedApplication(ctx, name, result.Info)
	}
	return nil
}

func (c *removeApplicationCommand) logRemovedApplication(
	ctx *cmd.Context,
	name string,
	info *params.DestroyApplicationInfo,
) {
	_, _ = fmt.Fprintf(ctx.Stdout, "will remove application %s\n", name)
	for _, entity := range info.DestroyedUnits {
		unitTag, err := names.ParseUnitTag(entity.Tag)
		if err != nil {
			ctx.Warningf("%s", err)
			continue
		}
		_, _ = fmt.Fprintf(ctx.Stdout, "- will remove %s\n", names.ReadableString(unitTag))
	}
	for _, entity := range info.DestroyedStorage {
		storageTag, err := names.ParseStorageTag(entity.Tag)
		if err != nil {
			ctx.Warningf("%s", err)
			continue
		}
		_, _ = fmt.Fprintf(ctx.Stdout, "- will remove %s\n", names.ReadableString(storageTag))
	}
	for _, entity := range info.DetachedStorage {
		storageTag, err := names.ParseStorageTag(entity.Tag)
		if err != nil {
			ctx.Warningf("%s", err)
			continue
		}
		_, _ = fmt.Fprintf(ctx.Stdout, "- will detach %s\n", names.ReadableString(storageTag))
	}
}<|MERGE_RESOLUTION|>--- conflicted
+++ resolved
@@ -97,11 +97,7 @@
 
 func (c *removeApplicationCommand) SetFlags(f *gnuflag.FlagSet) {
 	c.ModelCommandBase.SetFlags(f)
-<<<<<<< HEAD
 	c.ConfirmationCommandBase.SetFlags(f)
-=======
-	f.BoolVar(&c.NoPrompt, "no-prompt", false, "Do not prompt for approval")
->>>>>>> f060a17f
 	f.BoolVar(&c.DryRun, "dry-run", false, "Print what this command would remove without removing")
 	f.BoolVar(&c.DestroyStorage, "destroy-storage", false, "Destroy storage attached to application units")
 	f.BoolVar(&c.Force, "force", false, "Completely remove an application and all its dependencies")
@@ -191,17 +187,12 @@
 	if err := block.ProcessBlockedError(err, block.BlockRemove); err != nil {
 		return errors.Trace(err)
 	}
-<<<<<<< HEAD
 	logAll := !c.NeedsConfirmation() || client.BestAPIVersion() < 16
-	return c.logResults(ctx, results, !logAll)
-=======
-	logAll := c.NoPrompt || client.BestAPIVersion() < 16
 	if logAll {
 		return c.logResults(ctx, results)
 	} else {
 		return c.logErrors(ctx, results)
 	}
->>>>>>> f060a17f
 }
 
 func (c *removeApplicationCommand) performDryRun(
