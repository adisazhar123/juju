--- conflicted
+++ resolved
@@ -430,153 +430,6 @@
 		info.Name, charmName, info.Revision, info.Channel, info.Base.String())
 }
 
-<<<<<<< HEAD
-=======
-// compatibilityPrepareAndDeploy deploys repository charms to controllers
-// which do not have application facade 19 or greater.
-func (c *repositoryCharm) compatibilityPrepareAndDeploy(ctx *cmd.Context, deployAPI DeployerAPI, resolver Resolver) error {
-	userRequestedURL := c.userRequestedURL
-	location := "charmhub"
-
-	ctx.Verbosef("Preparing to deploy %q from the %s", userRequestedURL.Name, location)
-
-	modelCfg, err := getModelConfig(deployAPI)
-	if err != nil {
-		return errors.Trace(err)
-	}
-
-	// Charm or bundle has been supplied as a URL so we resolve and
-	// deploy using the store but pass in the origin command line
-	// argument so users can target a specific origin.
-	origin := c.id.Origin
-	var usingDefaultBase bool
-	if defaultBase, ok := modelCfg.DefaultBase(); ok && origin.Base.Channel.Empty() {
-		base, err := corebase.ParseBaseFromString(defaultBase)
-		if err != nil {
-			return errors.Trace(err)
-		}
-		origin.Base = base
-		usingDefaultBase = true
-	}
-	storeCharmOrBundleURL, origin, supportedBases, err := resolver.ResolveCharm(userRequestedURL, origin, false) // no --switch possible.
-	if charm.IsUnsupportedSeriesError(err) {
-		msg := fmt.Sprintf("%v. Use --force to deploy the charm anyway.", err)
-		if usingDefaultBase {
-			msg += " Used the default-base."
-		}
-		return errors.Errorf(msg)
-	} else if err != nil {
-		return errors.Trace(err)
-	}
-	if err := c.validateCharmFlags(); err != nil {
-		return errors.Trace(err)
-	}
-
-	imageStream := modelCfg.ImageStream()
-	workloadBases, err := SupportedJujuBases(c.clock.Now(), c.baseFlag, imageStream)
-	if err != nil {
-		return errors.Trace(err)
-	}
-
-	baseSelector, err := corecharm.ConfigureBaseSelector(corecharm.SelectorConfig{
-		Config:              modelCfg,
-		Force:               c.force,
-		Logger:              logger,
-		RequestedBase:       c.baseFlag,
-		SupportedCharmBases: supportedBases,
-		WorkloadBases:       workloadBases,
-		UsingImageID:        (c.constraints.HasImageID() || c.modelConstraints.HasImageID()),
-	})
-	if err != nil {
-		return errors.Trace(err)
-	}
-
-	// Get the base to use.
-	base, err := baseSelector.CharmBase()
-	logger.Tracef("Using base %q from %v to deploy %v", base, supportedBases, userRequestedURL)
-	if corecharm.IsUnsupportedBaseError(err) {
-		msg := fmt.Sprintf("%v. Use --force to deploy the charm anyway.", err)
-		if usingDefaultBase {
-			msg += " Used the default-base."
-		}
-		return errors.Errorf(msg)
-	}
-	if validationErr := charmValidationError(storeCharmOrBundleURL.Name, errors.Trace(err)); validationErr != nil {
-		return errors.Trace(validationErr)
-	}
-
-	// Ensure we save the origin.
-	origin = origin.WithBase(&base)
-
-	// In-order for the url to represent the following updates to the origin
-	// and machine, we need to ensure that the series is actually correct as
-	// well in the url.
-	curl := storeCharmOrBundleURL
-	if charm.CharmHub.Matches(storeCharmOrBundleURL.Schema) {
-		series, err := corebase.GetSeriesFromBase(origin.Base)
-		if err != nil {
-			return errors.Trace(err)
-		}
-		curl = storeCharmOrBundleURL.WithSeries(series)
-	}
-
-	if c.dryRun {
-		name := c.applicationName
-		if name == "" {
-			name = curl.Name
-		}
-		channel := origin.CharmChannel().String()
-		if channel != "" {
-			channel = fmt.Sprintf(" in channel %s", channel)
-		}
-
-		ctx.Infof(fmt.Sprintf("%q from %s charm %q, revision %d%s on %s would be deployed",
-			name, origin.Source, curl.Name, curl.Revision, channel, origin.Base.DisplayString()))
-		return nil
-	}
-
-	// Store the charm in the controller
-	csOrigin, err := deployAPI.AddCharm(curl, origin, c.force)
-	if err != nil {
-		if termErr, ok := errors.Cause(err).(*common.TermsRequiredError); ok {
-			return errors.Trace(termErr.UserErr())
-		}
-		if origin.Source != commoncharm.OriginLocal && origin.Source != commoncharm.OriginCharmHub {
-			// The following error raise is an assumption. If we have an alternative source at some point,
-			// then this error will have to change. The proper way to do this is to have a separate
-			// error type that's raised in AddCharmWithAuthorizationFromURL above for unsupported schema.
-			return errors.Annotatef(err, "schema %q not supported", origin.Source)
-		}
-		return errors.Annotatef(err, "storing charm %q", curl.Name)
-	}
-	ctx.Infof(formatLocatedText(curl, csOrigin))
-
-	// If the original base was empty, so we couldn't validate the original
-	// charm base, but the charm url wasn't nil, we can check and validate
-	// what that one says.
-	//
-	// Note: it's interesting that the charm url and the series can diverge and
-	// tell different things when deploying a charm and in sake of understanding
-	// what we deploy, we should converge the two so that both report identical
-	// values.
-	if curl != nil && base.Empty() {
-		b, err := corebase.GetBaseFromSeries(curl.Series)
-		if err != nil {
-			return errors.Trace(err)
-		}
-		if err := c.validateCharmBaseWithName(b, curl.Name, imageStream); err != nil {
-			return errors.Trace(err)
-		}
-	}
-
-	c.id = application.CharmID{
-		URL:    curl,
-		Origin: csOrigin,
-	}
-	return c.deploy(ctx, deployAPI)
-}
-
->>>>>>> 3456f91a
 func isEmptyOrigin(origin commoncharm.Origin, source commoncharm.OriginSource) bool {
 	other := commoncharm.Origin{}
 	if origin == other {
