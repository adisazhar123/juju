--- conflicted
+++ resolved
@@ -709,7 +709,7 @@
 	switch {
 	case url.Series == "bundle" || resolvedOrigin.Type == "bundle":
 		return errors.Errorf("expected charm, got bundle %q %v", ch.Name, resolvedOrigin)
-	case resolvedOrigin.Series == "":
+	case resolvedOrigin.Channel == "":
 		modelCfg, workloadSeries, err := seriesSelectorRequirements(h.deployAPI, h.clock, url)
 		if err != nil {
 			return errors.Trace(err)
@@ -724,14 +724,21 @@
 		}
 
 		// Get the series to use.
-		resolvedOrigin.Series, err = selector.charmSeries()
+		chSeries, err := selector.charmSeries()
 		if err != nil {
 			return errors.Trace(err)
 		}
 		if url.Schema != charm.CharmStore.String() {
-			url = url.WithSeries(resolvedOrigin.Series)
-		}
-		logger.Tracef("Using series %s from %v to deploy %v", resolvedOrigin.Series, supportedSeries, url)
+			url = url.WithSeries(chSeries)
+		}
+		// TODO(juju3) - use os/channel, not series
+		base, err := series.GetBaseFromSeries(chSeries)
+		if err != nil {
+			return errors.Trace(err)
+		}
+		resolvedOrigin.OS = base.Name
+		resolvedOrigin.Channel = base.Channel
+		logger.Tracef("Using channel %s/%s from %v to deploy %v", resolvedOrigin.OS, resolvedOrigin.Channel, supportedSeries, url)
 	}
 
 	var macaroon *macaroon.Macaroon
@@ -950,7 +957,13 @@
 		if err != nil {
 			return errors.Trace(err)
 		}
-		origin.Series = selectedSeries
+		// TODO(juju3) - use os/channel, not series
+		base, err := series.GetBaseFromSeries(selectedSeries)
+		if err != nil {
+			return errors.Trace(err)
+		}
+		origin.OS = base.Name
+		origin.Channel = base.Channel
 	case charm.CharmStore.Matches(chID.URL.Schema):
 		// Figure out what series we need to deploy with. For CharmHub charms,
 		// this was determined when addcharm was called.
@@ -1141,13 +1154,8 @@
 		return errors.Annotate(err, "invalid constraints for machine")
 	}
 	var base *params.Base
-<<<<<<< HEAD
 	if p.Series != "" {
-		info, err := series.GetOSVersionFromSeries(p.Series)
-=======
-	if p.Series != "" && h.deployAPI.BestAPIVersion() >= 8 {
 		info, err := series.GetBaseFromSeries(p.Series)
->>>>>>> 7943ff93
 		if err != nil {
 			return errors.NotValidf("machine series %q", p.Series)
 		}
@@ -1159,10 +1167,6 @@
 	}
 	machineParams := params.AddMachineParams{
 		Constraints: cons,
-<<<<<<< HEAD
-=======
-		Series:      p.Series,
->>>>>>> 7943ff93
 		Base:        base,
 		Jobs:        []model.MachineJob{model.JobHostUnits},
 	}
