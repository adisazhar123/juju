--- conflicted
+++ resolved
@@ -7,16 +7,10 @@
 import (
 	reflect "reflect"
 
-<<<<<<< HEAD
-	gomock "github.com/golang/mock/gomock"
 	charm "github.com/juju/charm/v11"
 	charm0 "github.com/juju/juju/api/common/charm"
 	series "github.com/juju/juju/core/series"
-=======
-	charm "github.com/juju/charm/v10"
-	charm0 "github.com/juju/juju/api/common/charm"
 	gomock "go.uber.org/mock/gomock"
->>>>>>> 8e630b34
 )
 
 // MockResolver is a mock of Resolver interface.
