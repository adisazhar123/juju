--- conflicted
+++ resolved
@@ -32,18 +32,6 @@
 type DeployCommand struct {
 	envcmd.EnvCommandBase
 	service.UnitCommandBase
-<<<<<<< HEAD
-	// CharmReference is either a charm URL or a path where a charm can be found.
-	CharmReference string
-	Series         string
-	ServiceName    string
-	Config         cmd.FileVar
-	Constraints    constraints.Value
-	Networks       string // TODO(dimitern): Drop this in a follow-up and fix docs.
-	BumpRevision   bool   // Remove this once the 1.16 support is dropped.
-	RepoPath       string // defaults to JUJU_REPOSITORY
-	RegisterURL    string
-=======
 	// CharmOrBundle is either a charm URL, a path where a charm can be found,
 	// or a bundle name.
 	CharmOrBundle string
@@ -55,7 +43,6 @@
 	BumpRevision  bool   // Remove this once the 1.16 support is dropped.
 	RepoPath      string // defaults to JUJU_REPOSITORY
 	RegisterURL   string
->>>>>>> 1b05faf2
 
 	// TODO(axw) move this to UnitCommandBase once we support --storage
 	// on add-unit too.
@@ -66,38 +53,6 @@
 }
 
 const deployDoc = `
-<<<<<<< HEAD
-<charm name or path> can be:
- - a charm URL (or an unambiguously condensed form of it)
- - a path to a charm directory
-
-If a URL is provided, the following forms are equivalent:
-
-  cs:precise/mysql
-  precise/mysql
-
-and assuming a default series of "precise":
-
-  mysql
-  cs:mysql
-
-Note that as shown above, a charm URL may be specified without a scheme.
-Normally, the charm store is assumed. However, the supplied charm details
-may also correspond to a relative path. If the supplied details are
-a valid path, we attempt to read the charm from that path. If a charm
-store charm is unambiguously required in all circumstance, use cs:<charm>.
-
-A user may also be specified:
-
-  cs:~user/precise/mysql
-  cs:~user/mysql
-
-The default series is used when no series is provided by the user.
-Is is determined by (in order):
- - default series defined by charm itself
- - the default-series for the environment
- - the preferred series for the charm in the charm store
-=======
 <charm or bundle> can be a charm/bundle URL, or an unambiguously condensed
 form of it; assuming a current series of "trusty", the following forms will be
 accepted:
@@ -115,7 +70,6 @@
   
 The current series for charms is determined first by the default-series environment
 setting, followed by the preferred series for the charm in the charm store.
->>>>>>> 1b05faf2
 
 In these cases, a versioned charm URL will be expanded as expected (for example,
 mysql-33 becomes cs:precise/mysql-33).
@@ -203,13 +157,8 @@
 func (c *DeployCommand) Info() *cmd.Info {
 	return &cmd.Info{
 		Name:    "deploy",
-<<<<<<< HEAD
-		Args:    "<charm name or path> [<service name>]",
-		Purpose: "deploy a new service",
-=======
 		Args:    "<charm or bundle> [<service name>]",
 		Purpose: "deploy a new service or bundle",
->>>>>>> 1b05faf2
 		Doc:     deployDoc,
 	}
 }
@@ -236,11 +185,7 @@
 		c.ServiceName = args[1]
 		fallthrough
 	case 1:
-<<<<<<< HEAD
-		c.CharmReference = args[0]
-=======
 		c.CharmOrBundle = args[0]
->>>>>>> 1b05faf2
 	case 0:
 		return errors.New("no charm or bundle specified")
 	default:
@@ -257,33 +202,6 @@
 	return apiservice.NewClient(root), nil
 }
 
-<<<<<<< HEAD
-func (c *DeployCommand) addCharm(ctx *cmd.Context, client *api.Client, csClient *csClient) (*charm.URL, error) {
-	// Charm may have been supplied via a path reference.
-	ch, curl, err := charmrepo.NewCharmAtPath(c.CharmReference, c.Series)
-	if err == nil {
-		return client.AddLocalCharm(curl, ch)
-	}
-	// We check for several types of known error which indicate
-	// that the supplied reference was indeed a path but there was
-	// an issue reading the charm located there.
-	if charm.IsMissingSeriesError(err) {
-		return nil, err
-	}
-	if charm.IsUnsupportedSeriesError(err) {
-		return nil, err
-	}
-	if _, ok := err.(*charmrepo.NotFoundError); ok {
-		return nil, errors.Errorf("no charm found at %q", c.CharmReference)
-	}
-	// If we get a "not exists" or invalid path error then we attempt to
-	// interpret the supplied charm reference as a URL below, otherwise we return the error.
-	if err != os.ErrNotExist && !charmrepo.IsInvalidPathError(err) {
-		return nil, err
-	}
-
-	// Charm has been supplied as a URL so we resolve and deploy using the store.
-=======
 func (c *DeployCommand) deployCharmOrBundle(ctx *cmd.Context, client *api.Client) error {
 	// We may have been given a local bundle file.
 	bundlePath := c.CharmOrBundle
@@ -327,38 +245,18 @@
 	}
 
 	repoPath := ctx.AbsPath(c.RepoPath)
->>>>>>> 1b05faf2
 	conf, err := service.GetClientConfig(client)
 	if err != nil {
-		return nil, err
+		return err
 	}
 	if err := c.CheckProvider(conf); err != nil {
-		return nil, err
-	}
-
-	curl, repo, err := resolveCharmURL(c.CharmReference, csClient.params, ctx.AbsPath(c.RepoPath), conf)
-	if err != nil {
-		return nil, errors.Trace(err)
-	}
-	return addCharmFromURL(client, ctx, curl, repo, csClient)
-}
-
-func (c *DeployCommand) Run(ctx *cmd.Context) error {
-	client, err := c.NewAPIClient()
-	if err != nil {
-		return err
-	}
-	defer client.Close()
+		return err
+	}
 
 	httpClient, err := c.HTTPClient()
 	if err != nil {
 		return errors.Trace(err)
 	}
-<<<<<<< HEAD
-	defer csClient.jar.Save()
-
-	curl, err := c.addCharm(ctx, client, csClient)
-=======
 	csClient := newCharmStoreClient(httpClient)
 
 	var charmOrBundleURL *charm.URL
@@ -390,7 +288,6 @@
 	}
 	// Handle a charm.
 	curl, err := addCharmFromURL(client, charmOrBundleURL, repo, csClient)
->>>>>>> 1b05faf2
 	if err != nil {
 		return errors.Trace(err)
 	}
