--- conflicted
+++ resolved
@@ -83,29 +83,6 @@
 	return modelcmd.Wrap(command)
 }
 
-<<<<<<< HEAD
-=======
-func newUpgradeJujuCommandForTest(
-	store jujuclient.ClientStore,
-	jujuClientAPI ClientAPI,
-	modelConfigAPI modelConfigAPI,
-	modelManagerAPI modelManagerAPI,
-	controllerAPI ControllerAPI,
-	options ...modelcmd.WrapOption,
-) cmd.Command {
-	command := &upgradeJujuCommand{
-		baseUpgradeCommand: baseUpgradeCommand{
-			modelConfigAPI:  modelConfigAPI,
-			modelManagerAPI: modelManagerAPI,
-			controllerAPI:   controllerAPI,
-		},
-		jujuClientAPI: jujuClientAPI,
-	}
-	command.SetClientStore(store)
-	return modelcmd.Wrap(command, options...)
-}
-
->>>>>>> 739511a3
 // baseUpgradeCommand is used by both the
 // upgradeJujuCommand and upgradeControllerCommand
 // to hold flags common to both.
