--- conflicted
+++ resolved
@@ -111,7 +111,7 @@
     # How often to refresh controller addresses from the API server.
     bootstrap-addresses-delay: 10  # default: 10 seconds
 
-It is possible to override the base e.g. ubuntu@22.04, Juju attempts 
+It is possible to override the base e.g. ubuntu@22.04, Juju attempts
 to bootstrap on to, by supplying a base argument to '--bootstrap-base'.
 
 An error is emitted if the determined base is not supported. Using the
@@ -860,7 +860,6 @@
 	logger.Tracef(context.TODO(), "supported bootstrap bases %v", supportedBootstrapBases)
 
 	bootstrapParams := bootstrap.BootstrapParams{
-<<<<<<< HEAD
 		ControllerName:                c.controllerName,
 		BootstrapBase:                 bootstrapBase,
 		SupportedBootstrapBases:       supportedBootstrapBases,
@@ -877,6 +876,7 @@
 		RegionInheritedConfig:         cloud.RegionConfig,
 		AdminSecret:                   bootstrapCfg.bootstrap.AdminSecret,
 		CAPrivateKey:                  bootstrapCfg.bootstrap.CAPrivateKey,
+		SSHServerHostKey:              bootstrapCfg.bootstrap.SSHServerHostKey,
 		ControllerServiceType:         bootstrapCfg.bootstrap.ControllerServiceType,
 		ControllerExternalName:        bootstrapCfg.bootstrap.ControllerExternalName,
 		ControllerExternalIPs:         append([]string(nil), bootstrapCfg.bootstrap.ControllerExternalIPs...),
@@ -885,32 +885,6 @@
 		StoragePools:                  bootstrapCfg.storagePools,
 		ControllerCharmPath:           c.ControllerCharmPath,
 		ControllerCharmChannel:        c.ControllerCharmChannel,
-=======
-		ControllerName:            c.controllerName,
-		BootstrapBase:             bootstrapBase,
-		SupportedBootstrapBases:   supportedBootstrapBases,
-		BootstrapImage:            c.BootstrapImage,
-		Placement:                 c.Placement,
-		BuildAgent:                c.BuildAgent,
-		BuildAgentTarball:         sync.BuildAgentTarball,
-		AgentVersion:              c.AgentVersion,
-		Cloud:                     cloud,
-		CloudRegion:               region.Name,
-		ControllerConfig:          bootstrapCfg.controller,
-		ControllerInheritedConfig: bootstrapCfg.inheritedControllerAttrs,
-		RegionInheritedConfig:     cloud.RegionConfig,
-		AdminSecret:               bootstrapCfg.bootstrap.AdminSecret,
-		CAPrivateKey:              bootstrapCfg.bootstrap.CAPrivateKey,
-		SSHServerHostKey:          bootstrapCfg.bootstrap.SSHServerHostKey,
-		ControllerServiceType:     bootstrapCfg.bootstrap.ControllerServiceType,
-		ControllerExternalName:    bootstrapCfg.bootstrap.ControllerExternalName,
-		ControllerExternalIPs:     append([]string(nil), bootstrapCfg.bootstrap.ControllerExternalIPs...),
-		JujuDbSnapPath:            c.JujuDbSnapPath,
-		JujuDbSnapAssertionsPath:  c.JujuDbSnapAssertionsPath,
-		StoragePools:              bootstrapCfg.storagePools,
-		ControllerCharmPath:       c.ControllerCharmPath,
-		ControllerCharmChannel:    c.ControllerCharmChannel,
->>>>>>> 206e39b3
 		DialOpts: environs.BootstrapDialOpts{
 			Timeout:        bootstrapCfg.bootstrap.BootstrapTimeout,
 			RetryDelay:     bootstrapCfg.bootstrap.BootstrapRetryDelay,
