package main

import (
	"launchpad.net/gnuflag"
	. "launchpad.net/gocheck"
	"launchpad.net/juju-core/cmd"
	"launchpad.net/juju-core/environs"
	"launchpad.net/juju-core/environs/dummy"
	"launchpad.net/juju-core/juju/testing"
	"launchpad.net/juju-core/version"
	"net/http"
	"os"
	"reflect"
)

type CmdSuite struct {
	testing.JujuConnSuite
}

var _ = Suite(&CmdSuite{})

var config = `
default:
    peckham
environments:
    peckham:
        type: dummy
        zookeeper: false
        authorized-keys: i-am-a-key
    walthamstow:
        type: dummy
        zookeeper: false
        authorized-keys: i-am-a-key
    brokenenv:
        type: dummy
        broken: Bootstrap Destroy
        zookeeper: false
        authorized-keys: i-am-a-key
`

func (s *CmdSuite) SetUpTest(c *C) {
	s.JujuConnSuite.SetUpTest(c)
	s.JujuConnSuite.WriteConfig(config)
}

func newFlagSet() *gnuflag.FlagSet {
	return gnuflag.NewFlagSet("", gnuflag.ContinueOnError)
}

// testInit checks that a command initialises correctly
// with the given set of arguments.
func testInit(c *C, com cmd.Command, args []string, errPat string) {
	err := com.Init(newFlagSet(), args)
	if errPat != "" {
		c.Assert(err, ErrorMatches, errPat)
	} else {
		c.Assert(err, IsNil)
	}
}

// assertConnName asserts that the Command is using
// the given environment name.
// Since every command has a different type,
// we use reflection to look at the value of the
// Conn field in the value.
func assertConnName(c *C, com cmd.Command, name string) {
	v := reflect.ValueOf(com).Elem().FieldByName("EnvName")
	c.Assert(v.IsValid(), Equals, true)
	c.Assert(v.Interface(), Equals, name)
}

// All members of EnvironmentInitTests are tested for the -environment and -e
// flags, and that extra arguments will cause parsing to fail.
var EnvironmentInitTests = []func() (cmd.Command, []string){
	func() (cmd.Command, []string) { return new(BootstrapCommand), nil },
	func() (cmd.Command, []string) { return new(DestroyEnvironmentCommand), nil },
	func() (cmd.Command, []string) {
		return new(DeployCommand), []string{"charm-name", "service-name"}
	},
	func() (cmd.Command, []string) { return new(StatusCommand), nil },
}

// TestEnvironmentInit tests that all commands which accept
// the --environment variable initialise their
// environment name correctly.
func (*CmdSuite) TestEnvironmentInit(c *C) {
	for i, cmdFunc := range EnvironmentInitTests {
		c.Logf("test %d", i)
		com, args := cmdFunc()
		testInit(c, com, args, "")
		assertConnName(c, com, "")

		com, args = cmdFunc()
		testInit(c, com, append(args, "-e", "walthamstow"), "")
		assertConnName(c, com, "walthamstow")

		com, args = cmdFunc()
		testInit(c, com, append(args, "--environment", "walthamstow"), "")
		assertConnName(c, com, "walthamstow")

		com, args = cmdFunc()
		testInit(c, com, append(args, "hotdog"), "unrecognized args.*")
	}
}

func runCommand(com cmd.Command, args ...string) (opc chan dummy.Operation, errc chan error) {
	errc = make(chan error, 1)
	opc = make(chan dummy.Operation, 200)
	dummy.Reset()
	dummy.Listen(opc)
	go func() {
		// signal that we're done with this ops channel.
		defer dummy.Listen(nil)

		err := com.Init(newFlagSet(), args)
		if err != nil {
			errc <- err
			return
		}

		err = com.Run(cmd.DefaultContext())
		errc <- err
	}()
	return
}

func (*CmdSuite) TestBootstrapCommand(c *C) {
	// normal bootstrap
	opc, errc := runCommand(new(BootstrapCommand))
	c.Check(<-errc, IsNil)
	c.Check((<-opc).(dummy.OpBootstrap).Env, Equals, "peckham")

	// bootstrap with tool uploading - checking that a file
	// is uploaded should be sufficient, as the detailed semantics
	// of UploadTools are tested in environs.
	opc, errc = runCommand(new(BootstrapCommand), "--upload-tools")
	c.Check(<-errc, IsNil)
	c.Check((<-opc).(dummy.OpPutFile).Env, Equals, "peckham")
	c.Check((<-opc).(dummy.OpBootstrap).Env, Equals, "peckham")

	envs, err := environs.ReadEnvirons("")
	c.Assert(err, IsNil)
	env, err := envs.Open("peckham")
	c.Assert(err, IsNil)

	oldVarDir := environs.VarDir
	defer func() {
		environs.VarDir = oldVarDir
	}()
	environs.VarDir = c.MkDir()

	tools, err := environs.FindTools(env, version.Current, environs.CompatVersion)
	c.Assert(err, IsNil)
	resp, err := http.Get(tools.URL)
	c.Assert(err, IsNil)
	defer resp.Body.Close()

	err = environs.UnpackTools(tools, resp.Body)
	c.Assert(err, IsNil)

	// bootstrap with broken environment
	opc, errc = runCommand(new(BootstrapCommand), "-e", "brokenenv")
	c.Check(<-errc, ErrorMatches, "dummy.Bootstrap is broken")
	c.Check(<-opc, IsNil)
}

func (*CmdSuite) TestDestroyEnvironmentCommand(c *C) {
	// normal destroy
<<<<<<< HEAD
	opc, errc := runCommand(new(DestroyEnvironmentCommand))
	c.Check((<-opc).(dummy.OpDestroy).Env, Equals, "peckham")
=======
	opc, errc := runCommand(new(DestroyCommand))
>>>>>>> 629c63fb
	c.Check(<-errc, IsNil)
	c.Check((<-opc).(dummy.OpDestroy).Env, Equals, "peckham")

	// destroy with broken environment
<<<<<<< HEAD
	opc, errc = runCommand(new(DestroyEnvironmentCommand), "-e", "brokenenv")
	c.Check(<-opc, IsNil)
=======
	opc, errc = runCommand(new(DestroyCommand), "-e", "brokenenv")
>>>>>>> 629c63fb
	c.Check(<-errc, ErrorMatches, "dummy.Destroy is broken")
	c.Check(<-opc, IsNil)
}

var deployTests = []struct {
	args []string
	com  *DeployCommand
}{
	{
		[]string{"charm-name"},
		&DeployCommand{},
	}, {
		[]string{"charm-name", "service-name"},
		&DeployCommand{ServiceName: "service-name"},
	}, {
		[]string{"--config", "/path/to/config.yaml", "charm-name"},
		&DeployCommand{ConfPath: "/path/to/config.yaml"},
	}, {
		[]string{"--repository", "/path/to/another-repo", "charm-name"},
		&DeployCommand{RepoPath: "/path/to/another-repo"},
	}, {
		[]string{"--upgrade", "charm-name"},
		&DeployCommand{BumpRevision: true},
	}, {
		[]string{"-u", "charm-name"},
		&DeployCommand{BumpRevision: true},
	}, {
		[]string{"--num-units", "33", "charm-name"},
		&DeployCommand{NumUnits: 33},
	}, {
		[]string{"-n", "104", "charm-name"},
		&DeployCommand{NumUnits: 104},
	},
}

func initExpectations(com *DeployCommand) {
	if com.CharmName == "" {
		com.CharmName = "charm-name"
	}
	if com.NumUnits == 0 {
		com.NumUnits = 1
	}
	if com.RepoPath == "" {
		com.RepoPath = "/path/to/repo"
	}
}

func initDeployCommand(args ...string) (*DeployCommand, error) {
	com := &DeployCommand{}
	return com, com.Init(newFlagSet(), args)
}

func (*CmdSuite) TestDeployCommandInit(c *C) {
	defer os.Setenv("JUJU_REPOSITORY", os.Getenv("JUJU_REPOSITORY"))
	os.Setenv("JUJU_REPOSITORY", "/path/to/repo")

	for _, t := range deployTests {
		initExpectations(t.com)
		com, err := initDeployCommand(t.args...)
		c.Assert(err, IsNil)
		c.Assert(com, DeepEquals, t.com)
	}

	// missing args
	_, err := initDeployCommand()
	c.Assert(err, ErrorMatches, "no charm specified")

	// bad unit count
	_, err = initDeployCommand("charm-name", "--num-units", "0")
	c.Assert(err, ErrorMatches, "must deploy at least one unit")
	_, err = initDeployCommand("charm-name", "-n", "0")
	c.Assert(err, ErrorMatches, "must deploy at least one unit")

	// environment tested elsewhere
}

func initAddUnitCommand(args ...string) (*AddUnitCommand, error) {
	com := &AddUnitCommand{}
	return com, com.Init(newFlagSet(), args)
}

func (*CmdSuite) TestAddUnitCommandInit(c *C) {
	// missing args
	_, err := initAddUnitCommand()
	c.Assert(err, ErrorMatches, "no service specified")

	// bad unit count
	_, err = initAddUnitCommand("service-name", "--num-units", "0")
	c.Assert(err, ErrorMatches, "must add at least one unit")
	_, err = initAddUnitCommand("service-name", "-n", "0")
	c.Assert(err, ErrorMatches, "must add at least one unit")

	// environment tested elsewhere
}

func initExposeCommand(args ...string) (*ExposeCommand, error) {
	com := &ExposeCommand{}
	return com, com.Init(newFlagSet(), args)
}

func (*CmdSuite) TestExposeCommandInit(c *C) {
	// missing args
	_, err := initExposeCommand()
	c.Assert(err, ErrorMatches, "no service name specified")

	// environment tested elsewhere
}

func initUnexposeCommand(args ...string) (*UnexposeCommand, error) {
	com := &UnexposeCommand{}
	return com, com.Init(newFlagSet(), args)
}

func (*CmdSuite) TestUnexposeCommandInit(c *C) {
	// missing args
	_, err := initUnexposeCommand()
	c.Assert(err, ErrorMatches, "no service name specified")

	// environment tested elsewhere
}<|MERGE_RESOLUTION|>--- conflicted
+++ resolved
@@ -166,22 +166,13 @@
 
 func (*CmdSuite) TestDestroyEnvironmentCommand(c *C) {
 	// normal destroy
-<<<<<<< HEAD
 	opc, errc := runCommand(new(DestroyEnvironmentCommand))
-	c.Check((<-opc).(dummy.OpDestroy).Env, Equals, "peckham")
-=======
-	opc, errc := runCommand(new(DestroyCommand))
->>>>>>> 629c63fb
 	c.Check(<-errc, IsNil)
 	c.Check((<-opc).(dummy.OpDestroy).Env, Equals, "peckham")
 
 	// destroy with broken environment
-<<<<<<< HEAD
 	opc, errc = runCommand(new(DestroyEnvironmentCommand), "-e", "brokenenv")
 	c.Check(<-opc, IsNil)
-=======
-	opc, errc = runCommand(new(DestroyCommand), "-e", "brokenenv")
->>>>>>> 629c63fb
 	c.Check(<-errc, ErrorMatches, "dummy.Destroy is broken")
 	c.Check(<-opc, IsNil)
 }
