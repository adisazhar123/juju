--- conflicted
+++ resolved
@@ -196,13 +196,8 @@
 	c.ModelCommandBase.SetFlags(f)
 	f.StringVar(&c.Base, "base", "", "The operating system base to install on the new machine(s)")
 	f.IntVar(&c.NumMachines, "n", 1, "The number of machines to add")
-<<<<<<< HEAD
-	f.StringVar(&c.ConstraintsStr, "constraints", "", "Machine constraints that overwrite those available from 'juju model-constraints' and provider's defaults")
+	f.Var(&c.ConstraintsStr, "constraints", "Machine constraints that overwrite those available from 'juju model-constraints' and provider's defaults")
 	f.Var(disksFlag{&c.Disks}, "disks", "Storage directives for disks to attach to the machine(s)")
-=======
-	f.Var(&c.ConstraintsStr, "constraints", "Machine constraints that overwrite those available from 'juju model-constraints' and provider's defaults")
-	f.Var(disksFlag{&c.Disks}, "disks", "Storage constraints for disks to attach to the machine(s)")
->>>>>>> e6501ceb
 	f.StringVar(&c.PrivateKey, "private-key", "", "Path to the private key to use during the connection")
 	f.StringVar(&c.PublicKey, "public-key", "", "Path to the public key to add to the remote authorized keys")
 }
