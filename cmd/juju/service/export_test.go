--- conflicted
+++ resolved
@@ -16,32 +16,15 @@
 	})
 }
 
-<<<<<<< HEAD
-// NewUnsetCommand returns an UnsetCommand with the api provided as specified.
-func NewUnsetCommand(api UnsetServiceAPI) cmd.Command {
-	return modelcmd.Wrap(&unsetCommand{
-		api: api,
-	})
-}
-
-// NewGetCommand returns a GetCommand with the api provided as specified.
-func NewGetCommand(api getServiceAPI) cmd.Command {
-=======
 // NewGetCommand returns a GetCommand with the api provided as specified.
 func NewGetCommandForTest(api getServiceAPI) cmd.Command {
->>>>>>> 1cd7ac8c
 	return modelcmd.Wrap(&getCommand{
 		api: api,
 	})
 }
 
-<<<<<<< HEAD
-// NewAddUnitCommand returns an AddUnitCommand with the api provided as specified.
-func NewAddUnitCommand(api serviceAddUnitAPI) cmd.Command {
-=======
 // NewAddUnitCommandForTest returns an AddUnitCommand with the api provided as specified.
 func NewAddUnitCommandForTest(api serviceAddUnitAPI) cmd.Command {
->>>>>>> 1cd7ac8c
 	return modelcmd.Wrap(&addUnitCommand{
 		api: api,
 	})
