// Copyright 2012-2015 Canonical Ltd.
// Licensed under the AGPLv3, see LICENCE file for details.

package service

import (
	"fmt"
	"io/ioutil"
	"os"
	"strings"
	"unicode/utf8"

	"github.com/juju/cmd"
	"github.com/juju/errors"
	"github.com/juju/utils/keyvalues"
	"launchpad.net/gnuflag"

	"github.com/juju/juju/api/service"
	"github.com/juju/juju/apiserver/params"
	"github.com/juju/juju/cmd/juju/block"
	"github.com/juju/juju/cmd/modelcmd"
)

<<<<<<< HEAD
//NewSetCommand sets the config options for a service
=======
// NewSetCommand returns a command used to set service attributes.
>>>>>>> 0ff1835f
func NewSetCommand() cmd.Command {
	return modelcmd.Wrap(&setCommand{})
}

// setCommand updates the configuration of a service.
type setCommand struct {
	modelcmd.ModelCommandBase
	ServiceName     string
	SettingsStrings map[string]string
	Options         []string
	SettingsYAML    cmd.FileVar
<<<<<<< HEAD
	SetDefault      bool
	clientApi       ClientAPI
	serviceApi      ServiceAPI
=======
	serviceApi      serviceAPI
>>>>>>> 0ff1835f
}

const setDoc = `
Set one or more configuration options for the specified service.

In case a value starts with an at sign (@) the rest of the value is interpreted
as a filename. The value itself is then read out of the named file. The maximum
size of this value is 5M.

Option values may be any UTF-8 encoded string. UTF-8 is accepted on the command
line and in configuration files.
`

const maxValueSize = 5242880

func (c *setCommand) Info() *cmd.Info {
	return &cmd.Info{
		Name:    "set-config",
		Args:    "<service> name=value ...",
		Purpose: "set service config options",
		Doc:     setDoc,
		Aliases: []string{"set-configs"},
	}
}

func (c *setCommand) SetFlags(f *gnuflag.FlagSet) {
	f.Var(&c.SettingsYAML, "config", "path to yaml-formatted service config")
	f.BoolVar(&c.SetDefault, "to-default", false, "set service option values to default")
}

func (c *setCommand) Init(args []string) error {
	if len(args) == 0 || len(strings.Split(args[0], "=")) > 1 {
		return errors.New("no service name specified")
	}
	if c.SettingsYAML.Path != "" && len(args) > 1 {
		return errors.New("cannot specify --config when using key=value arguments")
	}
	c.ServiceName = args[0]
	if c.SetDefault == true {
		c.Options = args[1:]
		if len(c.Options) == 0 {
			return errors.New("no configuration options specified")
		}
		return nil
	}
	settings, err := keyvalues.Parse(args[1:], true)
	if err != nil {
		return err
	}
	c.SettingsStrings = settings
	return nil
}

<<<<<<< HEAD
// ClientAPI defines the methods on the client API
// that the set-config command calls.
// TODO(wallyworld) - Juju 2.0 move remaining methods to service facade
type ClientAPI interface {
=======
// serviceAPI defines the methods on the client API
// that the service set command calls.
type serviceAPI interface {
>>>>>>> 0ff1835f
	Close() error
	ServiceUpdate(args params.ServiceUpdate) error
	ServiceGet(service string) (*params.ServiceGetResults, error)
	ServiceSet(service string, options map[string]string) error
	ServiceUnset(service string, options []string) error
}

<<<<<<< HEAD
func (c *setCommand) getClientAPI() (ClientAPI, error) {
	if c.clientApi != nil {
		return c.clientApi, nil
	}
	return c.NewAPIClient()
}

// ServiceAPI defines the methods on the client API
// that the set-config command calls.
type ServiceAPI interface {
	ServiceUpdate(args params.ServiceUpdate) error
}

func (c *setCommand) getServiceAPI() (ServiceAPI, error) {
=======
func (c *setCommand) getServiceAPI() (serviceAPI, error) {
>>>>>>> 0ff1835f
	if c.serviceApi != nil {
		return c.serviceApi, nil
	}
	root, err := c.NewAPIRoot()
	if err != nil {
		return nil, errors.Trace(err)
	}
	return service.NewClient(root), nil
}

// Run updates the configuration of a service.
func (c *setCommand) Run(ctx *cmd.Context) error {
	apiclient, err := c.getServiceAPI()
	if err != nil {
		return err
	}
	defer apiclient.Close()

	if c.SettingsYAML.Path != "" {
		b, err := c.SettingsYAML.Read(ctx)
		if err != nil {
			return err
		}
		return block.ProcessBlockedError(apiclient.ServiceUpdate(params.ServiceUpdate{
			ServiceName:  c.ServiceName,
			SettingsYAML: string(b),
		}), block.BlockChange)
	} else if c.SetDefault == true {
		return block.ProcessBlockedError(api.ServiceUnset(c.ServiceName, c.Options), block.BlockChange)
	} else if len(c.SettingsStrings) == 0 {
		return nil
	}
	settings := map[string]string{}
	for k, v := range c.SettingsStrings {
		//empty string is also valid as a setting value
		if v == "" {
			settings[k] = v
			continue
		}

		if v[0] != '@' {
			if !utf8.ValidString(v) {
				return fmt.Errorf("value for option %q contains non-UTF-8 sequences", k)
			}
			settings[k] = v
			continue
		}
		nv, err := readValue(ctx, v[1:])
		if err != nil {
			return err
		}
		if !utf8.ValidString(nv) {
			return fmt.Errorf("value for option %q contains non-UTF-8 sequences", k)
		}
		settings[k] = nv
	}

	result, err := apiclient.ServiceGet(c.ServiceName)
	if err != nil {
		return err
	}

	for k, v := range settings {
		configValue := result.Config[k]

		configValueMap, ok := configValue.(map[string]interface{})
		if ok {
			// convert the value to string and compare
			if fmt.Sprintf("%v", configValueMap["value"]) == v {
				logger.Warningf("the configuration setting %q already has the value %q", k, v)
			}
		}
	}

	return block.ProcessBlockedError(apiclient.ServiceSet(c.ServiceName, settings), block.BlockChange)
}

// readValue reads the value of an option out of the named file.
// An empty content is valid, like in parsing the options. The upper
// size is 5M.
func readValue(ctx *cmd.Context, filename string) (string, error) {
	absFilename := ctx.AbsPath(filename)
	fi, err := os.Stat(absFilename)
	if err != nil {
		return "", fmt.Errorf("cannot read option from file %q: %v", filename, err)
	}
	if fi.Size() > maxValueSize {
		return "", fmt.Errorf("size of option file is larger than 5M")
	}
	content, err := ioutil.ReadFile(ctx.AbsPath(filename))
	if err != nil {
		return "", fmt.Errorf("cannot read option from file %q: %v", filename, err)
	}
	return string(content), nil
}<|MERGE_RESOLUTION|>--- conflicted
+++ resolved
@@ -21,11 +21,7 @@
 	"github.com/juju/juju/cmd/modelcmd"
 )
 
-<<<<<<< HEAD
-//NewSetCommand sets the config options for a service
-=======
 // NewSetCommand returns a command used to set service attributes.
->>>>>>> 0ff1835f
 func NewSetCommand() cmd.Command {
 	return modelcmd.Wrap(&setCommand{})
 }
@@ -37,13 +33,8 @@
 	SettingsStrings map[string]string
 	Options         []string
 	SettingsYAML    cmd.FileVar
-<<<<<<< HEAD
 	SetDefault      bool
-	clientApi       ClientAPI
-	serviceApi      ServiceAPI
-=======
 	serviceApi      serviceAPI
->>>>>>> 0ff1835f
 }
 
 const setDoc = `
@@ -97,16 +88,9 @@
 	return nil
 }
 
-<<<<<<< HEAD
-// ClientAPI defines the methods on the client API
-// that the set-config command calls.
-// TODO(wallyworld) - Juju 2.0 move remaining methods to service facade
-type ClientAPI interface {
-=======
 // serviceAPI defines the methods on the client API
 // that the service set command calls.
 type serviceAPI interface {
->>>>>>> 0ff1835f
 	Close() error
 	ServiceUpdate(args params.ServiceUpdate) error
 	ServiceGet(service string) (*params.ServiceGetResults, error)
@@ -114,24 +98,7 @@
 	ServiceUnset(service string, options []string) error
 }
 
-<<<<<<< HEAD
-func (c *setCommand) getClientAPI() (ClientAPI, error) {
-	if c.clientApi != nil {
-		return c.clientApi, nil
-	}
-	return c.NewAPIClient()
-}
-
-// ServiceAPI defines the methods on the client API
-// that the set-config command calls.
-type ServiceAPI interface {
-	ServiceUpdate(args params.ServiceUpdate) error
-}
-
-func (c *setCommand) getServiceAPI() (ServiceAPI, error) {
-=======
 func (c *setCommand) getServiceAPI() (serviceAPI, error) {
->>>>>>> 0ff1835f
 	if c.serviceApi != nil {
 		return c.serviceApi, nil
 	}
