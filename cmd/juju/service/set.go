--- conflicted
+++ resolved
@@ -33,10 +33,7 @@
 	SettingsStrings map[string]string
 	Options         []string
 	SettingsYAML    cmd.FileVar
-<<<<<<< HEAD
-=======
 	SetDefault      bool
->>>>>>> 1cd7ac8c
 	serviceApi      serviceAPI
 }
 
@@ -98,16 +95,10 @@
 // that the service set command calls.
 type serviceAPI interface {
 	Close() error
-<<<<<<< HEAD
-	ServiceUpdate(args params.ServiceUpdate) error
-	ServiceGet(service string) (*params.ServiceGetResults, error)
-	ServiceSet(service string, options map[string]string) error
-=======
 	Update(args params.ServiceUpdate) error
 	Get(service string) (*params.ServiceGetResults, error)
 	Set(service string, options map[string]string) error
 	Unset(service string, options []string) error
->>>>>>> 1cd7ac8c
 }
 
 func (c *setCommand) getServiceAPI() (serviceAPI, error) {
@@ -134,11 +125,7 @@
 		if err != nil {
 			return err
 		}
-<<<<<<< HEAD
-		return block.ProcessBlockedError(apiclient.ServiceUpdate(params.ServiceUpdate{
-=======
 		return block.ProcessBlockedError(apiclient.Update(params.ServiceUpdate{
->>>>>>> 1cd7ac8c
 			ServiceName:  c.ServiceName,
 			SettingsYAML: string(b),
 		}), block.BlockChange)
@@ -172,11 +159,7 @@
 		settings[k] = nv
 	}
 
-<<<<<<< HEAD
-	result, err := apiclient.ServiceGet(c.ServiceName)
-=======
 	result, err := apiclient.Get(c.ServiceName)
->>>>>>> 1cd7ac8c
 	if err != nil {
 		return err
 	}
@@ -193,11 +176,7 @@
 		}
 	}
 
-<<<<<<< HEAD
-	return block.ProcessBlockedError(apiclient.ServiceSet(c.ServiceName, settings), block.BlockChange)
-=======
 	return block.ProcessBlockedError(apiclient.Set(c.ServiceName, settings), block.BlockChange)
->>>>>>> 1cd7ac8c
 }
 
 // readValue reads the value of an option out of the named file.
