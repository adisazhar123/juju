// Copyright 2017 Canonical Ltd.
// Licensed under the AGPLv3, see LICENCE file for details.

package status

import (
	"github.com/juju/cmd/v3"

	"github.com/juju/juju/cmd/modelcmd"
	"github.com/juju/juju/jujuclient"
)

func NewStatusHistoryCommandForTest(api HistoryAPI) cmd.Command {
	return &statusHistoryCommand{api: api}
}

<<<<<<< HEAD
func NewStatusCommandForTest(store jujuclient.ClientStore, statusapi statusAPI, storageapi storage.StorageListAPI, clock Clock) cmd.Command {
	cmd := &statusCommand{statusAPI: statusapi, storageAPI: storageapi, clock: clock}
	cmd.SetClientStore(store)
	return modelcmd.Wrap(cmd)
=======
func NewTestStatusCommand(statusapi statusAPI, clock Clock) cmd.Command {
	return modelcmd.Wrap(
		&statusCommand{statusAPI: statusapi, clock: clock})
>>>>>>> cfe48455
}<|MERGE_RESOLUTION|>--- conflicted
+++ resolved
@@ -14,14 +14,8 @@
 	return &statusHistoryCommand{api: api}
 }
 
-<<<<<<< HEAD
-func NewStatusCommandForTest(store jujuclient.ClientStore, statusapi statusAPI, storageapi storage.StorageListAPI, clock Clock) cmd.Command {
-	cmd := &statusCommand{statusAPI: statusapi, storageAPI: storageapi, clock: clock}
+func NewStatusCommandForTest(store jujuclient.ClientStore, statusapi statusAPI, clock Clock) cmd.Command {
+	cmd := &statusCommand{statusAPI: statusapi, clock: clock}
 	cmd.SetClientStore(store)
 	return modelcmd.Wrap(cmd)
-=======
-func NewTestStatusCommand(statusapi statusAPI, clock Clock) cmd.Command {
-	return modelcmd.Wrap(
-		&statusCommand{statusAPI: statusapi, clock: clock})
->>>>>>> cfe48455
 }