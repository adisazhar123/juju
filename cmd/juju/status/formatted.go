--- conflicted
+++ resolved
@@ -17,14 +17,11 @@
 	Machines    map[string]machineStatus `json:"machines"`
 	Services    map[string]serviceStatus `json:"services"`
 	Networks    map[string]networkStatus `json:"networks,omitempty" yaml:",omitempty"`
-<<<<<<< HEAD
-=======
 }
 
 type formattedMachineStatus struct {
 	Model    string                   `json:"model"`
 	Machines map[string]machineStatus `json:"machines"`
->>>>>>> 1cd7ac8c
 }
 
 type errorStatus struct {
