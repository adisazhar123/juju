--- conflicted
+++ resolved
@@ -365,16 +365,12 @@
 		func() (caas.AddCloudAPI, error) {
 			return s.fakeCloudAPI, nil
 		},
-<<<<<<< HEAD
-		func(cloud jujucloud.Cloud, credential jujucloud.Credential) (k8s.ClusterMetadataChecker, error) {
-=======
 		func(_ jujuclock.Clock) clientconfig.K8sCredentialResolver {
 			return func(_ string, c *clientcmdapi.Config, _ string) (*clientcmdapi.Config, error) {
 				return c, nil
 			}
 		},
-		func(cloud jujucloud.Cloud, credential jujucloud.Credential) (jujucaas.ClusterMetadataChecker, error) {
->>>>>>> 8334bb50
+		func(cloud jujucloud.Cloud, credential jujucloud.Credential) (k8s.ClusterMetadataChecker, error) {
 			return s.fakeK8sClusterMetadataChecker, nil
 		},
 		caas.FakeCluster(kubeConfigStr),
