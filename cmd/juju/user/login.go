// Copyright 2016 Canonical Ltd.
// Licensed under the AGPLv3, see LICENCE file for details.

package user

import (
	"bytes"
	"context"
	"crypto/x509"
	"encoding/pem"
	"fmt"
	"net"
	"net/http"
	"net/url"
	"os"
	"strings"

	"github.com/go-macaroon-bakery/macaroon-bakery/v3/httpbakery"
	"github.com/juju/collections/set"
	"github.com/juju/errors"
	"github.com/juju/gnuflag"
	"github.com/juju/names/v6"
	"gopkg.in/httprequest.v1"

	"github.com/juju/juju/api"
	"github.com/juju/juju/api/authentication"
	apibase "github.com/juju/juju/api/base"
	"github.com/juju/juju/api/client/modelmanager"
	jujucmd "github.com/juju/juju/cmd"
	"github.com/juju/juju/cmd/internal/loginprovider"
	"github.com/juju/juju/cmd/juju/common"
	"github.com/juju/juju/cmd/juju/interact"
	"github.com/juju/juju/cmd/modelcmd"
	"github.com/juju/juju/internal/cmd"
	internallogger "github.com/juju/juju/internal/logger"
	"github.com/juju/juju/internal/pki"
	"github.com/juju/juju/juju"
	"github.com/juju/juju/jujuclient"
	"github.com/juju/juju/rpc/params"
)

const loginDoc = `
By default, the juju login command logs the user into a controller.
The argument to the command can be a public controller
host name or alias (see Aliases below).

If no argument is provided, the controller specified with
the -c argument will be used, or the current controller
if that's not provided.

On success, the current controller is switched to the logged-in
controller.

If the user is already logged in, the juju login command does nothing
except verify that fact.

If the -u option is provided, the juju login command will attempt to log
into the controller as that user.

After login, a token ("macaroon") will become active. It has an expiration
time of 24 hours. Upon expiration, no further Juju commands can be issued
and the user will be prompted to log in again.

Aliases
-------

Public controller aliases are provided by a directory service
that is queried to find the host name for a given alias.
The URL for the directory service may be configured
by setting the environment variable JUJU_DIRECTORY.
`

const loginExamples = `
    juju login somepubliccontroller
    juju login jimm.jujucharms.com
    juju login -u bob
`

// Functions defined as variables so they can be overridden in tests.
var (
	apiOpen          = (*modelcmd.CommandBase).APIOpen
	newAPIConnection = juju.NewAPIConnection
	listModels       = func(ctx context.Context, c api.Connection, userName string) ([]apibase.UserModel, error) {
		return modelmanager.NewClient(c).ListModels(ctx, userName)
	}
	// loginClientStore is used as the client store. When it is nil,
	// the default client store will be used.
	loginClientStore jujuclient.ClientStore
)

// NewLoginCommand returns a new cmd.Command to handle "juju login".
func NewLoginCommand() cmd.Command {
	var c loginCommand
	c.SetClientStore(loginClientStore)
	c.CanClearCurrentModel = true
	return modelcmd.WrapController(&c, modelcmd.WrapControllerSkipControllerFlags)
}

// loginCommand changes the password for a user.
type loginCommand struct {
	modelcmd.ControllerCommandBase
	domain           string
	username         string
	noPrompt         bool
	noPromptPassword string
	trust            bool
	pollster         *interact.Pollster

	// controllerName holds the name of the current controller.
	// We define this and the --controller flag here because
	// the controller does not necessarily exist when the command
	// is executed.
	controllerName string

	// onRunError is executed if non-nil if there is an error at the end
	// of the Run method.
	onRunError func()
}

// Info implements Command.Info.
func (c *loginCommand) Info() *cmd.Info {
	return jujucmd.Info(&cmd.Info{
		Name:     "login",
		Args:     "[controller host name or alias]",
		Purpose:  "Logs a user in to a controller.",
		Doc:      loginDoc,
		Examples: loginExamples,
		SeeAlso: []string{
			"disable-user",
			"enable-user",
			"logout",
			"register",
			"unregister",
		},
	})
}

func (c *loginCommand) SetFlags(fset *gnuflag.FlagSet) {
	c.ControllerCommandBase.SetFlags(fset)
	fset.StringVar(&c.controllerName, "c", "", "Controller to operate in")
	fset.StringVar(&c.controllerName, "controller", "", "")
	fset.StringVar(&c.username, "u", "", "log in as this local user")
	fset.StringVar(&c.username, "user", "", "")
	fset.BoolVar(&c.noPrompt, "no-prompt", false, "don't prompt for password just read a line from stdin")
	fset.BoolVar(&c.trust, "trust", false, "automatically trust controller CA certificate")
}

// Init implements Command.Init.
func (c *loginCommand) Init(args []string) error {
	domain, err := cmd.ZeroOrOneArgs(args)
	if err != nil {
		return errors.Trace(err)
	}
	c.domain = domain
	return nil
}

// Run implements Command.Run.
func (c *loginCommand) Run(ctx *cmd.Context) error {
	if !c.noPrompt {
		errout := interact.NewErrWriter(ctx.Stdout)
		c.pollster = interact.New(ctx.Stdin, ctx.Stderr, errout)
	}

	err := c.run(ctx)
	if err != nil && c.onRunError != nil {
		c.onRunError()
	}
	return err
}

func (c *loginCommand) run(ctx *cmd.Context) error {
	store := c.ClientStore()
	switch {
	case c.controllerName == "" && c.domain == "":
		current, err := modelcmd.DetermineCurrentController(store)
		if err != nil && !errors.Is(err, errors.NotFound) {
			return errors.Annotatef(err, "cannot get current controller")
		}
		c.controllerName = current
	case c.controllerName == "":
		c.controllerName = c.domain
	}

	if strings.Contains(c.controllerName, ":") {
		// Check if user is trying to login to a registered controller
		// by providing the IP of one of its endpoints.
		if err := ensureNotKnownEndpoint(store, c.controllerName); err != nil {
			return err
		}

		return errors.Errorf("cannot use %q as a controller name - use -c option to choose a different one", c.controllerName)
	}

	// Find out details on the specified controller if there is one.
	var controllerDetails *jujuclient.ControllerDetails
	if c.controllerName != "" {
		d, err := store.ControllerByName(c.controllerName)
		if err != nil && !errors.Is(err, errors.NotFound) {
			return errors.Trace(err)
		}
		controllerDetails = d
	}

	// Find out details of the controller domain if it's specified.
	var (
		conn                    api.Connection
		publicControllerDetails *jujuclient.ControllerDetails
		accountDetails          *jujuclient.AccountDetails
		oldAccountDetails       *jujuclient.AccountDetails
		err                     error
	)
	if controllerDetails != nil {
		// On controllers with OIDC, providing a username is incorrect.
		// The username is returned by the OIDC server.
		if controllerDetails.OIDCLogin && c.username != "" {
			return errors.Errorf("cannot specify a username during login to a controller with OIDC, remove the username and try again")
		}

		// Fetch current details for the specified controller name so we
		// can tell if the logged in user has changed.
		d, err := store.AccountDetails(c.controllerName)
		if err != nil && !errors.Is(err, errors.NotFound) {
			return errors.Trace(err)
		}
		oldAccountDetails = d
	}

	switch {
	case c.domain != "":
		// Check if user is trying to login to a registered controller
		// by providing the IP of one of its endpoints as the domain.
		if err := ensureNotKnownEndpoint(store, c.domain); err != nil {
			return err
		}

		// Note: the controller name is guaranteed to be non-empty
		// in this case via the test at the start of this function.
		conn, publicControllerDetails, accountDetails, err = c.publicControllerLogin(ctx, c.domain, c.controllerName, oldAccountDetails)
		if err != nil {
			return errors.Annotatef(err, "cannot log into %q", c.domain)
		}
	case controllerDetails == nil && c.controllerName != "":
		// No controller found and no domain specified - we
		// have no idea where we should be logging in.
		return errors.Errorf("controller %q does not exist", c.controllerName)
	case controllerDetails == nil:
		return errors.Errorf("no current controller")
	default:
		conn, accountDetails, err = c.existingControllerLogin(ctx, store, c.controllerName, oldAccountDetails)
		if err != nil {
			return errors.Annotatef(err, "cannot log into controller %q", c.controllerName)
		}
	}
	defer conn.Close()
	if controllerDetails != nil && publicControllerDetails != nil && controllerDetails.ControllerUUID != publicControllerDetails.ControllerUUID {
		// The domain we're trying to log into doesn't match the
		// existing controller.
		return errors.Errorf(`
controller at %q does not match existing controller.
Please choose a different controller name with the -c option, or
use "juju unregister %s" to remove the existing controller.`[1:], c.domain, c.controllerName)
	}
	if controllerDetails == nil {
		// The controller did not exist previously, so create it.
		// Note that the "controllerDetails == nil"
		// test above means that we will always have a valid publicControllerDetails
		// value here.
		if err := store.AddController(c.controllerName, *publicControllerDetails); err != nil {
			return errors.Trace(err)
		}
	}

	if accountDetails == nil {
		return errors.Trace(errors.New("failed to receive new account details"))
	}
	accountDetails.LastKnownAccess = conn.ControllerAccess()

	if err := store.UpdateAccount(c.controllerName, *accountDetails); err != nil {
		return errors.Annotatef(err, "cannot update account information: %v", err)
	}
	if err := store.SetCurrentController(c.controllerName); err != nil {
		return errors.Annotatef(err, "cannot switch")
	}
	if controllerDetails != nil && oldAccountDetails != nil && oldAccountDetails.User == accountDetails.User {
		// We're still using the same controller and the same user name,
		// so no need to list models or set the current controller
		return nil
	}
	// Now list the models available so we can show them and store their
	// details locally.
	models, err := listModels(ctx, conn, accountDetails.User)
	if err != nil {
		return errors.Trace(err)
	}
	if err := c.SetControllerModels(store, c.controllerName, models); err != nil {
		return errors.Annotate(err, "storing model details")
	}
	fmt.Fprintf(
		ctx.Stderr, "Welcome, %s. You are now logged into %q.\n",
		friendlyUserName(accountDetails.User), c.controllerName,
	)
	return c.maybeSetCurrentModel(ctx, store, c.controllerName, accountDetails.User, models)
}

func (c *loginCommand) existingControllerLogin(ctx *cmd.Context, store jujuclient.ClientStore, controllerName string, currentAccountDetails *jujuclient.AccountDetails) (api.Connection, *jujuclient.AccountDetails, error) {
	dial := func(accountDetails *jujuclient.AccountDetails) (api.Connection, error) {
		args, err := c.NewAPIConnectionParams(store, controllerName, "", accountDetails)
		if err != nil {
			return nil, errors.Trace(err)
		}
		return newAPIConnection(ctx, args)
	}

	return c.login(ctx, currentAccountDetails, dial)
}

func cookieURL(host string) (*url.URL, error) {
	if strings.Contains(host, ":") {
		var err error
		host, _, err = net.SplitHostPort(host)
		if err != nil {
			return nil, errors.Trace(err)
		}
	}
	return url.Parse(host)
}

// publicControllerLogin logs into the public controller at the given
// host. The currentAccountDetails parameter holds existing account
// information about the controller account.
func (c *loginCommand) publicControllerLogin(
	ctx *cmd.Context,
	host string,
	controllerName string,
	currentAccountDetails *jujuclient.AccountDetails,
) (api.Connection, *jujuclient.ControllerDetails, *jujuclient.AccountDetails, error) {
	fail := func(err error) (api.Connection, *jujuclient.ControllerDetails, *jujuclient.AccountDetails, error) {
		return nil, nil, nil, err
	}
	if !strings.ContainsAny(host, ".:") {
		host1, err := c.getKnownControllerDomain(host, controllerName)
		if errors.Is(err, errors.NotFound) {
			return fail(errors.Errorf("%q is not a known public controller", host))
		}
		if err != nil {
			return fail(errors.Annotatef(err, "could not determine controller host name"))
		}
		host = host1
	} else if !strings.Contains(host, ":") {
		host += ":443"
	}

	ctrlDetails := &jujuclient.ControllerDetails{
		APIEndpoints: []string{host},
	}

	cookieURL, err := cookieURL(host)
	if err != nil {
		return fail(err)
	}

	// Make a direct API connection because we don't yet know the
	// controller UUID so can't store the thus-incomplete controller
	// details to make a conventional connection.
	//
	// Unfortunately this means we'll connect twice to the controller
	// but it's probably best to go through the conventional path the
	// second time.
	bclient, err := c.CommandBase.BakeryClient(c.ClientStore(), controllerName)
	if err != nil {
		return fail(errors.Trace(err))
	}
	dialOpts := api.DefaultDialOpts()
	dialOpts.BakeryClient = bclient
	dialOpts.VerifyCA = c.promptUserToTrustCA(ctx, ctrlDetails)

	// we set up a login provider that will first try to log in using
	// oauth device flow, failing that it will try to log in using
	// user-pass or macaroons.
	var sessionToken string
	if currentAccountDetails != nil {
		sessionToken = currentAccountDetails.SessionToken
	}

	var oidcLogin bool
	dialOpts.LoginProvider = loginprovider.NewTryInOrderLoginProvider(
<<<<<<< HEAD
		internallogger.GetLogger("juju.cmd.loginprovider"),
		api.NewSessionTokenLoginProvider(
=======
		loggo.GetLogger("juju.cmd.loginprovider"),
		c.SessionTokenLoginFactory().NewLoginProvider(
>>>>>>> 47f1ecf3
			sessionToken,
			ctx.Stderr,
			func(t string) {
				oidcLogin = true
				sessionToken = t
			},
		),
		api.NewLegacyLoginProvider(nil, "", "", nil, bclient, cookieURL),
	)

	// Keep track of existing interactors as the dial callback will create
	// new ones each time it gets invoked.
	var existing []httpbakery.Interactor
	for _, i := range bclient.InteractionMethods {
		existing = append(existing, i)
	}

	dial := func(d *jujuclient.AccountDetails) (api.Connection, error) {
		// Attach an interactor which will be invoked if we attempt to
		// login without a password and the remote controller does not
		// support an external identity provider.
		var tag names.Tag
		if d.User != "" {
			tag = names.NewUserTag(d.User)
		}
		dialOpts.BakeryClient.InteractionMethods = []httpbakery.Interactor{
			authentication.NewInteractor(d.User, func(string) (string, error) {
				if c.noPrompt {
					if c.noPromptPassword != "" {
						return c.noPromptPassword, nil
					}
					fmt.Fprintln(ctx.Stderr, "reading password from stdin...")
					password, err := readLine(ctx.Stdin)
					if err != nil {
						return "", err
					}
					c.noPromptPassword = password
					return password, nil
				}

				// The visitor from the authentication package
				// passes the username to the password getter
				// func. As other password getters may rely on
				// this we just provide a wrapper that calls
				// pollster with the correct label.
				return c.pollster.EnterPassword("password")
			})}
		// Add in any default interactors from the base client.
		for _, i := range existing {
			dialOpts.BakeryClient.AddInteractor(i)
		}

		sniHost, _, err := net.SplitHostPort(host)
		if err != nil {
			return nil, errors.Annotatef(err, "getting sni host from host %q", host)
		}

		return apiOpen(&c.CommandBase, ctx, &api.Info{
			Tag:         tag,
			Password:    d.Password,
			Addrs:       []string{host},
			SNIHostName: sniHost,
		}, dialOpts)
	}
	conn, accountDetails, err := c.login(ctx, currentAccountDetails, dial)
	if err != nil {
		return fail(errors.Trace(err))
	}

	ctrlDetails.ControllerUUID = conn.ControllerTag().Id()
	ctrlDetails.OIDCLogin = oidcLogin
	accountDetails.SessionToken = sessionToken
	return conn, ctrlDetails, accountDetails, nil
}

// login logs into a controller using the given account details by
// default, but falling back to prompting for a username and password if
// necessary. The details of making an API connection are abstracted out
// into the dial function because we need to dial differently depending
// on whether we have some existing local controller information or not.
//
// The dial function should make API connection using the account
// details that it is passed.
func (c *loginCommand) login(
	ctx *cmd.Context,
	accountDetails *jujuclient.AccountDetails,
	dial func(*jujuclient.AccountDetails) (api.Connection, error),
) (api.Connection, *jujuclient.AccountDetails, error) {
	username := c.username
	if c.username != "" && accountDetails != nil && accountDetails.User != c.username {
		// The user has specified a different username than the
		// user we've found in the controller's account details.
		return nil, nil, errors.Errorf(`already logged in as %s.

Run "juju logout" first before attempting to log in as a different user.`,
			accountDetails.User)
	}

	safeDial := func(accountDetails *jujuclient.AccountDetails) (result api.Connection, err error) {
		defer func() {
			if err != nil {
				// If we get to here, then we have a cached macaroon for the registered
				// user. If we encounter an error after here, we need to clear it.
				c.onRunError = func() {
					if err := c.ClearControllerMacaroons(c.ClientStore(), c.controllerName); err != nil {
						logger.Errorf(context.TODO(), "failed to clear macaroon: %v", err)
					}
				}
			}
		}()
		return dial(accountDetails)
	}

	if accountDetails != nil && accountDetails.Password != "" {
		// We've been provided some account details that
		// contain a password, so try that first.
		conn, err := safeDial(accountDetails)
		if err == nil {
			return conn, accountDetails, nil
		}
		if !errors.Is(err, errors.Unauthorized) {
			return nil, nil, errors.Trace(err)
		}
	}

	if c.username == "" {
		// No username specified, so try external-user login.
		accountDetails = &jujuclient.AccountDetails{}
		conn, err := safeDial(accountDetails)
		if err == nil {
			user, ok := conn.AuthTag().(names.UserTag)
			if !ok {
				conn.Close()
				return nil, nil, errors.Errorf("logged in as %v, not a user", conn.AuthTag())
			}
			accountDetails.User = user.Id()
			return conn, accountDetails, nil
		}
		if !params.IsCodeNoCreds(err) {
			return nil, nil, errors.Trace(err)
		}

		if c.noPrompt {
			return nil, nil, errors.Errorf("cannot deduce user, please pass --user with --no-prompt")
		}

		// CodeNoCreds was returned, which means that external users
		// are not supported. Ask the user to type in their username
		// and try a macaroon-based authentication; if that also fails
		// the server will fall back to juju_userpass authentication
		// and the web page visitor registered with httpbakery will
		// prompt for the user's password.
		if username, err = c.pollster.Enter("username"); err != nil {
			return nil, nil, errors.Trace(err)
		}
	}

	// Log in without specifying a password in the account details. This
	// will trigger macaroon-based authentication, which will prompt the
	// user for their password.
	accountDetails = &jujuclient.AccountDetails{
		User: username,
	}
	conn, err := safeDial(accountDetails)
	if err != nil {
		if strings.Contains(err.Error(), badCred) {
			err = errors.New(badCred)
		}
	}
	return conn, accountDetails, errors.Trace(err)
}

const badCred = "invalid entity name or password"

const noModelsMessage = `
There are no models available. You can add models with
"juju add-model", or you can ask an administrator or owner
of a model to grant access to that model with "juju grant".
`

func (c *loginCommand) maybeSetCurrentModel(ctx *cmd.Context, store jujuclient.ClientStore, controllerName, userName string, models []apibase.UserModel) error {
	if len(models) == 0 {
		fmt.Fprint(ctx.Stderr, noModelsMessage)
		return nil
	}

	// If we get to here, there is at least one model.
	if len(models) == 1 {
		// There is exactly one model shared,
		// so set it as the current model.
		model := models[0]
		owner := names.NewUserTag(model.Owner)
		modelName := jujuclient.JoinOwnerModelName(owner, model.Name)
		err := store.SetCurrentModel(controllerName, modelName)
		if err != nil {
			return errors.Trace(err)
		}
		fmt.Fprintf(ctx.Stderr, "\nCurrent model set to %q.\n", modelName)
		return nil
	}
	fmt.Fprintf(ctx.Stderr, `
There are %d models available. Use "juju switch" to select
one of them:
`, len(models))
	user := names.NewUserTag(userName)
	ownerModelNames := make(set.Strings)
	otherModelNames := make(set.Strings)
	for _, model := range models {
		if model.Owner == userName {
			ownerModelNames.Add(model.Name)
			continue
		}
		owner := names.NewUserTag(model.Owner)
		modelName := common.OwnerQualifiedModelName(model.Name, owner, user)
		otherModelNames.Add(modelName)
	}
	for _, modelName := range ownerModelNames.SortedValues() {
		fmt.Fprintf(ctx.Stderr, "  - juju switch %s\n", modelName)
	}
	for _, modelName := range otherModelNames.SortedValues() {
		fmt.Fprintf(ctx.Stderr, "  - juju switch %s\n", modelName)
	}
	return nil
}

type controllerDomainResponse struct {
	Host string `json:"host"`
}

const defaultJujuDirectory = "https://api.jujucharms.com/directory"

// getKnownControllerDomain returns the list of known
// controller domain aliases.
func (c *loginCommand) getKnownControllerDomain(name, controllerName string) (string, error) {
	if strings.Contains(name, ".") || strings.Contains(name, ":") {
		return "", errors.NotFoundf("controller %q", name)
	}
	baseURL := defaultJujuDirectory
	if u := os.Getenv("JUJU_DIRECTORY"); u != "" {
		baseURL = u
	}
	client, err := c.CommandBase.BakeryClient(c.ClientStore(), controllerName)
	if err != nil {
		return "", errors.Trace(err)
	}
	req, err := http.NewRequest("GET", baseURL+"/v1/controller/"+name, nil)
	if err != nil {
		return "", errors.Trace(err)
	}
	httpResp, err := client.Do(req)
	if err != nil {
		return "", errors.Trace(err)
	}
	defer httpResp.Body.Close()
	if httpResp.StatusCode != http.StatusOK {
		if httpResp.StatusCode == http.StatusNotFound {
			return "", errors.NotFoundf("controller %q", name)
		}
		return "", errors.Errorf("unexpected HTTP response %q", httpResp.Status)
	}
	var resp controllerDomainResponse
	if err := httprequest.UnmarshalJSONResponse(httpResp, &resp); err != nil {
		return "", errors.Trace(err)
	}
	if resp.Host == "" {
		return "", errors.Errorf("no host field found in response")
	}
	return resp.Host, nil
}

func (c *loginCommand) promptUserToTrustCA(ctx *cmd.Context, ctrlDetails *jujuclient.ControllerDetails) func(host, endpoint string, caCert *x509.Certificate) error {
	trustedCache := make(map[string]struct{})

	return func(host, endpoint string, caCert *x509.Certificate) error {
		var buf bytes.Buffer
		_ = pem.Encode(&buf, &pem.Block{
			Type:  "CERTIFICATE",
			Bytes: caCert.Raw,
		})

		fingerprint, _, err := pki.Fingerprint(buf.Bytes())
		if err != nil {
			return errors.Trace(err)
		}

		if _, alreadyTrusted := trustedCache[fingerprint]; alreadyTrusted {
			return nil
		}

		var prettyName string
		switch {
		case host == endpoint:
			prettyName = fmt.Sprintf("%q", host)
		default:
			prettyName = fmt.Sprintf("%q (%s)", host, endpoint)
		}
		fmt.Fprintf(ctx.Stderr, "Controller %s presented a CA cert that could not be verified.\nCA fingerprint: [%s]\n", prettyName, fingerprint)

		trust := c.trust
		if !c.noPrompt {
			if trust {
				fmt.Fprintln(ctx.Stderr, "Ignoring --trust without --no-prompt")
			}
			// If the user does not type Y, pollster returns false (and an error
			// which doesn't really matter) causing the if block below to abort
			// the connection attempt with an error.
			trust, _ = c.pollster.YN("Trust remote controller", false)
		}
		if !trust {
			return errors.New("controller CA not trusted")
		}

		// memoize user response so we don't prompt them again if we
		// try to dial again the same endpoint and save the CA cert
		// into the passed controller details.
		trustedCache[fingerprint] = struct{}{}
		ctrlDetails.CACert = buf.String()
		return nil
	}
}

func friendlyUserName(user string) string {
	u := names.NewUserTag(user)
	if u.IsLocal() {
		return u.Name()
	}
	return u.Id()
}

// ensureNotKnownEndpoint checks whether any controllers in the local client
// cache contain the provided endpoint and returns an error if that is the
// case.
func ensureNotKnownEndpoint(store jujuclient.ClientStore, endpoint string) error {
	existingDetails, existingName, err := store.ControllerByAPIEndpoints(endpoint)
	if err != nil && !errors.Is(err, errors.NotFound) {
		return errors.Trace(err)
	}

	if existingDetails == nil {
		return nil
	}

	// Check if we know the username for this controller
	accountDetails, err := store.AccountDetails(existingName)
	if err != nil && !errors.Is(err, errors.NotFound) {
		return errors.Trace(err)
	}

	if accountDetails != nil {
		return errors.Errorf(`This controller has already been registered on this client as %q.
To login as user %q run 'juju login -u %s -c %s'.`, existingName, accountDetails.User, accountDetails.User, existingName)
	}

	return errors.Errorf(`This controller has already been registered on this client as %q.
To login run 'juju login -c %s'.`, existingName, existingName)
}<|MERGE_RESOLUTION|>--- conflicted
+++ resolved
@@ -385,13 +385,8 @@
 
 	var oidcLogin bool
 	dialOpts.LoginProvider = loginprovider.NewTryInOrderLoginProvider(
-<<<<<<< HEAD
 		internallogger.GetLogger("juju.cmd.loginprovider"),
-		api.NewSessionTokenLoginProvider(
-=======
-		loggo.GetLogger("juju.cmd.loginprovider"),
 		c.SessionTokenLoginFactory().NewLoginProvider(
->>>>>>> 47f1ecf3
 			sessionToken,
 			ctx.Stderr,
 			func(t string) {
