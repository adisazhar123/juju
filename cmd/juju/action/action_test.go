--- conflicted
+++ resolved
@@ -28,11 +28,7 @@
 	ctx, err := testing.RunCommand(c, s.command, "--help")
 	c.Assert(err, gc.IsNil)
 
-<<<<<<< HEAD
-	expected := `(?s).*^usage: juju action \[options\] <command> .+`
-=======
 	expected := "(?s).*^usage: juju action \\[options\\] <command> .+"
->>>>>>> b4785bab
 	c.Check(testing.Stdout(ctx), gc.Matches, expected)
 
 	supercommand, ok := s.command.(*cmd.SuperCommand)
