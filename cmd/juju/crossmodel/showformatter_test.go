--- conflicted
+++ resolved
@@ -70,15 +70,12 @@
 		})
 }
 
-<<<<<<< HEAD
-func (s *funcSuite) TestBreakOneWord(c *tc.C) {
-=======
-func (s *funcSuite) TestBreakLinesManyWordsManyLinesOverflow(c *gc.C) {
+func (s *funcSuite) TestBreakLinesManyWordsManyLinesOverflow(c *tc.C) {
 	// This causes a panic, because the last word is too long and it doesn't fit
 	// in the last line. So, we need to grow the lines by one to accommodate
 	// the last word.
 	aWord := "aWord aWord aWord aWord aWord aWord aWord aWord aWord aWord aWord aWord aWord aWord aWord aWord aWord aWord aWord aWord aWord panicme"
-	c.Assert(breakLines(aWord), gc.DeepEquals,
+	c.Assert(breakLines(aWord), tc.DeepEquals,
 		[]string{
 			"aWord aWord aWord aWord aWord aWord aWord",
 			"aWord aWord aWord aWord aWord aWord aWord",
@@ -87,8 +84,7 @@
 		})
 }
 
-func (s *funcSuite) TestBreakOneWord(c *gc.C) {
->>>>>>> 15a36bf2
+func (s *funcSuite) TestBreakOneWord(c *tc.C) {
 	aWord := "aWord"
 	c.Assert(breakOneWord(aWord), tc.DeepEquals, []string{aWord})
 }
