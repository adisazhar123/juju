// Copyright 2015 Canonical Ltd.
// Licensed under the AGPLv3, see LICENCE file for details.

package controller

import (
	"bytes"
	stdcontext "context"
	"fmt"
	"text/template"
	"time"

	"github.com/juju/clock"
	"github.com/juju/cmd/v3"
	"github.com/juju/collections/transform"
	"github.com/juju/errors"
	"github.com/juju/gnuflag"
	"github.com/juju/names/v4"

	"github.com/juju/juju/api/base"
	"github.com/juju/juju/api/client/credentialmanager"
	controllerapi "github.com/juju/juju/api/controller/controller"
	"github.com/juju/juju/caas"
	"github.com/juju/juju/cloud"
	jujucmd "github.com/juju/juju/cmd"
	"github.com/juju/juju/cmd/juju/block"
	"github.com/juju/juju/cmd/modelcmd"
	"github.com/juju/juju/controller"
	"github.com/juju/juju/core/life"
	"github.com/juju/juju/environs"
	environscloudspec "github.com/juju/juju/environs/cloudspec"
	"github.com/juju/juju/environs/config"
	"github.com/juju/juju/environs/context"
	"github.com/juju/juju/jujuclient"
	"github.com/juju/juju/rpc/params"
)

// NewDestroyCommand returns a command to destroy a controller.
func NewDestroyCommand() cmd.Command {
	cmd := destroyCommand{}
	cmd.controllerCredentialAPIFunc = cmd.credentialAPIForControllerModel
	cmd.environsDestroy = environs.Destroy
	// Even though this command is all about destroying a controller we end up
	// needing environment endpoints so we can fall back to the client destroy
	// environment method. This shouldn't really matter in practice as the
	// user trying to take down the controller will need to have access to the
	// controller environment anyway.
	return modelcmd.WrapController(
		&cmd,
		modelcmd.WrapControllerSkipControllerFlags,
		modelcmd.WrapControllerSkipDefaultController,
	)
}

// destroyCommand destroys the specified controller.
type destroyCommand struct {
	destroyCommandBase
	destroyModels  bool
	destroyStorage bool
	releaseStorage bool
	modelTimeout   time.Duration
	force          bool
	noWait         bool
}

// usageDetails has backticks which we want to keep for markdown processing.
// TODO(cheryl): Do we want the usage, options, examples, and see also text in
// backticks for markdown?
var usageDetails = `
All workload models running on the controller will first
need to be destroyed, either in advance, or by
specifying `[1:] + "`--destroy-all-models`." + `

If there is persistent storage in any of the models managed by the
controller, then you must choose to either destroy or release the
storage, using ` + "`--destroy-storage` or `--release-storage` respectively." + `

Sometimes, the destruction of a model may fail as Juju encounters errors
that need to be dealt with before that model can be destroyed.
However, at times, there is a need to destroy a controller ignoring
such model errors. In these rare cases, use --force option but note 
that --force will also remove all units of any hosted applications, their subordinates
and, potentially, machines without given them the opportunity to shutdown cleanly.

Model destruction is a multi-step process. Under normal circumstances, Juju will not
proceed to the next step until the current step has finished. 
However, when using --force, users can also specify --no-wait to progress through steps 
without delay waiting for each step to complete.

WARNING: Passing --force with --model-timeout will continue the final destruction without
consideration or respect for clean shutdown or resource cleanup. If model-timeout 
elapses with --force, you may have resources left behind that will require
manual cleanup. If --force --model-timeout 0 is passed, the models are brutally
removed with haste. It is recommended to use graceful destroy (without --force, --no-wait or
--model-timeout).

Examples:
    # Destroy the controller and all models. If there is
    # persistent storage remaining in any of the models, then
    # this will prompt you to choose to either destroy or release
    # the storage.
    juju destroy-controller --destroy-all-models mycontroller

    # Destroy the controller and all models, destroying
    # any remaining persistent storage.
    juju destroy-controller --destroy-all-models --destroy-storage

    # Destroy the controller and all models, releasing
    # any remaining persistent storage from Juju's control.
    juju destroy-controller --destroy-all-models --release-storage

    # Destroy the controller and all models, continuing
    # even if there are operational errors.
    juju destroy-controller --destroy-all-models --force
    juju destroy-controller --destroy-all-models --force --no-wait

See also:
    kill-controller
    unregister`

var usageSummary = `
Destroys a controller.`[1:]

var destroySysMsg = `
This command will destroy the %q controller and all its resources
`[1:]

var destroySysMsgDetails = `
{{- if gt .ModelCount 0}}
 - {{.ModelCount}} model{{if gt .ModelCount 1}}s{{end}} will be destroyed
  - model list:{{range .ModelNames}} "{{.}}"{{end}}
 - {{.MachineCount}} machine{{if gt .MachineCount 1}}s{{end}} will be destroyed
 - {{.ApplicationCount}} application{{if gt .ApplicationCount 1}}s{{end}} will be removed
 {{- if gt (len .ApplicationNames) 0}}
  - application list:{{range .ApplicationNames}} "{{.}}"{{end}}
 {{- end}}
 - {{.FilesystemCount}} filesystem{{if gt .FilesystemCount 1}}s{{end}} and {{.VolumeCount}} volume{{if gt .VolumeCount 1}}s{{end}} will be {{if .ReleaseStorage}}released{{else}}destroyed{{end}}
{{- end}}
`[1:]

// destroyControllerAPI defines the methods on the controller API endpoint
// that the destroy command calls.
type destroyControllerAPI interface {
	Close() error
	ModelConfig() (map[string]interface{}, error)
	HostedModelConfigs() ([]controllerapi.HostedConfig, error)
	CloudSpec(names.ModelTag) (environscloudspec.CloudSpec, error)
	DestroyController(controllerapi.DestroyControllerParams) error
	ListBlockedModels() ([]params.ModelBlockInfo, error)
	ModelStatus(models ...names.ModelTag) ([]base.ModelStatus, error)
	AllModels() ([]base.UserModel, error)
	ControllerConfig() (controller.Config, error)
}

// Info implements Command.Info.
func (c *destroyCommand) Info() *cmd.Info {
	return jujucmd.Info(&cmd.Info{
		Name:    "destroy-controller",
		Args:    "<controller name>",
		Purpose: usageSummary,
		Doc:     usageDetails,
	})
}

const unsetTimeout = -1 * time.Second

// SetFlags implements Command.SetFlags.
func (c *destroyCommand) SetFlags(f *gnuflag.FlagSet) {
	c.destroyCommandBase.SetFlags(f)
	f.BoolVar(&c.destroyModels, "destroy-all-models", false, "Destroy all models in the controller")
	f.BoolVar(&c.destroyStorage, "destroy-storage", false, "Destroy all storage instances managed by the controller")
	f.BoolVar(&c.releaseStorage, "release-storage", false, "Release all storage instances from management of the controller, without destroying them")
<<<<<<< HEAD
	f.DurationVar(&c.modelTimeout, "model-timeout", defaultTimeout, "Timeout before each individual model destruction is aborted")
	f.BoolVar(&c.force, "force", false, "Force destroy models ignoring any errors")
	f.BoolVar(&c.noWait, "no-wait", false, "Rush through model destruction without waiting for each individual step to complete")
=======
	f.DurationVar(&c.modelTimeout, "model-timeout", unsetTimeout, "Timeout for each step of force model destruction")
	f.BoolVar(&c.force, "force", false, "Force destroy hosted models ignoring any errors")
	f.BoolVar(&c.noWait, "no-wait", false, "Rush through hosted model destruction without waiting for each individual step to complete")
>>>>>>> 7ede45f9
}

// Init implements Command.Init.
func (c *destroyCommand) Init(args []string) error {
	if c.destroyStorage && c.releaseStorage {
		return errors.New("--destroy-storage and --release-storage cannot both be specified")
	}
	if !c.force && c.modelTimeout >= 0 {
		return errors.New("--model-timeout can only be used with --force (dangerous)")
	}
	return c.destroyCommandBase.Init(args)
}

// getModelNames gets slice of model names from modelData.
func getModelNames(data []modelData) []string {
	return transform.Slice(data, func(f modelData) string {
		return fmt.Sprintf("%s/%s (%s)", f.Owner, f.Name, f.Life)
	})
}

// getApplicationNames gets slice of application names from modelData.
func getApplicationNames(data []base.Application) []string {
	return transform.Slice(data, func(app base.Application) string {
		return app.Name
	})
}

// printDestroyWarningDetails prints to stderr the warning with additional info about destroying controller.
func printDestroyWarningDetails(ctx *cmd.Context, modelStatus environmentStatus, releaseStorage bool) error {
	destroyMsgDetailsTmpl := template.New("destroyMsdDetails")
	destroyMsgDetailsTmpl, err := destroyMsgDetailsTmpl.Parse(destroySysMsgDetails)
	if err != nil {
		return errors.Annotate(err, "Destroy controller message template parsing error.")
	}
	_ = destroyMsgDetailsTmpl.Execute(ctx.Stderr, map[string]any{
		"ModelCount":       modelStatus.Controller.HostedModelCount,
		"ModelNames":       getModelNames(modelStatus.Models),
		"MachineCount":     modelStatus.Controller.HostedMachineCount,
		"ApplicationCount": modelStatus.Controller.ApplicationCount - 1, //  -1 not to count controller app itself
		"ApplicationNames": getApplicationNames(modelStatus.Applications),
		"FilesystemCount":  modelStatus.Controller.TotalFilesystemCount,
		"VolumeCount":      modelStatus.Controller.TotalVolumeCount,
		"ReleaseStorage":   releaseStorage,
	})
	return nil
}

// Run implements Command.Run
func (c *destroyCommand) Run(ctx *cmd.Context) error {
	controllerName, err := c.ControllerName()
	if err != nil {
		return errors.Trace(err)
	}
	store := c.ClientStore()

	// Attempt to connect to the API.  If we can't, fail the destroy.  Users will
	// need to use the controller kill command if we can't connect.
	api, err := c.getControllerAPI()
	if err != nil {
		return c.ensureUserFriendlyErrorLog(errors.Annotate(err, "cannot connect to API"), ctx, nil)
	}
	defer func() { _ = api.Close() }()

	// Obtain controller environ so we can clean up afterwards.
	controllerEnviron, err := c.getControllerEnviron(ctx, store, controllerName, api)
	if err != nil {
		return errors.Annotate(err, "getting controller environ")
	}

	ctx.Warningf(destroySysMsg, controllerName)
	updateStatus := newTimedStatusUpdater(ctx, api, controllerEnviron.Config().UUID(), clock.WallClock)
	modelStatus := updateStatus(0)
	if err := c.DestroyConfirmationCommandBase.Run(ctx); err != nil {
		return errors.Trace(err)
	}
	// check Alive models and --destroy-all-models flag usage
	if !c.destroyModels {
		if err := c.checkNoAliveHostedModels(modelStatus.Models); err != nil {
			return errors.Trace(err)
		}
	}
	// check user has not specified whether storage should be destroyed or released.
	// Make sure there are no filesystems or volumes in the model.
	if !c.destroyStorage && !c.releaseStorage {
		if err := c.checkNoPersistentStorage(modelStatus); err != nil {
			return errors.Trace(err)
		}
	}
	// ask for confirmation after all flag checks
	if c.DestroyConfirmationCommandBase.NeedsConfirmation() {
		if err := printDestroyWarningDetails(ctx, modelStatus, c.releaseStorage); err != nil {
			return errors.Trace(err)
		}
		if err := jujucmd.UserConfirmName(controllerName, "controller", ctx); err != nil {
			return errors.Annotate(err, "controller destruction")
		}
	}

	cloudCallCtx := cloudCallContext(c.controllerCredentialAPIFunc)

	for {
		// Attempt to destroy the controller.
		ctx.Infof("Destroying controller")
		var hasHostedModels bool
		var hasPersistentStorage bool
		var destroyStorage *bool
		if c.destroyStorage || c.releaseStorage {
			// Set destroyStorage to true or false, if
			// --destroy-storage or --release-storage
			// is specified, respectively.
			destroyStorage = &c.destroyStorage
		}

		var force *bool
		var maxWait *time.Duration
		if c.force {
			force = &c.force
			if c.noWait {
				zeroSec := 0 * time.Second
				maxWait = &zeroSec
			}
		}

		var modelTimeout *time.Duration
		if c.modelTimeout >= 0 {
			modelTimeout = &c.modelTimeout
		}

		err = api.DestroyController(controllerapi.DestroyControllerParams{
			DestroyModels:  c.destroyModels,
			DestroyStorage: destroyStorage,
			Force:          force,
			MaxWait:        maxWait,
			ModelTimeout:   modelTimeout,
		})
		if err != nil {
			if params.IsCodeHasHostedModels(err) {
				hasHostedModels = true
			} else if params.IsCodeHasPersistentStorage(err) {
				hasPersistentStorage = true
			} else {
				return c.ensureUserFriendlyErrorLog(
					errors.Annotate(err, "cannot destroy controller"),
					ctx, api,
				)
			}
		}

		updateStatus = newTimedStatusUpdater(ctx, api, controllerEnviron.Config().UUID(), clock.WallClock)
		modelStatus = updateStatus(0)
		if !c.destroyModels {
			if err := c.checkNoAliveHostedModels(modelStatus.Models); err != nil {
				return errors.Trace(err)
			}
			if hasHostedModels && !hasUnDeadModels(modelStatus.Models) {
				// When we called DestroyController before, we were
				// informed that there were hosted models remaining.
				// When we checked just now, there were none. We should
				// try destroying again.
				continue
			}
		}
		if !c.destroyStorage && !c.releaseStorage && hasPersistentStorage {
			if err := c.checkNoPersistentStorage(modelStatus); err != nil {
				return errors.Trace(err)
			}
			// When we called DestroyController before, we were
			// informed that there was persistent storage remaining.
			// When we checked just now, there was none. We should
			// try destroying again.
			continue
		}

		// Even if we've not just requested for hosted models to be destroyed,
		// there may be some being destroyed already. We need to wait for them.
		// Check for both undead models and live machines, as machines may be
		// in the controller model.
		ctx.Infof("Waiting for model resources to be reclaimed")
		// wait for 2 seconds to let empty hosted models changed from alive to dying.
		for ; hasUnreclaimedResources(modelStatus); modelStatus = updateStatus(2 * time.Second) {
			ctx.Infof(fmtCtrStatus(modelStatus.Controller))
			for _, model := range modelStatus.Models {
				ctx.Verbosef(fmtModelStatus(model))
			}
		}
		ctx.Infof("All models reclaimed, cleaning up controller machines")
		return c.environsDestroy(controllerName, controllerEnviron, cloudCallCtx, store)
	}
}

// checkNoAliveHostedModels ensures that the given set of hosted models
// contains none that are Alive. If there are, a message is printed
// out to
func (c *destroyCommand) checkNoAliveHostedModels(models []modelData) error {
	if !hasAliveModels(models) {
		return nil
	}
	// The user did not specify --destroy-all-models,
	// and there are models still alive.
	var buf bytes.Buffer
	for _, model := range models {
		if model.Life != life.Alive {
			continue
		}
		buf.WriteString(fmtModelStatus(model))
		buf.WriteRune('\n')
	}
	controllerName, err := c.ControllerName()
	if err != nil {
		return errors.Trace(err)
	}
	return errors.Errorf(`cannot destroy controller %q

The controller has live models. If you want
to destroy all models in the controller,
run this command again with the --destroy-all-models
option.

Models:
%s`, controllerName, buf.String())
}

// checkNoPersistentStorage ensures that the controller contains
// no persistent storage. If there is any, a message is printed
// out informing the user that they must choose to destroy or
// release the storage.
func (c *destroyCommand) checkNoPersistentStorage(envStatus environmentStatus) error {
	models := append([]modelData{envStatus.Controller.Model}, envStatus.Models...)

	var modelsWithPersistentStorage int
	var persistentVolumesTotal int
	var persistentFilesystemsTotal int
	for _, m := range models {
		if m.PersistentVolumeCount+m.PersistentFilesystemCount == 0 {
			continue
		}
		modelsWithPersistentStorage++
		persistentVolumesTotal += m.PersistentVolumeCount
		persistentFilesystemsTotal += m.PersistentFilesystemCount
	}

	var buf bytes.Buffer
	if n := persistentVolumesTotal; n > 0 {
		fmt.Fprintf(&buf, "%d volume", n)
		if n > 1 {
			buf.WriteRune('s')
		}
		if persistentFilesystemsTotal > 0 {
			buf.WriteString(" and ")
		}
	}
	if n := persistentFilesystemsTotal; n > 0 {
		fmt.Fprintf(&buf, "%d filesystem", n)
		if n > 1 {
			buf.WriteRune('s')
		}
	}
	buf.WriteRune(' ')
	if n := modelsWithPersistentStorage; n == 0 {
		return nil
	} else if n == 1 {
		buf.WriteString("in 1 model")
	} else {
		fmt.Fprintf(&buf, "across %d models", n)
	}

	controllerName, err := c.ControllerName()
	if err != nil {
		return errors.Trace(err)
	}

	return errors.Errorf(`cannot destroy controller %q

The controller has persistent storage remaining:
	%s

To destroy the storage, run the destroy-controller
command again with the "--destroy-storage" option.

To release the storage from Juju's management
without destroying it, use the "--release-storage"
option instead. The storage can then be imported
into another Juju model.

`, controllerName, buf.String())
}

// ensureUserFriendlyErrorLog ensures that error will be logged and displayed
// in a user-friendly manner with readable and digestable error message.
func (c *destroyCommand) ensureUserFriendlyErrorLog(destroyErr error, ctx *cmd.Context, api destroyControllerAPI) error {
	if destroyErr == nil {
		return nil
	}
	if params.IsCodeOperationBlocked(destroyErr) {
		logger.Errorf(destroyControllerBlockedMsg)
		if api != nil {
			models, err := api.ListBlockedModels()
			out := &bytes.Buffer{}
			if err == nil {
				var info interface{}
				info, err = block.FormatModelBlockInfo(models)
				if err != nil {
					return errors.Trace(err)
				}
				err = block.FormatTabularBlockedModels(out, info)
			}
			if err != nil {
				logger.Errorf("Unable to list models: %s", err)
				return cmd.ErrSilent
			}
			ctx.Infof(out.String())
		}
		return cmd.ErrSilent
	}
	controllerName, err := c.ControllerName()
	if err != nil {
		return errors.Trace(err)
	}
	logger.Errorf(stdFailureMsg, controllerName)
	return destroyErr
}

const destroyControllerBlockedMsg = `there are models with disabled commands preventing controller destruction

To enable controller destruction, please run:

    juju enable-destroy-controller

`

// TODO(axw) this should only be printed out if we couldn't
// connect to the controller.
const stdFailureMsg = `failed to destroy controller %q

If the controller is unusable, then you may run

    juju kill-controller

to forcibly destroy the controller. Upon doing so, review
your cloud provider console for any resources that need
to be cleaned up.

`

// destroyCommandBase provides common attributes and methods that both the controller
// destroy and controller kill commands require.
type destroyCommandBase struct {
	modelcmd.ControllerCommandBase
	modelcmd.DestroyConfirmationCommandBase

	// The following fields are for mocking out
	// api behavior for testing.
	api    destroyControllerAPI
	apierr error

	controllerCredentialAPIFunc newCredentialAPIFunc

	environsDestroy func(string, environs.ControllerDestroyer, context.ProviderCallContext, jujuclient.ControllerStore) error
}

func (c *destroyCommandBase) getControllerAPI() (destroyControllerAPI, error) {
	// Note that some tests set c.api to a non-nil value
	// even when c.apierr is non-nil, hence the separate test.
	if c.apierr != nil {
		return nil, c.apierr
	}
	if c.api != nil {
		return c.api, nil
	}
	root, err := c.NewAPIRoot()
	if err != nil {
		return nil, errors.Trace(err)
	}
	return controllerapi.NewClient(root), nil
}

// SetFlags implements Command.SetFlags.
func (c *destroyCommandBase) SetFlags(f *gnuflag.FlagSet) {
	c.ControllerCommandBase.SetFlags(f)
	c.DestroyConfirmationCommandBase.SetFlags(f)
}

// Init implements Command.Init.
func (c *destroyCommandBase) Init(args []string) error {
	switch len(args) {
	case 0:
		return errors.New("no controller specified")
	case 1:
		return c.SetControllerName(args[0], false)
	default:
		return cmd.CheckEmpty(args[1:])
	}
}

// getControllerEnviron returns the Environ for the controller model.
//
// getControllerEnviron gets the information required to get the
// Environ by first checking the config store, then querying the
// API if the information is not in the store.
func (c *destroyCommandBase) getControllerEnviron(
	ctx *cmd.Context,
	store jujuclient.ClientStore,
	controllerName string,
	sysAPI destroyControllerAPI,
) (environs.BootstrapEnviron, error) {
	// TODO: (hml) 2018-08-01
	// We should try to destroy via the API first, from store is a
	// fall back position.
	env, err := c.getControllerEnvironFromStore(ctx, store, controllerName)
	if errors.IsNotFound(err) {
		return c.getControllerEnvironFromAPI(sysAPI, controllerName)
	} else if err != nil {
		return nil, errors.Annotate(err, "getting environ using bootstrap config from client store")
	}
	return env, nil
}

func (c *destroyCommandBase) getControllerCloudSpecFromStore(
	ctx *cmd.Context,
	store jujuclient.ClientStore,
	controllerName string,
) (environscloudspec.CloudSpec, error) {
	_, params, err := modelcmd.NewGetBootstrapConfigParamsFunc(
		ctx, store, environs.GlobalProviderRegistry(),
	)(controllerName)
	if err != nil {
		return environscloudspec.CloudSpec{}, errors.Trace(err)
	}

	return params.Cloud, nil
}

func (c *destroyCommandBase) getControllerEnvironFromStore(
	ctx *cmd.Context,
	store jujuclient.ClientStore,
	controllerName string,
) (environs.BootstrapEnviron, error) {
	bootstrapConfig, params, err := modelcmd.NewGetBootstrapConfigParamsFunc(
		ctx, store, environs.GlobalProviderRegistry(),
	)(controllerName)
	if err != nil {
		return nil, errors.Trace(err)
	}
	provider, err := environs.Provider(bootstrapConfig.CloudType)
	if err != nil {
		return nil, errors.Trace(err)
	}
	cfg, err := provider.PrepareConfig(*params)
	if err != nil {
		return nil, errors.Trace(err)
	}
	ctrlUUID, err := c.ControllerUUID(store, controllerName)
	if err != nil {
		return nil, errors.Trace(err)
	}

	openParams := environs.OpenParams{
		ControllerUUID: ctrlUUID,
		Cloud:          params.Cloud,
		Config:         cfg,
	}
	if cloud.CloudTypeIsCAAS(bootstrapConfig.CloudType) {
		return caas.New(stdcontext.TODO(), openParams)
	}
	return environs.New(stdcontext.TODO(), openParams)
}

func (c *destroyCommandBase) getControllerEnvironFromAPI(
	api destroyControllerAPI,
	controllerName string,
) (environs.Environ, error) {
	if api == nil {
		return nil, errors.New(
			"unable to get bootstrap information from client store or API",
		)
	}
	attrs, err := api.ModelConfig()
	if err != nil {
		return nil, errors.Annotate(err, "getting model config from API")
	}
	cfg, err := config.New(config.NoDefaults, attrs)
	if err != nil {
		return nil, errors.Trace(err)
	}
	cloudSpec, err := api.CloudSpec(names.NewModelTag(cfg.UUID()))
	if err != nil {
		return nil, errors.Annotate(err, "getting cloud spec from API")
	}
	ctrlCfg, err := api.ControllerConfig()
	if err != nil {
		return nil, errors.Annotate(err, "getting controller config from API")
	}
	return environs.New(stdcontext.TODO(), environs.OpenParams{
		ControllerUUID: ctrlCfg.ControllerUUID(),
		Cloud:          cloudSpec,
		Config:         cfg,
	})
}

// CredentialAPI defines the methods on the credential API endpoint that the
// destroy command might call.
type CredentialAPI interface {
	InvalidateModelCredential(string) error
	Close() error
}

func (c *destroyCommandBase) credentialAPIForControllerModel() (CredentialAPI, error) {
	// Note that the api here needs to operate on a controller model itself,
	// as the controller model's cloud credential is the controller cloud credential.
	root, err := c.NewAPIRoot()
	if err != nil {
		return nil, errors.Trace(err)
	}
	return credentialmanager.NewClient(root), nil
}

type newCredentialAPIFunc func() (CredentialAPI, error)

func cloudCallContext(newAPIFunc newCredentialAPIFunc) context.ProviderCallContext {
	callCtx := context.NewCloudCallContext(stdcontext.Background())
	callCtx.InvalidateCredentialFunc = func(reason string) error {
		api, err := newAPIFunc()
		if err != nil {
			return errors.Trace(err)
		}
		defer api.Close()
		return api.InvalidateModelCredential(reason)
	}
	return callCtx
}<|MERGE_RESOLUTION|>--- conflicted
+++ resolved
@@ -170,15 +170,9 @@
 	f.BoolVar(&c.destroyModels, "destroy-all-models", false, "Destroy all models in the controller")
 	f.BoolVar(&c.destroyStorage, "destroy-storage", false, "Destroy all storage instances managed by the controller")
 	f.BoolVar(&c.releaseStorage, "release-storage", false, "Release all storage instances from management of the controller, without destroying them")
-<<<<<<< HEAD
-	f.DurationVar(&c.modelTimeout, "model-timeout", defaultTimeout, "Timeout before each individual model destruction is aborted")
+	f.DurationVar(&c.modelTimeout, "model-timeout", unsetTimeout, "Timeout for each step of force model destruction")
 	f.BoolVar(&c.force, "force", false, "Force destroy models ignoring any errors")
 	f.BoolVar(&c.noWait, "no-wait", false, "Rush through model destruction without waiting for each individual step to complete")
-=======
-	f.DurationVar(&c.modelTimeout, "model-timeout", unsetTimeout, "Timeout for each step of force model destruction")
-	f.BoolVar(&c.force, "force", false, "Force destroy hosted models ignoring any errors")
-	f.BoolVar(&c.noWait, "no-wait", false, "Rush through hosted model destruction without waiting for each individual step to complete")
->>>>>>> 7ede45f9
 }
 
 // Init implements Command.Init.
