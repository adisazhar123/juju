// Copyright 2015 Canonical Ltd.
// Licensed under the AGPLv3, see LICENCE file for details.

package controller

import (
	"github.com/juju/cmd"
	"github.com/juju/utils/clock"

	"github.com/juju/juju/api"
	"github.com/juju/juju/cmd/modelcmd"
	"github.com/juju/juju/jujuclient"
)

// NewListControllersCommandForTest returns a listControllersCommand with the clientstore provided
// as specified.
func NewListControllersCommandForTest(testStore jujuclient.ClientStore) *listControllersCommand {
	return &listControllersCommand{
		store: testStore,
	}
}

// NewShowControllerCommandForTest returns a showControllerCommand with the clientstore provided
// as specified.
func NewShowControllerCommandForTest(testStore jujuclient.ClientStore) *showControllerCommand {
	return &showControllerCommand{
		store: testStore,
	}
}

type CreateModelCommand struct {
	*createModelCommand
}

// NewCreateModelCommandForTest returns a CreateModelCommand with
// the api provided as specified.
func NewCreateModelCommandForTest(
	api CreateModelAPI,
	store jujuclient.ClientStore,
	parser func(interface{}) (interface{}, error),
) (cmd.Command, *CreateModelCommand) {
	c := &createModelCommand{
		api:          api,
		configParser: parser,
	}
	c.SetClientStore(store)
	return modelcmd.WrapController(c), &CreateModelCommand{c}
}

<<<<<<< HEAD
// NewModelsCommandForTest returns a ModelsCommand with the API
// and userCreds provided as specified.
func NewModelsCommandForTest(modelAPI ModelManagerAPI, sysAPI ModelsSysAPI, store jujuclient.ClientStore) cmd.Command {
	c := &modelsCommand{
		modelAPI: modelAPI,
		sysAPI:   sysAPI,
=======
// NewListModelsCommandForTest returns a EnvironmentsCommand with the API
// and userCreds provided as specified.
func NewListModelsCommandForTest(modelAPI ModelManagerAPI, sysAPI ModelsSysAPI, store jujuclient.ClientStore, userCreds *configstore.APICredentials) cmd.Command {
	c := &modelsCommand{
		modelAPI:  modelAPI,
		sysAPI:    sysAPI,
		userCreds: userCreds,
>>>>>>> 9cc7cb88
	}
	c.SetClientStore(store)
	return modelcmd.WrapController(c)
}

// NewRegisterCommandForTest returns a RegisterCommand with the function used
// to open the API connection mocked out.
func NewRegisterCommandForTest(apiOpen api.OpenFunc, newAPIRoot modelcmd.OpenFunc, store jujuclient.ClientStore) *registerCommand {
	return &registerCommand{apiOpen: apiOpen, newAPIRoot: newAPIRoot, store: store}
}

// NewRemoveBlocksCommandForTest returns a RemoveBlocksCommand with the
// function used to open the API connection mocked out.
func NewRemoveBlocksCommandForTest(api removeBlocksAPI, store jujuclient.ClientStore) cmd.Command {
	c := &removeBlocksCommand{
		api: api,
	}
	c.SetClientStore(store)
	return modelcmd.WrapController(c)
}

// NewDestroyCommandForTest returns a DestroyCommand with the controller and
// client endpoints mocked out.
func NewDestroyCommandForTest(
	api destroyControllerAPI,
	clientapi destroyClientAPI,
	store jujuclient.ClientStore,
	apierr error,
) cmd.Command {
	cmd := &destroyCommand{
		destroyCommandBase: destroyCommandBase{
			api:       api,
			clientapi: clientapi,
			apierr:    apierr,
		},
	}
	cmd.SetClientStore(store)
	return modelcmd.WrapController(
		cmd,
		modelcmd.ControllerSkipFlags,
		modelcmd.ControllerSkipDefault,
	)
}

// NewKillCommandForTest returns a killCommand with the controller and client
// endpoints mocked out.
func NewKillCommandForTest(
	api destroyControllerAPI,
	clientapi destroyClientAPI,
	store jujuclient.ClientStore,
	apierr error,
	clock clock.Clock,
	apiOpen modelcmd.APIOpener,
) cmd.Command {
	kill := &killCommand{
		destroyCommandBase: destroyCommandBase{
			api:       api,
			clientapi: clientapi,
			apierr:    apierr,
		},
	}
	kill.SetClientStore(store)
	return wrapKillCommand(kill, apiOpen, clock)
}

// NewListBlocksCommandForTest returns a ListBlocksCommand with the controller
// endpoint mocked out.
func NewListBlocksCommandForTest(api listBlocksAPI, apierr error, store jujuclient.ClientStore) cmd.Command {
	c := &listBlocksCommand{
		api:    api,
		apierr: apierr,
	}
	c.SetClientStore(store)
	return modelcmd.WrapController(c)
}

type CtrData ctrData
type ModelData modelData

func FmtCtrStatus(data CtrData) string {
	return fmtCtrStatus(ctrData(data))
}

func FmtModelStatus(data ModelData) string {
	return fmtModelStatus(modelData(data))
}

func NewData(api destroyControllerAPI, ctrUUID string) (ctrData, []modelData, error) {
	return newData(api, ctrUUID)
}<|MERGE_RESOLUTION|>--- conflicted
+++ resolved
@@ -47,22 +47,12 @@
 	return modelcmd.WrapController(c), &CreateModelCommand{c}
 }
 
-<<<<<<< HEAD
-// NewModelsCommandForTest returns a ModelsCommand with the API
+// NewListModelsCommandForTest returns a ListModelsCommand with the API
 // and userCreds provided as specified.
-func NewModelsCommandForTest(modelAPI ModelManagerAPI, sysAPI ModelsSysAPI, store jujuclient.ClientStore) cmd.Command {
+func NewListModelsCommandForTest(modelAPI ModelManagerAPI, sysAPI ModelsSysAPI, store jujuclient.ClientStore) cmd.Command {
 	c := &modelsCommand{
 		modelAPI: modelAPI,
 		sysAPI:   sysAPI,
-=======
-// NewListModelsCommandForTest returns a EnvironmentsCommand with the API
-// and userCreds provided as specified.
-func NewListModelsCommandForTest(modelAPI ModelManagerAPI, sysAPI ModelsSysAPI, store jujuclient.ClientStore, userCreds *configstore.APICredentials) cmd.Command {
-	c := &modelsCommand{
-		modelAPI:  modelAPI,
-		sysAPI:    sysAPI,
-		userCreds: userCreds,
->>>>>>> 9cc7cb88
 	}
 	c.SetClientStore(store)
 	return modelcmd.WrapController(c)
