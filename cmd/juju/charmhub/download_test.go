--- conflicted
+++ resolved
@@ -117,11 +117,6 @@
 
 func (s *downloadSuite) TestRunWithUnsupportedSeries(c *gc.C) {
 	defer s.setUpMocks(c).Finish()
-<<<<<<< HEAD
-
-	url := "http://example.org/"
-=======
->>>>>>> c00059e6
 
 	s.expectRefreshUnsupportedSeries()
 
