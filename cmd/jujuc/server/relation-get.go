package server

import (
	"fmt"
	"launchpad.net/gnuflag"
	"launchpad.net/juju-core/cmd"
)

// RelationGetCommand implements the relation-get command.
type RelationGetCommand struct {
	*HookContext
	RelationId int
	Key        string
	UnitName   string
	out        cmd.Output
}

func NewRelationGetCommand(ctx *HookContext) (cmd.Command, error) {
	return &RelationGetCommand{HookContext: ctx}, nil
}

func (c *RelationGetCommand) Info() *cmd.Info {
	args := "<key> <unit id>"
	doc := `
relation-get prints the value of a unit's relation setting, specified by key.
If no key is given, or if the key is "-", all keys and values will be printed.
`
	if c.RemoteUnitName != "" {
<<<<<<< HEAD
		args = fmt.Sprintf("[<key> [<unit (= %s)>]]", c.RemoteUnitName)
=======
		args = "[<key> [<unit id>]]"
		doc += fmt.Sprintf("Current default unit id is %q.", c.RemoteUnitName)
>>>>>>> 82f6a101
	}
	return &cmd.Info{
		"relation-get", args, "get relation settings", doc,
	}
}

func (c *RelationGetCommand) Init(f *gnuflag.FlagSet, args []string) error {
<<<<<<< HEAD
=======
	// TODO FWER implement --format shell lp:1033511
>>>>>>> 82f6a101
	c.out.AddFlags(f, "smart", cmd.DefaultFormatters)
	f.Var(c.relationIdValue(&c.RelationId), "r", "specify a relation by id")
	if err := f.Parse(true, args); err != nil {
		return err
	}
	if c.RelationId == -1 {
		return fmt.Errorf("no relation specified")
	}
	args = f.Args()
	c.Key = ""
	if len(args) > 0 {
		if c.Key = args[0]; c.Key == "-" {
			c.Key = ""
		}
		args = args[1:]
	}
	c.UnitName = c.RemoteUnitName
	if len(args) > 0 {
		c.UnitName = args[0]
		args = args[1:]
	}
	if c.UnitName == "" {
		return fmt.Errorf("no unit id specified")
	}
	return cmd.CheckEmpty(args)
}

func (c *RelationGetCommand) Run(ctx *cmd.Context) error {
	var settings map[string]interface{}
	if c.UnitName == c.Unit.Name() {
		node, err := c.Relations[c.RelationId].Settings()
		if err != nil {
			return err
		}
		settings = node.Map()
	} else {
		var err error
		settings, err = c.Relations[c.RelationId].ReadSettings(c.UnitName)
		if err != nil {
			return err
		}
	}
	var value interface{}
	if c.Key == "" {
		value = settings
	} else {
		value, _ = settings[c.Key]
	}
	return c.out.Write(ctx, value)
}<|MERGE_RESOLUTION|>--- conflicted
+++ resolved
@@ -26,12 +26,8 @@
 If no key is given, or if the key is "-", all keys and values will be printed.
 `
 	if c.RemoteUnitName != "" {
-<<<<<<< HEAD
-		args = fmt.Sprintf("[<key> [<unit (= %s)>]]", c.RemoteUnitName)
-=======
 		args = "[<key> [<unit id>]]"
 		doc += fmt.Sprintf("Current default unit id is %q.", c.RemoteUnitName)
->>>>>>> 82f6a101
 	}
 	return &cmd.Info{
 		"relation-get", args, "get relation settings", doc,
@@ -39,17 +35,14 @@
 }
 
 func (c *RelationGetCommand) Init(f *gnuflag.FlagSet, args []string) error {
-<<<<<<< HEAD
-=======
 	// TODO FWER implement --format shell lp:1033511
->>>>>>> 82f6a101
 	c.out.AddFlags(f, "smart", cmd.DefaultFormatters)
 	f.Var(c.relationIdValue(&c.RelationId), "r", "specify a relation by id")
 	if err := f.Parse(true, args); err != nil {
 		return err
 	}
 	if c.RelationId == -1 {
-		return fmt.Errorf("no relation specified")
+		return fmt.Errorf("no relation id specified")
 	}
 	args = f.Args()
 	c.Key = ""
