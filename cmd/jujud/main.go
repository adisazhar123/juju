// Copyright 2024 Canonical Ltd.
// Licensed under the AGPLv3, see LICENCE file for details.

<<<<<<< HEAD
//go:build !debug
=======
package main

import (
	"crypto/tls"
	"crypto/x509"
	"fmt"
	"io"
	"math/rand"
	"os"
	"path/filepath"
	"runtime"
	"strings"
	"time"

	"github.com/juju/clock"
	"github.com/juju/cmd/v3"
	"github.com/juju/errors"
	"github.com/juju/featureflag"
	"github.com/juju/loggo"
	"github.com/juju/names/v5"
	proxyutils "github.com/juju/proxy"
	"github.com/juju/utils/v3/exec"
	"github.com/juju/version/v2"

	k8sexec "github.com/juju/juju/caas/kubernetes/provider/exec"
	jujucmd "github.com/juju/juju/cmd"
	agentcmd "github.com/juju/juju/cmd/jujud/agent"
	jujudagentcmd "github.com/juju/juju/cmd/jujud/agent"
	"github.com/juju/juju/cmd/jujud/agent/agentconf"
	"github.com/juju/juju/cmd/jujud/agent/caasoperator"
	"github.com/juju/juju/cmd/jujud/agent/config"
	"github.com/juju/juju/cmd/jujud/dumplogs"
	"github.com/juju/juju/cmd/jujud/introspect"
	"github.com/juju/juju/cmd/jujud/run"
	"github.com/juju/juju/core/arch"
	"github.com/juju/juju/core/machinelock"
	coreos "github.com/juju/juju/core/os"
	"github.com/juju/juju/internal/debug/coveruploader"
	jujunames "github.com/juju/juju/juju/names"
	"github.com/juju/juju/juju/osenv"
	"github.com/juju/juju/juju/sockets"
	_ "github.com/juju/juju/provider/all"         // Import the providers.
	_ "github.com/juju/juju/secrets/provider/all" // Import the secret providers.
	"github.com/juju/juju/upgrades"
	"github.com/juju/juju/utils/proxy"
	jujuversion "github.com/juju/juju/version"
	"github.com/juju/juju/worker/logsender"
	"github.com/juju/juju/worker/uniter/runner/jujuc"
)

var logger = loggo.GetLogger("juju.cmd.jujud")

func init() {
	rand.Seed(time.Now().UTC().UnixNano())
	featureflag.SetFlagsFromEnvironment(osenv.JujuFeatureFlagEnvKey)
}

var jujudDoc = `
juju provides easy, intelligent service orchestration on top of models
such as OpenStack, Amazon AWS, or bare metal. jujud is a component of juju.

https://juju.is/

The jujud command can also forward invocations over RPC for execution by the
juju unit agent. When used in this way, it expects to be called via a symlink
named for the desired remote command, and expects JUJU_AGENT_SOCKET_ADDRESS and
JUJU_CONTEXT_ID be set in its model.
`

const (
	// exit_err is the value that is returned when the user has run juju in an invalid way.
	exit_err = 2
	// exit_panic is the value that is returned when we exit due to an unhandled panic.
	exit_panic = 3
)

func getenv(name string) (string, error) {
	value := os.Getenv(name)
	if value == "" {
		return "", errors.Errorf("%s not set", name)
	}
	return value, nil
}

func getwd() (string, error) {
	dir, err := os.Getwd()
	if err != nil {
		return "", err
	}
	abs, err := filepath.Abs(dir)
	if err != nil {
		return "", err
	}
	return abs, nil
}

func getSocket() (sockets.Socket, error) {
	var err error
	socket := sockets.Socket{}
	socket.Address, err = getenv("JUJU_AGENT_SOCKET_ADDRESS")
	if err != nil {
		return sockets.Socket{}, err
	}
	socket.Network, err = getenv("JUJU_AGENT_SOCKET_NETWORK")
	if err != nil {
		return sockets.Socket{}, err
	}

	// If we are not connecting over tcp, no need for TLS.
	if socket.Network != "tcp" {
		return socket, nil
	}

	caCertFile, err := getenv("JUJU_AGENT_CA_CERT")
	if err != nil {
		return sockets.Socket{}, err
	}
	caCert, err := os.ReadFile(caCertFile)
	if err != nil {
		return sockets.Socket{}, errors.Annotatef(err, "reading %s", caCertFile)
	}
	rootCAs := x509.NewCertPool()
	if ok := rootCAs.AppendCertsFromPEM(caCert); ok == false {
		return sockets.Socket{}, errors.Errorf("invalid ca certificate")
	}

	unitName, err := getenv("JUJU_UNIT_NAME")
	if err != nil {
		return sockets.Socket{}, err
	}
	application, err := names.UnitApplication(unitName)
	if err != nil {
		return sockets.Socket{}, errors.Trace(err)
	}
	socket.TLSConfig = &tls.Config{
		RootCAs:    rootCAs,
		ServerName: application,
	}
	return socket, nil
}

// hookToolMain uses JUJU_CONTEXT_ID and JUJU_AGENT_SOCKET_ADDRESS to ask a running unit agent
// to execute a Command on our behalf. Individual commands should be exposed
// by symlinking the command name to this executable.
func hookToolMain(commandName string, ctx *cmd.Context, args []string) (code int, err error) {
	code = 1
	contextID, err := getenv("JUJU_CONTEXT_ID")
	if err != nil {
		return
	}
	dir, err := getwd()
	if err != nil {
		return
	}
	req := jujuc.Request{
		ContextId:   contextID,
		Dir:         dir,
		CommandName: commandName,
		Args:        args[1:],
		Token:       os.Getenv("JUJU_AGENT_TOKEN"),
	}
	socket, err := getSocket()
	if err != nil {
		return
	}
	client, err := sockets.Dial(socket)
	if err != nil {
		return code, err
	}
	defer client.Close()
	var resp exec.ExecResponse
	err = client.Call("Jujuc.Main", req, &resp)
	if err != nil && err.Error() == jujuc.ErrNoStdin.Error() {
		req.Stdin, err = io.ReadAll(os.Stdin)
		if err != nil {
			err = errors.Annotate(err, "cannot read stdin")
			return
		}
		req.StdinSet = true
		err = client.Call("Jujuc.Main", req, &resp)
	}
	if err != nil {
		return
	}
	os.Stdout.Write(resp.Stdout)
	os.Stderr.Write(resp.Stderr)
	return resp.Code, nil
}
>>>>>>> bc20991c

package main

import "os"

func main() {
<<<<<<< HEAD
	os.Exit(Main(os.Args))
=======
	coveruploader.Enable()
	MainWrapper(os.Args)
}

// Main is not redundant with main(), because it provides an entry point
// for testing with arbitrary command line arguments.
func Main(args []string) int {
	defer func() {
		if r := recover(); r != nil {
			buf := make([]byte, 4096)
			buf = buf[:runtime.Stack(buf, false)]
			logger.Criticalf("Unhandled panic: \n%v\n%s", r, buf)
			os.Exit(exit_panic)
		}
	}()

	ctx, err := cmd.DefaultContext()
	if err != nil {
		cmd.WriteError(os.Stderr, err)
		os.Exit(exit_err)
	}

	var code int
	commandName := filepath.Base(args[0])
	switch commandName {
	case jujunames.Jujud:
		code, err = jujuDMain(args, ctx)
	case jujunames.JujuExec:
		lock, err := machinelock.New(machinelock.Config{
			AgentName:   "juju-exec",
			Clock:       clock.WallClock,
			Logger:      loggo.GetLogger("juju.machinelock"),
			LogFilename: filepath.Join(config.LogDir, "juju", machinelock.Filename),
		})
		if err != nil {
			code = exit_err
		} else {
			run := &run.RunCommand{MachineLock: lock}
			code = cmd.Main(run, ctx, args[1:])
		}
	case jujunames.JujuDumpLogs:
		code = cmd.Main(dumplogs.NewCommand(), ctx, args[1:])
	case jujunames.JujuIntrospect:
		code = cmd.Main(&introspect.IntrospectCommand{}, ctx, args[1:])
	default:
		code, err = hookToolMain(commandName, ctx, args)
	}
	if err != nil {
		cmd.WriteError(ctx.Stderr, err)
	}
	return code
}

type jujudWriter struct {
	target io.Writer
}

func (w *jujudWriter) Write(entry loggo.Entry) {
	if strings.HasPrefix(entry.Module, "unit.") {
		fmt.Fprintln(w.target, w.unitFormat(entry))
	} else {
		fmt.Fprintln(w.target, loggo.DefaultFormatter(entry))
	}
}

func (w *jujudWriter) unitFormat(entry loggo.Entry) string {
	ts := entry.Timestamp.In(time.UTC).Format("2006-01-02 15:04:05")
	// Just show the last element of the module.
	lastDot := strings.LastIndex(entry.Module, ".")
	module := entry.Module[lastDot+1:]
	return fmt.Sprintf("%s %s %s %s", ts, entry.Level, module, entry.Message)
>>>>>>> bc20991c
}<|MERGE_RESOLUTION|>--- conflicted
+++ resolved
@@ -1,277 +1,17 @@
 // Copyright 2024 Canonical Ltd.
 // Licensed under the AGPLv3, see LICENCE file for details.
 
-<<<<<<< HEAD
 //go:build !debug
-=======
+
 package main
 
 import (
-	"crypto/tls"
-	"crypto/x509"
-	"fmt"
-	"io"
-	"math/rand"
 	"os"
-	"path/filepath"
-	"runtime"
-	"strings"
-	"time"
 
-	"github.com/juju/clock"
-	"github.com/juju/cmd/v3"
-	"github.com/juju/errors"
-	"github.com/juju/featureflag"
-	"github.com/juju/loggo"
-	"github.com/juju/names/v5"
-	proxyutils "github.com/juju/proxy"
-	"github.com/juju/utils/v3/exec"
-	"github.com/juju/version/v2"
-
-	k8sexec "github.com/juju/juju/caas/kubernetes/provider/exec"
-	jujucmd "github.com/juju/juju/cmd"
-	agentcmd "github.com/juju/juju/cmd/jujud/agent"
-	jujudagentcmd "github.com/juju/juju/cmd/jujud/agent"
-	"github.com/juju/juju/cmd/jujud/agent/agentconf"
-	"github.com/juju/juju/cmd/jujud/agent/caasoperator"
-	"github.com/juju/juju/cmd/jujud/agent/config"
-	"github.com/juju/juju/cmd/jujud/dumplogs"
-	"github.com/juju/juju/cmd/jujud/introspect"
-	"github.com/juju/juju/cmd/jujud/run"
-	"github.com/juju/juju/core/arch"
-	"github.com/juju/juju/core/machinelock"
-	coreos "github.com/juju/juju/core/os"
 	"github.com/juju/juju/internal/debug/coveruploader"
-	jujunames "github.com/juju/juju/juju/names"
-	"github.com/juju/juju/juju/osenv"
-	"github.com/juju/juju/juju/sockets"
-	_ "github.com/juju/juju/provider/all"         // Import the providers.
-	_ "github.com/juju/juju/secrets/provider/all" // Import the secret providers.
-	"github.com/juju/juju/upgrades"
-	"github.com/juju/juju/utils/proxy"
-	jujuversion "github.com/juju/juju/version"
-	"github.com/juju/juju/worker/logsender"
-	"github.com/juju/juju/worker/uniter/runner/jujuc"
 )
 
-var logger = loggo.GetLogger("juju.cmd.jujud")
-
-func init() {
-	rand.Seed(time.Now().UTC().UnixNano())
-	featureflag.SetFlagsFromEnvironment(osenv.JujuFeatureFlagEnvKey)
-}
-
-var jujudDoc = `
-juju provides easy, intelligent service orchestration on top of models
-such as OpenStack, Amazon AWS, or bare metal. jujud is a component of juju.
-
-https://juju.is/
-
-The jujud command can also forward invocations over RPC for execution by the
-juju unit agent. When used in this way, it expects to be called via a symlink
-named for the desired remote command, and expects JUJU_AGENT_SOCKET_ADDRESS and
-JUJU_CONTEXT_ID be set in its model.
-`
-
-const (
-	// exit_err is the value that is returned when the user has run juju in an invalid way.
-	exit_err = 2
-	// exit_panic is the value that is returned when we exit due to an unhandled panic.
-	exit_panic = 3
-)
-
-func getenv(name string) (string, error) {
-	value := os.Getenv(name)
-	if value == "" {
-		return "", errors.Errorf("%s not set", name)
-	}
-	return value, nil
-}
-
-func getwd() (string, error) {
-	dir, err := os.Getwd()
-	if err != nil {
-		return "", err
-	}
-	abs, err := filepath.Abs(dir)
-	if err != nil {
-		return "", err
-	}
-	return abs, nil
-}
-
-func getSocket() (sockets.Socket, error) {
-	var err error
-	socket := sockets.Socket{}
-	socket.Address, err = getenv("JUJU_AGENT_SOCKET_ADDRESS")
-	if err != nil {
-		return sockets.Socket{}, err
-	}
-	socket.Network, err = getenv("JUJU_AGENT_SOCKET_NETWORK")
-	if err != nil {
-		return sockets.Socket{}, err
-	}
-
-	// If we are not connecting over tcp, no need for TLS.
-	if socket.Network != "tcp" {
-		return socket, nil
-	}
-
-	caCertFile, err := getenv("JUJU_AGENT_CA_CERT")
-	if err != nil {
-		return sockets.Socket{}, err
-	}
-	caCert, err := os.ReadFile(caCertFile)
-	if err != nil {
-		return sockets.Socket{}, errors.Annotatef(err, "reading %s", caCertFile)
-	}
-	rootCAs := x509.NewCertPool()
-	if ok := rootCAs.AppendCertsFromPEM(caCert); ok == false {
-		return sockets.Socket{}, errors.Errorf("invalid ca certificate")
-	}
-
-	unitName, err := getenv("JUJU_UNIT_NAME")
-	if err != nil {
-		return sockets.Socket{}, err
-	}
-	application, err := names.UnitApplication(unitName)
-	if err != nil {
-		return sockets.Socket{}, errors.Trace(err)
-	}
-	socket.TLSConfig = &tls.Config{
-		RootCAs:    rootCAs,
-		ServerName: application,
-	}
-	return socket, nil
-}
-
-// hookToolMain uses JUJU_CONTEXT_ID and JUJU_AGENT_SOCKET_ADDRESS to ask a running unit agent
-// to execute a Command on our behalf. Individual commands should be exposed
-// by symlinking the command name to this executable.
-func hookToolMain(commandName string, ctx *cmd.Context, args []string) (code int, err error) {
-	code = 1
-	contextID, err := getenv("JUJU_CONTEXT_ID")
-	if err != nil {
-		return
-	}
-	dir, err := getwd()
-	if err != nil {
-		return
-	}
-	req := jujuc.Request{
-		ContextId:   contextID,
-		Dir:         dir,
-		CommandName: commandName,
-		Args:        args[1:],
-		Token:       os.Getenv("JUJU_AGENT_TOKEN"),
-	}
-	socket, err := getSocket()
-	if err != nil {
-		return
-	}
-	client, err := sockets.Dial(socket)
-	if err != nil {
-		return code, err
-	}
-	defer client.Close()
-	var resp exec.ExecResponse
-	err = client.Call("Jujuc.Main", req, &resp)
-	if err != nil && err.Error() == jujuc.ErrNoStdin.Error() {
-		req.Stdin, err = io.ReadAll(os.Stdin)
-		if err != nil {
-			err = errors.Annotate(err, "cannot read stdin")
-			return
-		}
-		req.StdinSet = true
-		err = client.Call("Jujuc.Main", req, &resp)
-	}
-	if err != nil {
-		return
-	}
-	os.Stdout.Write(resp.Stdout)
-	os.Stderr.Write(resp.Stderr)
-	return resp.Code, nil
-}
->>>>>>> bc20991c
-
-package main
-
-import "os"
-
 func main() {
-<<<<<<< HEAD
+	coveruploader.Enable()
 	os.Exit(Main(os.Args))
-=======
-	coveruploader.Enable()
-	MainWrapper(os.Args)
-}
-
-// Main is not redundant with main(), because it provides an entry point
-// for testing with arbitrary command line arguments.
-func Main(args []string) int {
-	defer func() {
-		if r := recover(); r != nil {
-			buf := make([]byte, 4096)
-			buf = buf[:runtime.Stack(buf, false)]
-			logger.Criticalf("Unhandled panic: \n%v\n%s", r, buf)
-			os.Exit(exit_panic)
-		}
-	}()
-
-	ctx, err := cmd.DefaultContext()
-	if err != nil {
-		cmd.WriteError(os.Stderr, err)
-		os.Exit(exit_err)
-	}
-
-	var code int
-	commandName := filepath.Base(args[0])
-	switch commandName {
-	case jujunames.Jujud:
-		code, err = jujuDMain(args, ctx)
-	case jujunames.JujuExec:
-		lock, err := machinelock.New(machinelock.Config{
-			AgentName:   "juju-exec",
-			Clock:       clock.WallClock,
-			Logger:      loggo.GetLogger("juju.machinelock"),
-			LogFilename: filepath.Join(config.LogDir, "juju", machinelock.Filename),
-		})
-		if err != nil {
-			code = exit_err
-		} else {
-			run := &run.RunCommand{MachineLock: lock}
-			code = cmd.Main(run, ctx, args[1:])
-		}
-	case jujunames.JujuDumpLogs:
-		code = cmd.Main(dumplogs.NewCommand(), ctx, args[1:])
-	case jujunames.JujuIntrospect:
-		code = cmd.Main(&introspect.IntrospectCommand{}, ctx, args[1:])
-	default:
-		code, err = hookToolMain(commandName, ctx, args)
-	}
-	if err != nil {
-		cmd.WriteError(ctx.Stderr, err)
-	}
-	return code
-}
-
-type jujudWriter struct {
-	target io.Writer
-}
-
-func (w *jujudWriter) Write(entry loggo.Entry) {
-	if strings.HasPrefix(entry.Module, "unit.") {
-		fmt.Fprintln(w.target, w.unitFormat(entry))
-	} else {
-		fmt.Fprintln(w.target, loggo.DefaultFormatter(entry))
-	}
-}
-
-func (w *jujudWriter) unitFormat(entry loggo.Entry) string {
-	ts := entry.Timestamp.In(time.UTC).Format("2006-01-02 15:04:05")
-	// Just show the last element of the module.
-	lastDot := strings.LastIndex(entry.Module, ".")
-	module := entry.Module[lastDot+1:]
-	return fmt.Sprintf("%s %s %s %s", ts, entry.Level, module, entry.Message)
->>>>>>> bc20991c
 }