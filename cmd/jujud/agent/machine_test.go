--- conflicted
+++ resolved
@@ -1166,14 +1166,11 @@
 	// Wait for it to stabilise, running as normal.
 	matcher := agenttest.NewWorkerMatcher(c, tracker, a.Tag().String(),
 		append(alwaysMachineWorkers, notMigratingMachineWorkers...))
-<<<<<<< HEAD
 	agenttest.WaitMatch(c, matcher.Check, coretesting.LongWait)
-=======
 	// kvm-container-provisioner only runs where the hardware the
 	// test is run on supports kvm. This is not optimal.
 	matcher.AddOptionalWorkers([]string{"kvm-container-provisioner"})
-	agenttest.WaitMatch(c, matcher.Check, coretesting.LongWait, s.BackingState.StartSync)
->>>>>>> 68dff743
+	agenttest.WaitMatch(c, matcher.Check, coretesting.LongWait)
 }
 
 func (s *MachineSuite) TestControllerModelWorkers(c *gc.C) {
