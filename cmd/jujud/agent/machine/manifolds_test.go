--- conflicted
+++ resolved
@@ -51,12 +51,9 @@
 		"apiworkers",
 		"reboot",
 		"logging-config-updater",
-<<<<<<< HEAD
 		"log-sender",
-=======
 		"api-address-updater",
 		"machiner",
->>>>>>> 533c3812
 	}
 	c.Assert(keys, jc.SameContents, expectedKeys)
 }
