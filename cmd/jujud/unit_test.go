// Copyright 2012, 2013 Canonical Ltd.
// Licensed under the AGPLv3, see LICENCE file for details.

package main

import (
	. "launchpad.net/gocheck"
	"launchpad.net/juju-core/cmd"
	"launchpad.net/juju-core/environs/agent"
	"launchpad.net/juju-core/state"
	"launchpad.net/juju-core/state/api/params"
	"launchpad.net/juju-core/testing"
	"launchpad.net/juju-core/testing/checkers"
	"time"
)

type UnitSuite struct {
	testing.GitSuite
	agentSuite
}

var _ = Suite(&UnitSuite{})

func (s *UnitSuite) SetUpTest(c *C) {
	s.GitSuite.SetUpTest(c)
	s.agentSuite.SetUpTest(c)
}

func (s *UnitSuite) TearDownTest(c *C) {
	s.agentSuite.TearDownTest(c)
	s.GitSuite.TearDownTest(c)
}

// primeAgent creates a unit, and sets up the unit agent's directory.
// It returns the new unit and the agent's configuration.
func (s *UnitSuite) primeAgent(c *C) (*state.Unit, *agent.Conf, *state.Tools) {
	svc, err := s.State.AddService("wordpress", s.AddTestingCharm(c, "wordpress"))
	c.Assert(err, IsNil)
	unit, err := svc.AddUnit()
	c.Assert(err, IsNil)
	err = unit.SetMongoPassword("unit-password")
	c.Assert(err, IsNil)
	conf, tools := s.agentSuite.primeAgent(c, unit.Tag(), "unit-password")
	return unit, conf, tools
}

func (s *UnitSuite) newAgent(c *C, unit *state.Unit) *UnitAgent {
	a := &UnitAgent{}
	s.initAgent(c, a, "--unit-name", unit.Name())
	return a
}

func (s *UnitSuite) TestParseSuccess(c *C) {
	create := func() (cmd.Command, *AgentConf) {
		a := &UnitAgent{}
		return a, &a.Conf
	}
	uc := CheckAgentCommand(c, create, []string{"--unit-name", "w0rd-pre55/1"})
	c.Assert(uc.(*UnitAgent).UnitName, Equals, "w0rd-pre55/1")
}

func (s *UnitSuite) TestParseMissing(c *C) {
	uc := &UnitAgent{}
	err := ParseAgentCommand(uc, []string{})
	c.Assert(err, ErrorMatches, "--unit-name option must be set")
}

func (s *UnitSuite) TestParseNonsense(c *C) {
	for _, args := range [][]string{
		{"--unit-name", "wordpress"},
		{"--unit-name", "wordpress/seventeen"},
		{"--unit-name", "wordpress/-32"},
		{"--unit-name", "wordpress/wild/9"},
		{"--unit-name", "20/20"},
	} {
		err := ParseAgentCommand(&UnitAgent{}, args)
		c.Assert(err, ErrorMatches, `--unit-name option expects "<service>/<n>" argument`)
	}
}

func (s *UnitSuite) TestParseUnknown(c *C) {
	uc := &UnitAgent{}
	err := ParseAgentCommand(uc, []string{"--unit-name", "wordpress/1", "thundering typhoons"})
	c.Assert(err, ErrorMatches, `unrecognized args: \["thundering typhoons"\]`)
}

func (s *UnitSuite) TestRunStop(c *C) {
	unit, _, _ := s.primeAgent(c)
	a := s.newAgent(c, unit)
	go func() { c.Check(a.Run(nil), IsNil) }()
	defer func() { c.Check(a.Stop(), IsNil) }()
	timeout := time.After(5 * time.Second)

waitStarted:
	for {
		select {
		case <-timeout:
			c.Fatalf("no activity detected")
		case <-time.After(50 * time.Millisecond):
			err := unit.Refresh()
			c.Assert(err, IsNil)
			st, info, err := unit.Status()
			c.Assert(err, IsNil)
			switch st {
			case params.StatusPending, params.StatusInstalled:
				c.Logf("waiting...")
				continue
			case params.StatusStarted:
				c.Logf("started!")
				break waitStarted
			case params.StatusDown:
				s.State.StartSync()
				c.Logf("unit is still down")
			default:
				c.Fatalf("unexpected status %s %s", st, info)
			}
		}
	}
<<<<<<< HEAD

	// Check no subordinates have been deployed.
	ctx.waitDeployed(c)

	// Add a relation with a subordinate service and wait for the subordinate
	// to be deployed...
	_, err := s.State.AddService("logging", s.AddTestingCharm(c, "logging"))
	c.Assert(err, IsNil)
	eps, err := s.State.InferEndpoints([]string{"wordpress", "logging"})
	c.Assert(err, IsNil)
	_, err = s.State.AddRelation(eps...)
	c.Assert(err, IsNil)
	ctx.waitDeployed(c, "logging/0")

	// ...then kill the subordinate and wait for it to be recalled and removed.
	logging0, err := s.State.Unit("logging/0")
	c.Assert(err, IsNil)
	err = logging0.EnsureDead()
	c.Assert(err, IsNil)
	ctx.waitDeployed(c)
	err = logging0.Refresh()
	c.Assert(err, checkers.Satisfies, errors.IsNotFoundError)
=======
>>>>>>> bd199f1a
}

func (s *UnitSuite) TestUpgrade(c *C) {
	unit, _, currentTools := s.primeAgent(c)
	a := s.newAgent(c, unit)
	s.testUpgrade(c, a, currentTools)
}

func (s *UnitSuite) TestWithDeadUnit(c *C) {
	unit, _, _ := s.primeAgent(c)
	err := unit.EnsureDead()
	c.Assert(err, IsNil)
	a := s.newAgent(c, unit)
	err = runWithTimeout(a)
	c.Assert(err, IsNil)

	// try again when the unit has been removed.
	err = unit.Remove()
	c.Assert(err, IsNil)
	a = s.newAgent(c, unit)
	err = runWithTimeout(a)
	c.Assert(err, IsNil)
}

func (s *UnitSuite) TestOpenAPIState(c *C) {
	c.Skip("unit agent API connection not implemented yet")
	unit, _, _ := s.primeAgent(c)
	s.testOpenAPIState(c, unit, s.newAgent(c, unit))
}<|MERGE_RESOLUTION|>--- conflicted
+++ resolved
@@ -116,31 +116,6 @@
 			}
 		}
 	}
-<<<<<<< HEAD
-
-	// Check no subordinates have been deployed.
-	ctx.waitDeployed(c)
-
-	// Add a relation with a subordinate service and wait for the subordinate
-	// to be deployed...
-	_, err := s.State.AddService("logging", s.AddTestingCharm(c, "logging"))
-	c.Assert(err, IsNil)
-	eps, err := s.State.InferEndpoints([]string{"wordpress", "logging"})
-	c.Assert(err, IsNil)
-	_, err = s.State.AddRelation(eps...)
-	c.Assert(err, IsNil)
-	ctx.waitDeployed(c, "logging/0")
-
-	// ...then kill the subordinate and wait for it to be recalled and removed.
-	logging0, err := s.State.Unit("logging/0")
-	c.Assert(err, IsNil)
-	err = logging0.EnsureDead()
-	c.Assert(err, IsNil)
-	ctx.waitDeployed(c)
-	err = logging0.Refresh()
-	c.Assert(err, checkers.Satisfies, errors.IsNotFoundError)
-=======
->>>>>>> bd199f1a
 }
 
 func (s *UnitSuite) TestUpgrade(c *C) {
