--- conflicted
+++ resolved
@@ -15,10 +15,6 @@
 	"launchpad.net/juju-core/state/api"
 	"launchpad.net/juju-core/testing"
 	"launchpad.net/juju-core/utils"
-<<<<<<< HEAD
-	"local/runtime/debug"
-=======
->>>>>>> 43c9d2fa
 )
 
 // We don't want to use JujuConnSuite because it gives us
@@ -180,11 +176,7 @@
 		st.Close()
 	}
 	if expectErrType != nil {
-<<<<<<< HEAD
-		c.Assert(err, FitsTypeOf, expectErrType, Commentf("callers: %s", debug.Callers(0, 20)))
-=======
 		c.Assert(err, FitsTypeOf, expectErrType)
->>>>>>> 43c9d2fa
 	} else {
 		c.Assert(err, IsNil)
 	}
