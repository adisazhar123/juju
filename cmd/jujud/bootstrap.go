// Copyright 2012, 2013 Canonical Ltd.
// Licensed under the AGPLv3, see LICENCE file for details.

package main

import (
	"encoding/base64"
	"fmt"
	"io/ioutil"
	"net"
	"path/filepath"

	"launchpad.net/gnuflag"
	"launchpad.net/goyaml"

	"launchpad.net/juju-core/agent"
	"launchpad.net/juju-core/agent/mongo"
	"launchpad.net/juju-core/cmd"
	"launchpad.net/juju-core/constraints"
	"launchpad.net/juju-core/environs"
	"launchpad.net/juju-core/environs/config"
	"launchpad.net/juju-core/instance"
	"launchpad.net/juju-core/provider"
	"launchpad.net/juju-core/state"
	"launchpad.net/juju-core/state/api/params"
)

type BootstrapCommand struct {
	cmd.CommandBase
	AgentConf
	EnvConfig   map[string]interface{}
	Constraints constraints.Value
	Hardware    instance.HardwareCharacteristics
	InstanceId  string
}

// Info returns a decription of the command.
func (c *BootstrapCommand) Info() *cmd.Info {
	return &cmd.Info{
		Name:    "bootstrap-state",
		Purpose: "initialize juju state",
	}
}

func (c *BootstrapCommand) SetFlags(f *gnuflag.FlagSet) {
	c.AgentConf.AddFlags(f)
	yamlBase64Var(f, &c.EnvConfig, "env-config", "", "initial environment configuration (yaml, base64 encoded)")
	f.Var(constraints.ConstraintsValue{Target: &c.Constraints}, "constraints", "initial environment constraints (space-separated strings)")
	f.Var(&c.Hardware, "hardware", "hardware characteristics (space-separated strings)")
	f.StringVar(&c.InstanceId, "instance-id", "", "unique instance-id for bootstrap machine")
}

// Init initializes the command for running.
func (c *BootstrapCommand) Init(args []string) error {
	if len(c.EnvConfig) == 0 {
		return requiredError("env-config")
	}
	if c.InstanceId == "" {
		return requiredError("instance-id")
	}
	return c.AgentConf.CheckArgs(args)
}

// Run initializes state for an environment.
func (c *BootstrapCommand) Run(_ *cmd.Context) error {
	envCfg, err := config.New(config.NoDefaults, c.EnvConfig)
	if err != nil {
		return err
	}
	err = c.ReadConfig("machine-0")
	if err != nil {
		return err
	}
	agentConfig := c.CurrentConfig()

	// agent.Jobs is an optional field in the agent config, and was
	// introduced after 1.17.2. We default to allowing units on
	// machine-0 if missing.
	jobs := agentConfig.Jobs()
	if len(jobs) == 0 {
		jobs = []params.MachineJob{
			params.JobManageEnviron,
			params.JobHostUnits,
		}
	}

	// Get the bootstrap machine's addresses from the provider.
	env, err := environs.New(envCfg)
	if err != nil {
		return err
	}
	instanceId := instance.Id(c.InstanceId)
	instances, err := env.Instances([]instance.Id{instanceId})
	if err != nil {
		return err
	}
	addrs, err := instances[0].Addresses()
	if err != nil {
		return err
	}

	// Generate a shared secret for the Mongo replica set, and write it out.
	sharedSecret, err := mongo.GenerateSharedSecret()
	if err != nil {
		return err
	}
	sharedSecretFile := filepath.Join(c.dataDir, mongo.SharedSecretFile)
	if err := ioutil.WriteFile(sharedSecretFile, []byte(sharedSecret), 0600); err != nil {
		return err
	}

	namespace := agentConfig.Value(agent.Namespace)

	if err := c.startMongo(addrs, agentConfig, namespace); err != nil {
		return err
	}

	// Initialise state, and store any agent config (e.g. password) changes.
	var st *state.State
	err = nil
	writeErr := c.ChangeConfig(func(agentConfig agent.ConfigSetter) {
		st, _, err = agent.InitializeState(
			agentConfig,
			envCfg,
			agent.BootstrapMachineConfig{
				Addresses:       addrs,
				Constraints:     c.Constraints,
				Jobs:            jobs,
				InstanceId:      instanceId,
				Characteristics: c.Hardware,
				SharedSecret:    sharedSecret,
			},
			state.DefaultDialOpts(),
			environs.NewStatePolicy(),
		)
	})
	if writeErr != nil {
		return fmt.Errorf("cannot write initial configuration: %v", err)
	}
	if err != nil {
		return err
	}
	st.Close()
	return nil
}

func (c *BootstrapCommand) startMongo(addrs []instance.Address, agentConfig agent.Config, namespace string) error {
	logger.Debugf("starting mongo")

	info, ok := agentConfig.StateInfo()
	if !ok {
		return fmt.Errorf("no stateinfo available")
	}
	dialInfo, err := state.DialInfo(info, state.DefaultDialOpts())
	if err != nil {
		return err
	}
	servingInfo, ok := agentConfig.StateServingInfo()
	if !ok {
		return fmt.Errorf("No stateservinginfo available")
	}

	// Use localhost to dial the mongo server, because it's running in
	// auth mode and will refuse to perform any operations unless
	// we dial that address.
	dialInfo.Addrs = []string{
		net.JoinHostPort("127.0.0.1", fmt.Sprint(servingInfo.StatePort)),
	}

<<<<<<< HEAD
	providerType := agentConfig.Value(agent.ProviderType)
	withHA := providerType != provider.Local
	if err := ensureMongoServer(agentConfig.DataDir(), port, namespace, withHA); err != nil {
=======
	if err := ensureMongoServer(agentConfig.DataDir(), servingInfo.StatePort, namespace); err != nil {
>>>>>>> 838368bd
		return err
	}
	// If we are not doing HA, no need to set up replicaset.
	if !withHA {
		return nil
	}

	peerAddr := mongo.SelectPeerAddress(addrs)

	if peerAddr == "" {
		return fmt.Errorf("no appropriate peer address found in %q", addrs)
	}
	peerHostPort := net.JoinHostPort(peerAddr, fmt.Sprint(servingInfo.StatePort))

	return maybeInitiateMongoServer(mongo.InitiateMongoParams{
		DialInfo:       dialInfo,
		MemberHostPort: peerHostPort,
	})
}

// yamlBase64Value implements gnuflag.Value on a map[string]interface{}.
type yamlBase64Value map[string]interface{}

// Set decodes the base64 value into yaml then expands that into a map.
func (v *yamlBase64Value) Set(value string) error {
	decoded, err := base64.StdEncoding.DecodeString(value)
	if err != nil {
		return err
	}
	return goyaml.Unmarshal(decoded, v)
}

func (v *yamlBase64Value) String() string {
	return fmt.Sprintf("%v", *v)
}

// yamlBase64Var sets up a gnuflag flag analogous to the FlagSet.*Var methods.
func yamlBase64Var(fs *gnuflag.FlagSet, target *map[string]interface{}, name string, value string, usage string) {
	fs.Var((*yamlBase64Value)(target), name, usage)
}<|MERGE_RESOLUTION|>--- conflicted
+++ resolved
@@ -167,13 +167,9 @@
 		net.JoinHostPort("127.0.0.1", fmt.Sprint(servingInfo.StatePort)),
 	}
 
-<<<<<<< HEAD
 	providerType := agentConfig.Value(agent.ProviderType)
 	withHA := providerType != provider.Local
-	if err := ensureMongoServer(agentConfig.DataDir(), port, namespace, withHA); err != nil {
-=======
-	if err := ensureMongoServer(agentConfig.DataDir(), servingInfo.StatePort, namespace); err != nil {
->>>>>>> 838368bd
+	if err := ensureMongoServer(agentConfig.DataDir(), servingInfo.StatePort, , namespace, withHA); err != nil {
 		return err
 	}
 	// If we are not doing HA, no need to set up replicaset.
