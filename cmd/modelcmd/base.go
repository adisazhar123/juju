--- conflicted
+++ resolved
@@ -128,14 +128,10 @@
 	apiOpenFunc   api.OpenFunc
 	authOpts      AuthOpts
 	runStarted    bool
-<<<<<<< HEAD
 	refreshModels func(context.Context, jujuclient.ClientStore, string) error
-=======
-	refreshModels func(jujuclient.ClientStore, string) error
 	// sessionLoginFactory provides an session token based
 	// login provider used to mock out oauth based login.
 	sessionLoginFactory SessionLoginFactory
->>>>>>> 47f1ecf3
 
 	// StdContext is the Go context.
 	StdContext context.Context
@@ -200,16 +196,11 @@
 	c.refreshModels = refresh
 }
 
-<<<<<<< HEAD
-func (c *CommandBase) modelAPI(ctx context.Context, store jujuclient.ClientStore, controllerName string) (ModelAPI, error) {
-=======
-// SetSessionLoginFactory sets the sessionLoginFactory used for oauth login.
 func (c *CommandBase) SetSessionLoginFactory(loginFactory SessionLoginFactory) {
 	c.sessionLoginFactory = loginFactory
 }
 
-func (c *CommandBase) modelAPI(store jujuclient.ClientStore, controllerName string) (ModelAPI, error) {
->>>>>>> 47f1ecf3
+func (c *CommandBase) modelAPI(ctx context.Context, store jujuclient.ClientStore, controllerName string) (ModelAPI, error) {
 	c.assertRunStarted()
 	if c.modelAPI_ != nil {
 		return c.modelAPI_, nil
@@ -268,7 +259,7 @@
 		param.AccountDetails.LastKnownAccess = conn.ControllerAccess()
 		err := store.UpdateAccount(controllerName, *param.AccountDetails)
 		if err != nil {
-			logger.Errorf("cannot update account information: %v", err)
+			logger.Errorf(context.TODO(), "cannot update account information: %v", err)
 		}
 	}
 	if redirErr, ok := errors.Cause(err).(*api.RedirectError); ok {
