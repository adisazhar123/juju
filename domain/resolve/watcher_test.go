// Copyright 2025 Canonical Ltd.
// Licensed under the AGPLv3, see LICENCE file for details.

package resolve_test

import (
	"context"
	"database/sql"

	"github.com/juju/clock"
	"github.com/juju/tc"

	"github.com/juju/juju/core/changestream"
	"github.com/juju/juju/core/database"
	coreunit "github.com/juju/juju/core/unit"
	"github.com/juju/juju/core/watcher/watchertest"
	"github.com/juju/juju/domain"
	"github.com/juju/juju/domain/application"
	"github.com/juju/juju/domain/application/architecture"
	"github.com/juju/juju/domain/application/charm"
	applicationstate "github.com/juju/juju/domain/application/state"
	"github.com/juju/juju/domain/deployment"
	"github.com/juju/juju/domain/resolve"
	resolveerrors "github.com/juju/juju/domain/resolve/errors"
	"github.com/juju/juju/domain/resolve/service"
	"github.com/juju/juju/domain/resolve/state"
	"github.com/juju/juju/domain/status"
	statusstate "github.com/juju/juju/domain/status/state"
	changestreamtesting "github.com/juju/juju/internal/changestream/testing"
	loggertesting "github.com/juju/juju/internal/logger/testing"
)

type watcherSuite struct {
	changestreamtesting.ModelSuite
}

var _ = tc.Suite(&watcherSuite{})

func (s *watcherSuite) TestWatchUnitResolveModeNotFound(c *tc.C) {
	svc := s.setupService(c)

	_, err := svc.WatchUnitResolveMode(context.Background(), "foo/0")
	c.Assert(err, tc.ErrorIs, resolveerrors.UnitNotFound)
}

func (s *watcherSuite) TestWatchUnitResoloveMode(c *tc.C) {
	u1 := application.AddUnitArg{}
	u2 := application.AddUnitArg{}
	s.createApplication(c, "foo", u1, u2)

	svc := s.setupService(c)

	watcher, err := svc.WatchUnitResolveMode(context.Background(), "foo/0")
	c.Assert(err, tc.ErrorIsNil)

	harness := watchertest.NewHarness(s, watchertest.NewWatcherC(c, watcher))

	// Assert that nothing changes if nothing happens (pre-test).
	harness.AddTest(func(c *tc.C) {}, func(w watchertest.WatcherC[struct{}]) {
		w.AssertNoChange()
	})

	// Assert that a notification is emitted if a unit is resolved
	harness.AddTest(func(c *tc.C) {
		err := svc.ResolveUnit(context.Background(), "foo/0", resolve.ResolveModeRetryHooks)
		c.Assert(err, tc.ErrorIsNil)
	}, func(w watchertest.WatcherC[struct{}]) {
		w.AssertChange()
	})

	// Assert that a notification is emitted if a unit resolve mode is changed
	harness.AddTest(func(c *tc.C) {
		err := svc.ResolveUnit(context.Background(), "foo/0", resolve.ResolveModeNoHooks)
		c.Assert(err, tc.ErrorIsNil)
	}, func(w watchertest.WatcherC[struct{}]) {
		w.AssertChange()
	})

	// Assert that a notification is emitted if a unit resolve mode is cleared
	harness.AddTest(func(c *tc.C) {
		err := svc.ClearResolved(context.Background(), "foo/0")
		c.Assert(err, tc.ErrorIsNil)
	}, func(w watchertest.WatcherC[struct{}]) {
		w.AssertChange()
	})

	// Assert that nothing changes if nothing happens (post-test).
	harness.AddTest(func(c *tc.C) {}, func(w watchertest.WatcherC[struct{}]) {
		w.AssertNoChange()
	})

	// Assert no notification is emitted if another unit is resolved
	harness.AddTest(func(c *tc.C) {
		err := svc.ResolveUnit(context.Background(), "foo/1", resolve.ResolveModeRetryHooks)
		c.Assert(err, tc.ErrorIsNil)
	}, func(w watchertest.WatcherC[struct{}]) {
		w.AssertNoChange()
	})

	harness.Run(c, struct{}{})
}

func (s *watcherSuite) setupService(c *tc.C) *service.WatchableService {
	modelDB := func() (database.TxnRunner, error) {
		return s.ModelTxnRunner(), nil
	}
	factory := changestream.NewWatchableDBFactoryForNamespace(s.GetWatchableDB, "unit_resolved")

	return service.NewWatchableService(
		state.NewState(modelDB),
		domain.NewWatcherFactory(factory, loggertesting.WrapCheckLog(c)),
	)
}

func (s *watcherSuite) createApplication(c *tc.C, name string, units ...application.AddUnitArg) []coreunit.UUID {
	appState := applicationstate.NewState(s.TxnRunnerFactory(), clock.WallClock, loggertesting.WrapCheckLog(c))
	statusSt := statusstate.NewState(s.TxnRunnerFactory(), clock.WallClock, loggertesting.WrapCheckLog(c))

	platform := deployment.Platform{
		Channel:      "22.04/stable",
		OSType:       deployment.Ubuntu,
		Architecture: architecture.ARM64,
	}
	channel := &deployment.Channel{
		Track:  "track",
		Risk:   "stable",
		Branch: "branch",
	}
	ctx := context.Background()

	appID, err := appState.CreateApplication(ctx, name, application.AddApplicationArg{
		Platform: platform,
		Channel:  channel,
		Charm: charm.Charm{
			Metadata: charm.Metadata{
				Name: name,
				Provides: map[string]charm.Relation{
					"endpoint": {
						Name:  "endpoint",
						Role:  charm.RoleProvider,
						Scope: charm.ScopeGlobal,
					},
					"misc": {
						Name:  "misc",
						Role:  charm.RoleProvider,
						Scope: charm.ScopeGlobal,
					},
				},
			},
			Manifest:      s.minimalManifest(c),
			ReferenceName: name,
			Source:        charm.CharmHubSource,
			Revision:      42,
			Hash:          "hash",
		},
		CharmDownloadInfo: &charm.DownloadInfo{
			Provenance:         charm.ProvenanceDownload,
			CharmhubIdentifier: "ident",
			DownloadURL:        "https://example.com",
			DownloadSize:       42,
		},
		Scale: len(units),
	}, nil)
	c.Assert(err, tc.ErrorIsNil)

<<<<<<< HEAD
	charmUUID, err := appState.GetCharmIDByApplicationName(ctx, name)
	c.Assert(err, tc.ErrorIsNil)

	unitNames, err := appState.AddIAASUnits(ctx, "", appID, charmUUID, units...)
	c.Assert(err, tc.ErrorIsNil)
=======
	unitNames, err := appState.AddIAASUnits(ctx, appID, units...)
	c.Assert(err, jc.ErrorIsNil)
>>>>>>> 557a3047

	var unitUUIDs = make([]coreunit.UUID, len(units))
	err = s.TxnRunner().StdTxn(context.Background(), func(ctx context.Context, tx *sql.Tx) error {
		for i, unitName := range unitNames {
			var uuid coreunit.UUID
			err := tx.QueryRowContext(ctx, "SELECT uuid FROM unit WHERE name = ?", unitName).Scan(&uuid)
			if err != nil {
				return err
			}
			unitUUIDs[i] = uuid
		}
		return nil
	})
	c.Assert(err, tc.ErrorIsNil)

	// Put the units in error status so they can be resolved
	for _, u := range unitUUIDs {
		err := statusSt.SetUnitAgentStatus(ctx, u, status.StatusInfo[status.UnitAgentStatusType]{
			Status: status.UnitAgentStatusError,
		})
		c.Assert(err, tc.ErrorIsNil)
	}

	return unitUUIDs
}

func (s *watcherSuite) minimalManifest(c *tc.C) charm.Manifest {
	return charm.Manifest{
		Bases: []charm.Base{
			{
				Name: "ubuntu",
				Channel: charm.Channel{
					Risk: charm.RiskStable,
				},
				Architectures: []string{"amd64"},
			},
		},
	}
}<|MERGE_RESOLUTION|>--- conflicted
+++ resolved
@@ -163,16 +163,8 @@
 	}, nil)
 	c.Assert(err, tc.ErrorIsNil)
 
-<<<<<<< HEAD
-	charmUUID, err := appState.GetCharmIDByApplicationName(ctx, name)
-	c.Assert(err, tc.ErrorIsNil)
-
-	unitNames, err := appState.AddIAASUnits(ctx, "", appID, charmUUID, units...)
-	c.Assert(err, tc.ErrorIsNil)
-=======
 	unitNames, err := appState.AddIAASUnits(ctx, appID, units...)
-	c.Assert(err, jc.ErrorIsNil)
->>>>>>> 557a3047
+	c.Assert(err, tc.ErrorIsNil)
 
 	var unitUUIDs = make([]coreunit.UUID, len(units))
 	err = s.TxnRunner().StdTxn(context.Background(), func(ctx context.Context, tx *sql.Tx) error {
