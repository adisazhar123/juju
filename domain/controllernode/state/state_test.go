// Copyright 2023 Canonical Ltd.
// Licensed under the AGPLv3, see LICENCE file for details.

package state

import (
	"context"
	"database/sql"

	"github.com/juju/collections/set"
	"github.com/juju/tc"

	coreagentbinary "github.com/juju/juju/core/agentbinary"
	corearch "github.com/juju/juju/core/arch"
	"github.com/juju/juju/core/errors"
	"github.com/juju/juju/core/semversion"
	jujuversion "github.com/juju/juju/core/version"
	controllernodeerrors "github.com/juju/juju/domain/controllernode/errors"
	schematesting "github.com/juju/juju/domain/schema/testing"
)

type stateSuite struct {
	schematesting.ControllerSuite
	state *State
}

var _ = tc.Suite(&stateSuite{})

func (s *stateSuite) SetUpTest(c *tc.C) {
	s.ControllerSuite.SetUpTest(c)
	s.state = NewState(s.TxnRunnerFactory())
}

func (s *stateSuite) TestCurateNodes(c *tc.C) {
	db := s.DB()

	_, err := db.ExecContext(context.Background(), "INSERT INTO controller_node (controller_id) VALUES ('1')")
	c.Assert(err, tc.ErrorIsNil)

	err = s.state.CurateNodes(
		context.Background(), []string{"2", "3"}, []string{"1"})
	c.Assert(err, tc.ErrorIsNil)

	rows, err := db.QueryContext(context.Background(), "SELECT controller_id FROM controller_node")
	c.Assert(err, tc.ErrorIsNil)
	defer rows.Close()

	ids := set.NewStrings()
	for rows.Next() {
		var addr string
		err := rows.Scan(&addr)
		c.Assert(err, tc.ErrorIsNil)
		ids.Add(addr)
	}
	c.Check(ids.Values(), tc.HasLen, 3)

	// Controller "0" is inserted as part of the bootstrapped schema.
	c.Check(ids.Contains("0"), tc.IsTrue)
	c.Check(ids.Contains("2"), tc.IsTrue)
	c.Check(ids.Contains("3"), tc.IsTrue)
}

func (s *stateSuite) TestUpdateDqliteNode(c *tc.C) {
	// This value would cause a driver error to be emitted if we
	// tried to pass it directly as a uint64 query parameter.
	nodeID := uint64(15237855465837235027)

	err := s.state.UpdateDqliteNode(
		context.Background(), "0", nodeID, "192.168.5.60")
	c.Assert(err, tc.ErrorIsNil)

	row := s.DB().QueryRowContext(context.Background(), "SELECT dqlite_node_id, dqlite_bind_address FROM controller_node WHERE controller_id = '0'")
	c.Assert(row.Err(), tc.ErrorIsNil)

	var (
		id   uint64
		addr string
	)
	err = row.Scan(&id, &addr)
	c.Assert(err, tc.ErrorIsNil)

	c.Check(id, tc.Equals, nodeID)
	c.Check(addr, tc.Equals, "192.168.5.60")
}

// TestSelectDatabaseNamespace is testing success for existing namespaces and
// a not found error for namespaces that don't exist.
func (s *stateSuite) TestSelectDatabaseNamespace(c *tc.C) {
	db := s.DB()
	_, err := db.ExecContext(context.Background(), "INSERT INTO namespace_list (namespace) VALUES ('simon!!')")
	c.Assert(err, tc.ErrorIsNil)

	st := s.state
	namespace, err := st.SelectDatabaseNamespace(context.Background(), "simon!!")
	c.Check(err, tc.ErrorIsNil)
	c.Check(namespace, tc.Equals, "simon!!")

	namespace, err = st.SelectDatabaseNamespace(context.Background(), "SIMon!!")
	c.Check(err, tc.ErrorIs, controllernodeerrors.NotFound)
	c.Check(namespace, tc.Equals, "")
}

func (s *stateSuite) TestSetRunningAgentBinaryVersionSuccess(c *tc.C) {
	controllerID := "1"
	ver := coreagentbinary.Version{
		Number: jujuversion.Current,
		Arch:   corearch.ARM64,
	}

	err := s.state.CurateNodes(context.Background(), []string{controllerID}, nil)
	c.Assert(err, tc.ErrorIsNil)

	// Tests insert running agent binary version.
	err = s.state.SetRunningAgentBinaryVersion(
		context.Background(),
		controllerID,
		ver,
	)
	c.Assert(err, tc.ErrorIsNil)

	var (
		obtainedControllerID string
		obtainedVersion      string
		obtainedArchName     string
	)
	selectAgentVerQuery := `
	SELECT controller_id,
			c.version,
			a.name
	FROM controller_node_agent_version as c
	INNER JOIN architecture as a
	ON c.architecture_id = a.id
	WHERE controller_id = ?
			`
	err = s.TxnRunner().StdTxn(context.Background(), func(ctx context.Context, tx *sql.Tx) error {

		return tx.QueryRowContext(ctx, selectAgentVerQuery, controllerID).Scan(
			&obtainedControllerID,
			&obtainedVersion,
			&obtainedArchName,
		)
	})

	c.Assert(err, tc.ErrorIsNil)
	c.Check(obtainedControllerID, tc.Equals, controllerID)
	c.Check(obtainedVersion, tc.Equals, ver.Number.String())
	c.Check(obtainedArchName, tc.Equals, ver.Arch)

	// Tests update running agent binary version.
	updatedVer := coreagentbinary.Version{
		Number: semversion.MustParse("1.2.3"),
		Arch:   corearch.AMD64,
	}
	err = s.state.SetRunningAgentBinaryVersion(
		context.Background(),
		controllerID,
		updatedVer,
	)
	c.Assert(err, tc.ErrorIsNil)

	err = s.TxnRunner().StdTxn(context.Background(), func(ctx context.Context, tx *sql.Tx) error {
		return tx.QueryRowContext(ctx, selectAgentVerQuery, controllerID).Scan(
			&obtainedControllerID,
			&obtainedVersion,
			&obtainedArchName,
		)
	})

	c.Assert(err, tc.ErrorIsNil)
	c.Check(obtainedControllerID, tc.Equals, controllerID)
	c.Check(obtainedVersion, tc.Equals, updatedVer.Number.String())
	c.Check(obtainedArchName, tc.Equals, updatedVer.Arch)
}

func (s *stateSuite) TestSetRunningAgentBinaryVersionControllerNodeNotFound(c *tc.C) {
	controllerID := "1"
	ver := coreagentbinary.Version{
		Number: jujuversion.Current,
		Arch:   corearch.ARM64,
	}

	err := s.state.CurateNodes(context.Background(), []string{controllerID}, nil)
	c.Assert(err, tc.ErrorIsNil)

	err = s.state.SetRunningAgentBinaryVersion(
		context.Background(),
		controllerID,
		ver,
	)
	c.Assert(err, tc.ErrorIsNil)
}

func (s *stateSuite) TestSetRunningAgentBinaryVersionArchNotSupported(c *tc.C) {
	controllerID := "1"
	ver := coreagentbinary.Version{
		Number: jujuversion.Current,
		Arch:   corearch.UnsupportedArches[0],
	}

	err := s.state.CurateNodes(context.Background(), []string{controllerID}, nil)
	c.Assert(err, tc.ErrorIsNil)

	err = s.state.SetRunningAgentBinaryVersion(
		context.Background(),
		controllerID,
		ver,
	)
<<<<<<< HEAD
	c.Assert(err, tc.ErrorIs, errors.NotSupported)
=======
	c.Assert(err, jc.ErrorIs, errors.NotSupported)
}

func (s *stateSuite) TestIsControllerNode(c *gc.C) {
	controllerID := "1"

	err := s.state.CurateNodes(context.Background(), []string{controllerID}, nil)
	c.Assert(err, jc.ErrorIsNil)

	isControllerNode, err := s.state.IsControllerNode(context.Background(), controllerID)
	c.Assert(err, jc.ErrorIsNil)
	c.Check(isControllerNode, gc.Equals, true)

	isControllerNode, err = s.state.IsControllerNode(context.Background(), "99")
	c.Assert(err, jc.ErrorIsNil)
	c.Check(isControllerNode, gc.Equals, false)
>>>>>>> 2b1d188d
}<|MERGE_RESOLUTION|>--- conflicted
+++ resolved
@@ -205,24 +205,20 @@
 		controllerID,
 		ver,
 	)
-<<<<<<< HEAD
 	c.Assert(err, tc.ErrorIs, errors.NotSupported)
-=======
-	c.Assert(err, jc.ErrorIs, errors.NotSupported)
-}
-
-func (s *stateSuite) TestIsControllerNode(c *gc.C) {
-	controllerID := "1"
-
-	err := s.state.CurateNodes(context.Background(), []string{controllerID}, nil)
-	c.Assert(err, jc.ErrorIsNil)
+}
+
+func (s *stateSuite) TestIsControllerNode(c *tc.C) {
+	controllerID := "1"
+
+	err := s.state.CurateNodes(context.Background(), []string{controllerID}, nil)
+	c.Assert(err, tc.ErrorIsNil)
 
 	isControllerNode, err := s.state.IsControllerNode(context.Background(), controllerID)
-	c.Assert(err, jc.ErrorIsNil)
-	c.Check(isControllerNode, gc.Equals, true)
+	c.Assert(err, tc.ErrorIsNil)
+	c.Check(isControllerNode, tc.Equals, true)
 
 	isControllerNode, err = s.state.IsControllerNode(context.Background(), "99")
-	c.Assert(err, jc.ErrorIsNil)
-	c.Check(isControllerNode, gc.Equals, false)
->>>>>>> 2b1d188d
+	c.Assert(err, tc.ErrorIsNil)
+	c.Check(isControllerNode, tc.Equals, false)
 }