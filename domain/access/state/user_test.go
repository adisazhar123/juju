--- conflicted
+++ resolved
@@ -1406,40 +1406,17 @@
 	)
 	c.Assert(err, tc.ErrorIsNil)
 
-<<<<<<< HEAD
-	err = s.TxnRunner().Txn(context.Background(),
-		func(ctx context.Context, tx *sqlair.TX) error {
-			_, err := GetUserUUIDByName(ctx, tx, name)
-			return err
-		},
-	)
-
+	gotUUID, err := st.GetUserUUIDByName(context.Background(), name)
 	c.Check(err, tc.ErrorIsNil)
-=======
-	gotUUID, err := st.GetUserUUIDByName(context.Background(), name)
-	c.Check(err, jc.ErrorIsNil)
-	c.Check(gotUUID, gc.Equals, uuid)
->>>>>>> 557a3047
+	c.Check(gotUUID, tc.Equals, uuid)
 }
 
 // TestGetUserUUIDByNameNotFound is asserting that if try and find the uuid for
 // a user that doesn't exist we get back a [usererrors.NotFound] error.
-<<<<<<< HEAD
 func (s *userStateSuite) TestGetUserUUIDByNameNotFound(c *tc.C) {
-	err := s.TxnRunner().Txn(context.Background(),
-		func(ctx context.Context, tx *sqlair.TX) error {
-			_, err := GetUserUUIDByName(ctx, tx, usertesting.GenNewName(c, "dnuof-ton"))
-			return err
-		},
-	)
-
+	st := NewUserState(s.TxnRunnerFactory())
+	_, err := st.GetUserUUIDByName(context.Background(), usertesting.GenNewName(c, "tlm"))
 	c.Check(err, tc.ErrorIs, usererrors.UserNotFound)
-=======
-func (s *userStateSuite) TestGetUserUUIDByNameNotFound(c *gc.C) {
-	st := NewUserState(s.TxnRunnerFactory())
-	_, err := st.GetUserUUIDByName(context.Background(), usertesting.GenNewName(c, "tlm"))
-	c.Check(err, jc.ErrorIs, usererrors.UserNotFound)
->>>>>>> 557a3047
 }
 
 // TestUpdateLastModelLogin asserts that the model_last_login table is updated
