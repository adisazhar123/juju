// Copyright 2025 Canonical Ltd.
// Licensed under the AGPLv3, see LICENCE file for details.

package status_test

import (
	"context"
	"database/sql"
	"time"

	"github.com/juju/clock"
	"github.com/juju/tc"
	"go.uber.org/mock/gomock"

	coreapplication "github.com/juju/juju/core/application"
	"github.com/juju/juju/core/database"
	"github.com/juju/juju/core/lease"
	"github.com/juju/juju/core/model"
	"github.com/juju/juju/core/status"
	"github.com/juju/juju/core/testing"
	"github.com/juju/juju/domain"
	"github.com/juju/juju/domain/application"
	"github.com/juju/juju/domain/application/architecture"
	"github.com/juju/juju/domain/application/charm"
	applicationstate "github.com/juju/juju/domain/application/state"
	"github.com/juju/juju/domain/deployment"
	statuserrors "github.com/juju/juju/domain/status/errors"
	"github.com/juju/juju/domain/status/service"
	"github.com/juju/juju/domain/status/state"
	changestreamtesting "github.com/juju/juju/internal/changestream/testing"
	"github.com/juju/juju/internal/errors"
	loggertesting "github.com/juju/juju/internal/logger/testing"
	coretesting "github.com/juju/juju/internal/testing"
	"github.com/juju/juju/internal/uuid"
)

type leadershipSuite struct {
	changestreamtesting.ModelSuite

	leadership *MockChecker
}

var _ = tc.Suite(&leadershipSuite{})

func (s *leadershipSuite) SetUpTest(c *tc.C) {
	s.ModelSuite.SetUpTest(c)

	modelUUID := uuid.MustNewUUID()
	err := s.TxnRunner().StdTxn(context.Background(), func(ctx context.Context, tx *sql.Tx) error {
		_, err := tx.ExecContext(ctx, `
			INSERT INTO model (uuid, controller_uuid, name, type, cloud, cloud_type)
			VALUES (?, ?, "test", "iaas", "test-model", "ec2")
		`, modelUUID.String(), coretesting.ControllerTag.Id())
		return err
	})
	c.Assert(err, tc.ErrorIsNil)
}

func (s *leadershipSuite) TestSetApplicationStatusForUnitLeader(c *tc.C) {
	defer s.setupMocks(c).Finish()

	done := make(chan struct{})
	s.leadership.EXPECT().WaitUntilExpired(gomock.Any(), "foo", gomock.Any()).DoAndReturn(func(ctx context.Context, s string, ch chan<- struct{}) error {
		close(ch)
		// Block until the call is done.
		select {
		case <-done:
		case <-time.After(testing.LongWait):
			c.Fatalf("timed out waiting for done")
		}
		return nil
	})
	s.leadership.EXPECT().Token("foo", "foo/0").Return(leaseToken{})

	svc := s.setupService(c)

	u1 := application.AddUnitArg{}
	s.createApplication(c, "foo", u1)

	err := svc.SetApplicationStatusForUnitLeader(context.Background(), "foo/0", status.StatusInfo{
		Status: status.Active,
	})
	c.Assert(err, tc.ErrorIsNil)

	close(done)

	appStatus, err := svc.GetApplicationDisplayStatus(context.Background(), "foo")
	c.Assert(err, tc.ErrorIsNil)
	c.Check(appStatus.Status, tc.Equals, status.Active)
}

func (s *leadershipSuite) TestSetApplicationStatusForUnitLeaderNotTheLeader(c *tc.C) {
	defer s.setupMocks(c).Finish()

	done := make(chan struct{})
	s.leadership.EXPECT().WaitUntilExpired(gomock.Any(), "foo", gomock.Any()).DoAndReturn(func(ctx context.Context, s string, ch chan<- struct{}) error {
		close(ch)
		// Block until the call is done.
		select {
		case <-done:
		case <-time.After(testing.LongWait):
			c.Fatalf("timed out waiting for done")
		}
		return nil
	})
	s.leadership.EXPECT().Token("foo", "foo/0").Return(leaseToken{
		error: lease.ErrNotHeld,
	})

	svc := s.setupService(c)

	u1 := application.AddUnitArg{}
	s.createApplication(c, "foo", u1)

	err := svc.SetApplicationStatusForUnitLeader(context.Background(), "foo/0", status.StatusInfo{
		Status: status.Active,
	})
	c.Assert(err, tc.ErrorIs, statuserrors.UnitNotLeader)

	close(done)
}

func (s *leadershipSuite) TestSetApplicationStatusForUnitLeaderCancelled(c *tc.C) {
	defer s.setupMocks(c).Finish()

	// This triggers the started flow, but won't wait till the call, so it
	// will cancel the context, forcing the call to be cancelled.

	s.leadership.EXPECT().WaitUntilExpired(gomock.Any(), "foo", gomock.Any()).DoAndReturn(func(ctx context.Context, s string, c chan<- struct{}) error {
		close(c)
		return nil
	})
	s.leadership.EXPECT().Token("foo", "foo/0").DoAndReturn(func(s1, s2 string) lease.Token {
		return leaseToken{}
	}).AnyTimes()

	svc := s.setupService(c)

	u1 := application.AddUnitArg{}
	s.createApplication(c, "foo", u1)

	err := svc.SetApplicationStatusForUnitLeader(context.Background(), "foo/0", status.StatusInfo{
		Status: status.Active,
	})
	c.Assert(err, tc.ErrorIs, context.Canceled)
}

func (s *leadershipSuite) setupService(c *tc.C) *service.LeadershipService {
	modelDB := func() (database.TxnRunner, error) {
		return s.ModelTxnRunner(), nil
	}

	return service.NewLeadershipService(
		state.NewState(modelDB, clock.WallClock, loggertesting.WrapCheckLog(c)),
		domain.NewLeaseService(leaseGetter{
			Checker: s.leadership,
		}),
		model.UUID(s.ModelUUID()),
		domain.NewStatusHistory(loggertesting.WrapCheckLog(c), clock.WallClock),
		func() (service.StatusHistoryReader, error) {
			return nil, errors.Errorf("status history reader not available")
		},
		clock.WallClock,
		loggertesting.WrapCheckLog(c),
	)
}

func (s *leadershipSuite) setupMocks(c *tc.C) *gomock.Controller {
	ctrl := gomock.NewController(c)

	// In an ideal world, this would be a real lease manager, but for now, we
	// just need to check the leadership token.
	s.leadership = NewMockChecker(ctrl)

	return ctrl
}

func (s *leadershipSuite) createApplication(c *tc.C, name string, units ...application.AddUnitArg) coreapplication.ID {
	appState := applicationstate.NewState(s.TxnRunnerFactory(), clock.WallClock, loggertesting.WrapCheckLog(c))

	platform := deployment.Platform{
		Channel:      "22.04/stable",
		OSType:       deployment.Ubuntu,
		Architecture: architecture.ARM64,
	}
	channel := &deployment.Channel{
		Track:  "track",
		Risk:   "stable",
		Branch: "branch",
	}
	ctx := context.Background()

	appID, err := appState.CreateApplication(ctx, name, application.AddApplicationArg{
		Platform: platform,
		Channel:  channel,
		Charm: charm.Charm{
			Metadata: charm.Metadata{
				Name: name,
				Provides: map[string]charm.Relation{
					"endpoint": {
						Name:  "endpoint",
						Role:  charm.RoleProvider,
						Scope: charm.ScopeGlobal,
					},
					"misc": {
						Name:  "misc",
						Role:  charm.RoleProvider,
						Scope: charm.ScopeGlobal,
					},
				},
			},
			Manifest:      s.minimalManifest(c),
			ReferenceName: name,
			Source:        charm.CharmHubSource,
			Revision:      42,
			Hash:          "hash",
		},
		CharmDownloadInfo: &charm.DownloadInfo{
			Provenance:         charm.ProvenanceDownload,
			CharmhubIdentifier: "ident",
			DownloadURL:        "https://example.com",
			DownloadSize:       42,
		},
		Scale: len(units),
	}, nil)
	c.Assert(err, tc.ErrorIsNil)

<<<<<<< HEAD
	charmUUID, err := appState.GetCharmIDByApplicationName(ctx, "foo")
	c.Assert(err, tc.ErrorIsNil)

	_, err = appState.AddIAASUnits(ctx, "", appID, charmUUID, units...)
	c.Assert(err, tc.ErrorIsNil)
=======
	_, err = appState.AddIAASUnits(ctx, appID, units...)
	c.Assert(err, jc.ErrorIsNil)
>>>>>>> 557a3047

	return appID
}

func (s *leadershipSuite) minimalManifest(c *tc.C) charm.Manifest {
	return charm.Manifest{
		Bases: []charm.Base{
			{
				Name: "ubuntu",
				Channel: charm.Channel{
					Risk: charm.RiskStable,
				},
				Architectures: []string{"amd64"},
			},
		},
	}
}

type leaseGetter struct {
	lease.Checker
}

func (l leaseGetter) GetLeaseManager() (lease.Checker, error) {
	return l, nil
}

type leaseToken struct {
	error
}

func (l leaseToken) Check() error {
	return l.error
}<|MERGE_RESOLUTION|>--- conflicted
+++ resolved
@@ -225,16 +225,8 @@
 	}, nil)
 	c.Assert(err, tc.ErrorIsNil)
 
-<<<<<<< HEAD
-	charmUUID, err := appState.GetCharmIDByApplicationName(ctx, "foo")
-	c.Assert(err, tc.ErrorIsNil)
-
-	_, err = appState.AddIAASUnits(ctx, "", appID, charmUUID, units...)
-	c.Assert(err, tc.ErrorIsNil)
-=======
 	_, err = appState.AddIAASUnits(ctx, appID, units...)
-	c.Assert(err, jc.ErrorIsNil)
->>>>>>> 557a3047
+	c.Assert(err, tc.ErrorIsNil)
 
 	return appID
 }
