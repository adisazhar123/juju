// Copyright 2013 Canonical Ltd.
// Licensed under the AGPLv3, see LICENCE file for details.

package lxc

import (
	"fmt"
	"io"
	"io/ioutil"
	"launchpad.net/juju-core/utils"
	"launchpad.net/juju-core/utils/tailer"
	"os"
	"os/exec"
	"path/filepath"
	"strings"
	"sync"
	"time"

	"github.com/juju/loggo"
	"launchpad.net/golxc"

	coreCloudinit "launchpad.net/juju-core/cloudinit"
	"launchpad.net/juju-core/container"
	"launchpad.net/juju-core/environs/cloudinit"
	"launchpad.net/juju-core/instance"
	"launchpad.net/juju-core/names"
	"launchpad.net/juju-core/utils/fslock"
	"launchpad.net/juju-core/version"
)

var logger = loggo.GetLogger("juju.container.lxc")

var (
	defaultTemplate  = "ubuntu-cloud"
	LxcContainerDir  = "/var/lib/lxc"
	LxcRestartDir    = "/etc/lxc/auto"
	LxcObjectFactory = golxc.Factory()
)

const (
	// DefaultLxcBridge is the package created container bridge
	DefaultLxcBridge = "lxcbr0"
	// Btrfs is special as we treat it differently for create and clone.
	Btrfs = "btrfs"
)

// DefaultNetworkConfig returns a valid NetworkConfig to use the
// defaultLxcBridge that is created by the lxc package.
func DefaultNetworkConfig() *container.NetworkConfig {
	return container.BridgeNetworkConfig(DefaultLxcBridge)
}

// FsCommandOutput calls cmd.Output, this is used as an overloading point so
// we can test what *would* be run without actually executing another program
var FsCommandOutput = (*exec.Cmd).CombinedOutput

func containerDirFilesystem() (string, error) {
	cmd := exec.Command("df", "--output=fstype", LxcContainerDir)
	out, err := FsCommandOutput(cmd)
	if err != nil {
		return "", err
	}
	// The filesystem is the second line.
	lines := strings.Split(string(out), "\n")
	if len(lines) < 2 {
		logger.Errorf("unexpected output: ", out)
		return "", fmt.Errorf("could not determine filesystem type")
	}
	return lines[1], nil
}

type containerManager struct {
	name              string
	logdir            string
<<<<<<< HEAD
	createWithClone   bool
=======
>>>>>>> 62c28570
	backingFilesystem string
}

// containerManager implements container.Manager.
var _ container.Manager = (*containerManager)(nil)

// NewContainerManager returns a manager object that can start and stop lxc
// containers. The containers that are created are namespaced by the name
// parameter.
func NewContainerManager(conf container.ManagerConfig) (container.Manager, error) {
	name := conf[container.ConfigName]
	if name == "" {
		return nil, fmt.Errorf("name is required")
	}
	logDir := conf[container.ConfigLogDir]
	if logDir == "" {
		logDir = "/var/log/juju"
	}
<<<<<<< HEAD
	useClone := false
	if conf["use-clone"] == "true" {
		logger.Tracef("using lxc-clone for creating containers")
		useClone = true
	}
=======
>>>>>>> 62c28570
	backingFS, err := containerDirFilesystem()
	if err != nil {
		return nil, err
	}
<<<<<<< HEAD
	logger.Debugf("backing filesystem: %q", backingFS)
	return &containerManager{
		name:              name,
		logdir:            logDir,
		createWithClone:   useClone,
		backingFilesystem: backingFS,
	}, nil
=======
	logger.Tracef("backing filesystem: %q", backingFS)
	return &containerManager{
		name:              name,
		logdir:            logDir,
		backingFilesystem: backingFS}, nil
>>>>>>> 62c28570
}

func (manager *containerManager) StartContainer(
	machineConfig *cloudinit.MachineConfig,
	series string,
	network *container.NetworkConfig,
) (instance.Instance, *instance.HardwareCharacteristics, error) {

	name := names.MachineTag(machineConfig.MachineId)
	if manager.name != "" {
		name = fmt.Sprintf("%s-%s", manager.name, name)
	}
	// Create the cloud-init.
	directory, err := container.NewDirectory(name)
	if err != nil {
		return nil, nil, err
	}
	logger.Tracef("write cloud-init")
	if manager.createWithClone {
		// If we are using clone, disable the apt-get steps
		machineConfig.DisablePackageCommands = true
	}
	userDataFilename, err := container.WriteUserData(machineConfig, directory)
	if err != nil {
		logger.Errorf("failed to write user data: %v", err)
		return nil, nil, err
	}
	logger.Tracef("write the lxc.conf file")
	useAutostart := true
	configFile, err := writeLxcConfig(network, directory, manager.logdir, useAutostart)
	if err != nil {
		logger.Errorf("failed to write config file: %v", err)
		return nil, nil, err
	}

	var lxcContainer golxc.Container
	if manager.createWithClone {
		var templateContainer golxc.Container
		if templateContainer, err = manager.ensureCloneTemplate(
			machineConfig, series, network); err != nil {
			return nil, nil, err
		}
		templateParams := []string{
			"--debug",                      // Debug errors in the cloud image
			"--userdata", userDataFilename, // Our groovey cloud-init
			"--hostid", name, // Use the container name as the hostid
		}
		var extraCloneArgs []string
		if manager.backingFilesystem == Btrfs {
			extraCloneArgs = append(extraCloneArgs, "--snapshot")
		}

		// TODO: fslock on clone template
		lxcContainer, err = templateContainer.Clone(name, extraCloneArgs, templateParams)
		if err != nil {
			logger.Errorf("lxc container cloning failed: %v", err)
			return nil, nil, err
		}
	} else {
		// Note here that the lxcObjectFacotry only returns a valid container
		// object, and doesn't actually construct the underlying lxc container on
		// disk.
		lxcContainer = LxcObjectFactory.New(name)
		templateParams := []string{
			"--debug",                      // Debug errors in the cloud image
			"--userdata", userDataFilename, // Our groovey cloud-init
			"--hostid", name, // Use the container name as the hostid
			"-r", series,
		}
		// Create the container.
		logger.Tracef("create the container")
		if err := lxcContainer.Create(configFile, defaultTemplate, nil, templateParams); err != nil {
			logger.Errorf("lxc container creation failed: %v", err)
			return nil, nil, err
		}
		// Make sure that the mount dir has been created.
		logger.Tracef("make the mount dir for the shared logs")
		if err := os.MkdirAll(internalLogDir(name), 0755); err != nil {
			logger.Errorf("failed to create internal /var/log/juju mount dir: %v", err)
			return nil, nil, err
		}
		logger.Tracef("lxc container created")
		// We know that this check is only needed here as if we are using clone,
		// we know we have a modern enough lxc that it isn't using the restart
		// dir.

		// Now symlink the config file into the restart directory, if it exists.
		// This is for backwards compatiblity. From Trusty onwards, the auto start
		// option should be set in the LXC config file, this is done in the lxcConfigTemplate
		// function below.
		if useRestartDir() {
			containerConfigFile := filepath.Join(LxcContainerDir, name, "config")
			if err := os.Symlink(containerConfigFile, restartSymlink(name)); err != nil {
				return nil, nil, err
			}
			logger.Tracef("auto-restart link created")
		}
	}

	// Start the lxc container with the appropriate settings for grabbing the
	// console output and a log file.
	consoleFile := filepath.Join(directory, "console.log")
	lxcContainer.SetLogFile(filepath.Join(directory, "container.log"), golxc.LogDebug)
	logger.Tracef("start the container")
	// We explicitly don't pass through the config file to the container.Start
	// method as we have passed it through at container creation time.  This
	// is necessary to get the appropriate rootfs reference without explicitly
	// setting it ourselves.
	if err = lxcContainer.Start("", consoleFile); err != nil {
		logger.Errorf("container failed to start: %v", err)
		return nil, nil, err
	}
	arch := version.Current.Arch
	hardware := &instance.HardwareCharacteristics{
		Arch: &arch,
	}
	logger.Tracef("container started")
	return &lxcInstance{lxcContainer, name}, hardware, nil
}

func (manager *containerManager) StopContainer(instance instance.Instance) error {
	name := string(instance.Id())
	lxcContainer := LxcObjectFactory.New(name)
	if useRestartDir() {
		// Remove the autostart link.
		if err := os.Remove(restartSymlink(name)); err != nil {
			logger.Errorf("failed to remove restart symlink: %v", err)
			return err
		}
	}
	if err := lxcContainer.Destroy(); err != nil {
		logger.Errorf("failed to destroy lxc container: %v", err)
		return err
	}

	return container.RemoveDirectory(name)
}

func (manager *containerManager) ListContainers() (result []instance.Instance, err error) {
	containers, err := LxcObjectFactory.List()
	if err != nil {
		logger.Errorf("failed getting all instances: %v", err)
		return
	}
	managerPrefix := ""
	if manager.name != "" {
		managerPrefix = fmt.Sprintf("%s-", manager.name)
	}

	for _, container := range containers {
		// Filter out those not starting with our name.
		name := container.Name()
		if !strings.HasPrefix(name, managerPrefix) {
			continue
		}
		if container.IsRunning() {
			result = append(result, &lxcInstance{container, name})
		}
	}
	return
}

const internalLogDirTemplate = "%s/%s/rootfs/var/log/juju"

func internalLogDir(containerName string) string {
	return fmt.Sprintf(internalLogDirTemplate, LxcContainerDir, containerName)
}

func restartSymlink(name string) string {
	return filepath.Join(LxcRestartDir, name+".conf")
}

const localConfig = `%s
lxc.mount.entry=%s var/log/juju none defaults,bind 0 0
`

const networkTemplate = `
lxc.network.type = %s
lxc.network.link = %s
lxc.network.flags = up
`

func lxcConfigTemplate(networkType, networkLink string) string {
	return fmt.Sprintf(networkTemplate, networkType, networkLink)
}

func generateLXCConfigTemplate(
	network *container.NetworkConfig,
	useAutostart bool,
) string {
	var lxcConfig string
	if network == nil {
		logger.Warningf("network unspecified, using default networking config")
		network = DefaultNetworkConfig()
	}
	switch network.NetworkType {
	case container.PhysicalNetwork:
		lxcConfig = lxcConfigTemplate("phys", network.Device)
	default:
		logger.Warningf("Unknown network config type %q: using bridge", network.NetworkType)
		fallthrough
	case container.BridgeNetwork:
		lxcConfig = lxcConfigTemplate("veth", network.Device)
	}

	if useAutostart && !useRestartDir() {
		lxcConfig += "lxc.start.auto = 1\n"
		logger.Tracef("Setting auto start to true in lxc config.")
	}

	return lxcConfig
}

func writeLxcConfig(
	network *container.NetworkConfig,
	directory,
	logdir string,
	useAutostart bool,
) (string, error) {
	networkConfig := generateLXCConfigTemplate(network, useAutostart)
	configFilename := filepath.Join(directory, "lxc.conf")
	configContent := fmt.Sprintf(localConfig, networkConfig, logdir)
	if err := ioutil.WriteFile(configFilename, []byte(configContent), 0644); err != nil {
		return "", err
	}
	return configFilename, nil
}

// useRestartDir is used to determine whether or not to use a symlink to the
// container config as the restart mechanism.  Older versions of LXC had the
// /etc/lxc/auto directory that would indicate that a container shoud auto-
// restart when the machine boots by having a symlink to the lxc.conf file.
// Newer versions don't do this, but instead have a config value inside the
// lxc.conf file.
func useRestartDir() bool {
	if _, err := os.Stat(LxcRestartDir); err != nil {
		if os.IsNotExist(err) {
			return false
		}
	}
	return true
}

const (
	templateShutdownUpstartFilename = "/etc/init/juju-template-restart.conf"
	templateShutdownUpstartScript   = `
description "Juju lxc template shutdown job"
author "Juju Team <juju@lists.ubuntu.com>"
start on stopped cloud-final

script
  echo "Shutting down"
  shutdown -h now
end script

post-stop script
  echo "Removing restart script"
  rm ` + templateShutdownUpstartFilename + `
end script
`
)

// templateUserData returns a minimal user data necessary for the template.
// This should have the authorized keys, base packages, the cloud archive if
// necessary,  initial apt proxy config, and it should do the apt-get
// update/upgrade initially.
func templateUserData(machineConfig *cloudinit.MachineConfig) ([]byte, error) {
	cloudConfig := coreCloudinit.New()
	cloudConfig.AddScripts(
		"set -xe", // ensure we run all the scripts or abort.
	)
	machineConfig.MaybeAddCloudArchiveCloudTools(cloudConfig)
	cloudConfig.AddSSHAuthorizedKeys(machineConfig.AuthorizedKeys)
	cloudinit.AddAptCommands(machineConfig, cloudConfig)
	cloudConfig.AddScripts(
		fmt.Sprintf(
			"printf '%%s\n' %s > %s",
			utils.ShQuote(templateShutdownUpstartScript),
			templateShutdownUpstartFilename,
		))
	data, err := cloudConfig.Render()
	if err != nil {
		return nil, err
	}
	return data, nil
}

// Make sure a template exists that we can clone from.
func (manager *containerManager) ensureCloneTemplate(
	machineConfig *cloudinit.MachineConfig,
	series string,
	network *container.NetworkConfig,
) (golxc.Container, error) {
	name := fmt.Sprintf("juju-%s-template", series)
	containerDirectory, err := container.NewDirectory(name)
	if err != nil {
		return nil, err
	}

	logger.Infof("wait for fslock on %v", name)
	lock, err := fslock.NewLock(
		filepath.Join(machineConfig.DataDir, "locks"),
		name)
	if err != nil {
		logger.Tracef("failed to create gslock for template: %v", err)
		return nil, err
	}
	err = lock.Lock("manager ensure existence")
	if err != nil {
		logger.Tracef("failed to acquire lock for template: %v", err)
		return nil, err
	}
	defer lock.Unlock()

	lxcContainer := LxcObjectFactory.New(name)
	// Early exit if the container has been constructed before.
	if lxcContainer.IsConstructed() {
		logger.Infof("template exists, continuing")
		return lxcContainer, nil
	}
	logger.Infof("template does not exist, creating")

	userData, err := templateUserData(machineConfig)
	if err != nil {
		logger.Tracef("filed to create tempalte user data for template: %v", err)
		return nil, err
	}
	userDataFilename, err := container.WriteCloudInitFile(containerDirectory, userData)
	if err != nil {
		return nil, err
	}

	noAutostart := false
	configFile, err := writeLxcConfig(network, containerDirectory, manager.logdir, noAutostart)
	if err != nil {
		logger.Errorf("failed to write config file: %v", err)
		return nil, err
	}
	templateParams := []string{
		"--debug",                      // Debug errors in the cloud image
		"--userdata", userDataFilename, // Our groovey cloud-init
		"--hostid", name, // Use the container name as the hostid
		"-r", series,
	}
	var extraCreateArgs []string
	if manager.backingFilesystem == Btrfs {
		extraCreateArgs = append(extraCreateArgs, "-B", Btrfs)
	}
	// Create the container.
	logger.Tracef("create the container")
	if err := lxcContainer.Create(configFile, defaultTemplate, extraCreateArgs, templateParams); err != nil {
		logger.Errorf("lxc container creation failed: %v", err)
		return nil, err
	}
	// Make sure that the mount dir has been created.
	logger.Tracef("make the mount dir for the shared logs")
	if err := os.MkdirAll(internalLogDir(name), 0755); err != nil {
		logger.Tracef("failed to create internal /var/log/juju mount dir: %v", err)
		return nil, err
	}

	// Start the lxc container with the appropriate settings for grabbing the
	// console output and a log file.
	consoleFile := filepath.Join(containerDirectory, "console.log")
	lxcContainer.SetLogFile(filepath.Join(containerDirectory, "container.log"), golxc.LogDebug)
	logger.Tracef("start the container")
	// We explicitly don't pass through the config file to the container.Start
	// method as we have passed it through at container creation time.  This
	// is necessary to get the appropriate rootfs reference without explicitly
	// setting it ourselves.
	if err = lxcContainer.Start("", consoleFile); err != nil {
		logger.Errorf("container failed to start: %v", err)
		return nil, err
	}
	logger.Infof("template container started, now wait for it to stop")
	// Perhaps we should wait for it to finish, and the question becomes "how
	// long do we wait for it to complete?"

	console, err := os.Open(consoleFile)
	if err != nil {
		// can't listen
		return nil, err
	}

	tailWriter := &logTail{}
	consoleTailer := tailer.NewTailer(console, tailWriter, 0, nil)
	defer consoleTailer.Stop()

	// We should wait maybe 1 minute between output?
	// if no output check to see if stopped
	// If we have no output and still running, something has probably gone wrong
	for lxcContainer.IsRunning() {
		if tailWriter.lastTick().Before(time.Now().Add(-5 * time.Minute)) {
			logger.Infof("not heard anything from the template log for five minutes")
			return nil, fmt.Errorf("template container did not stop")
		}
		time.Sleep(time.Second)
	}

	return lxcContainer, nil
}

type logTail struct {
	tick  time.Time
	mutex sync.Mutex
}

var _ io.Writer = (*logTail)(nil)

func (t *logTail) Write(data []byte) (int, error) {
	logger.Tracef(string(data))
	t.mutex.Lock()
	defer t.mutex.Unlock()
	t.tick = time.Now()
	return len(data), nil
}

func (t *logTail) lastTick() time.Time {
	t.mutex.Lock()
	defer t.mutex.Unlock()
	tick := t.tick
	return tick
}<|MERGE_RESOLUTION|>--- conflicted
+++ resolved
@@ -72,10 +72,7 @@
 type containerManager struct {
 	name              string
 	logdir            string
-<<<<<<< HEAD
 	createWithClone   bool
-=======
->>>>>>> 62c28570
 	backingFilesystem string
 }
 
@@ -94,33 +91,22 @@
 	if logDir == "" {
 		logDir = "/var/log/juju"
 	}
-<<<<<<< HEAD
 	useClone := false
 	if conf["use-clone"] == "true" {
 		logger.Tracef("using lxc-clone for creating containers")
 		useClone = true
 	}
-=======
->>>>>>> 62c28570
 	backingFS, err := containerDirFilesystem()
 	if err != nil {
 		return nil, err
 	}
-<<<<<<< HEAD
-	logger.Debugf("backing filesystem: %q", backingFS)
+	logger.Tracef("backing filesystem: %q", backingFS)
 	return &containerManager{
 		name:              name,
 		logdir:            logDir,
 		createWithClone:   useClone,
 		backingFilesystem: backingFS,
 	}, nil
-=======
-	logger.Tracef("backing filesystem: %q", backingFS)
-	return &containerManager{
-		name:              name,
-		logdir:            logDir,
-		backingFilesystem: backingFS}, nil
->>>>>>> 62c28570
 }
 
 func (manager *containerManager) StartContainer(
