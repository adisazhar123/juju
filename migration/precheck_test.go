--- conflicted
+++ resolved
@@ -524,13 +524,8 @@
 
 	s.modelInfo.AgentVersion = version.MustParse("2.8.0")
 	err := s.runPrecheck(backend)
-<<<<<<< HEAD
-	c.Assert(err, gc.ErrorMatches,
-		`model must be upgraded to at least version 2.9.32 before being migrated to a controller with version 3.0.0`)
-=======
 	c.Assert(err.Error(), gc.Equals,
 		`model must be upgraded to at least version 2.9.36 before being migrated to a controller with version 3.0.0`)
->>>>>>> ac2f2810
 
 	s.modelInfo.AgentVersion = version.MustParse("2.9.36")
 	err = s.runPrecheck(backend)
