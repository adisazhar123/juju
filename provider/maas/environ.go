// Copyright 2013 Canonical Ltd.
// Licensed under the AGPLv3, see LICENCE file for details.

package maas

import (
	"fmt"
	"net"
	"net/http"
	"net/url"
	"regexp"
	"strconv"
	"strings"
	"sync"
	"time"

	"github.com/juju/errors"
	"github.com/juju/gomaasapi"
	"github.com/juju/names"
	"github.com/juju/utils"
	"github.com/juju/utils/os"
	"github.com/juju/utils/series"
	"github.com/juju/utils/set"

	"github.com/juju/juju/agent"
	"github.com/juju/juju/cloudconfig/cloudinit"
	"github.com/juju/juju/cloudconfig/instancecfg"
	"github.com/juju/juju/cloudconfig/providerinit"
	"github.com/juju/juju/constraints"
	"github.com/juju/juju/environs"
	"github.com/juju/juju/environs/config"
	"github.com/juju/juju/environs/storage"
	"github.com/juju/juju/instance"
	"github.com/juju/juju/network"
	"github.com/juju/juju/provider/common"
	"github.com/juju/juju/state/multiwatcher"
	"github.com/juju/juju/tools"
)

const (
	// We're using v1.0 of the MAAS API.
	apiVersion = "1.0"
	// The string from the api indicating the dynamic range of a subnet.
	dynamicRange = "dynamic-range"
)

// A request may fail to due "eventual consistency" semantics, which
// should resolve fairly quickly.  A request may also fail due to a slow
// state transition (for instance an instance taking a while to release
// a security group after termination).  The former failure mode is
// dealt with by shortAttempt, the latter by LongAttempt.
var shortAttempt = utils.AttemptStrategy{
	Total: 5 * time.Second,
	Delay: 200 * time.Millisecond,
}

var (
	ReleaseNodes             = releaseNodes
	ReserveIPAddress         = reserveIPAddress
	ReserveIPAddressOnDevice = reserveIPAddressOnDevice
	NewDeviceParams          = newDeviceParams
	UpdateDeviceHostname     = updateDeviceHostname
	ReleaseIPAddress         = releaseIPAddress
	DeploymentStatusCall     = deploymentStatusCall
)

func subnetToSpaceIds(spaces gomaasapi.MAASObject) (map[string]network.Id, error) {
	spacesJson, err := spaces.CallGet("", nil)
	if err != nil {
		return nil, errors.Trace(err)
	}
	spacesArray, err := spacesJson.GetArray()
	if err != nil {
		return nil, errors.Trace(err)
	}
	subnetsMap := make(map[string]network.Id)
	for _, spaceJson := range spacesArray {
		spaceMap, err := spaceJson.GetMap()
		if err != nil {
			return nil, errors.Trace(err)
		}
		providerIdRaw, err := spaceMap["id"].GetFloat64()
		if err != nil {
			return nil, errors.Trace(err)
		}
		providerId := network.Id(fmt.Sprintf("%.0f", providerIdRaw))
		subnetsArray, err := spaceMap["subnets"].GetArray()
		if err != nil {
			return nil, errors.Trace(err)
		}
		for _, subnetJson := range subnetsArray {
			subnetMap, err := subnetJson.GetMap()
			if err != nil {
				return nil, errors.Trace(err)
			}
			subnet, err := subnetMap["cidr"].GetString()
			if err != nil {
				return nil, errors.Trace(err)
			}
			subnetsMap[subnet] = providerId
		}
	}
	return subnetsMap, nil
}

func releaseNodes(nodes gomaasapi.MAASObject, ids url.Values) error {
	_, err := nodes.CallPost("release", ids)
	return err
}

func reserveIPAddress(ipaddresses gomaasapi.MAASObject, cidr string, addr network.Address) error {
	params := url.Values{}
	params.Add("network", cidr)
	params.Add("requested_address", addr.Value)
	_, err := ipaddresses.CallPost("reserve", params)
	return err
}

func reserveIPAddressOnDevice(devices gomaasapi.MAASObject, deviceID, macAddress string, addr network.Address) (network.Address, error) {
	device := devices.GetSubObject(deviceID)
	params := url.Values{}
	if addr.Value != "" {
		params.Add("requested_address", addr.Value)
	}
	if macAddress != "" {
		params.Add("mac_address", macAddress)
	}
	resp, err := device.CallPost("claim_sticky_ip_address", params)
	if err != nil {
		return network.Address{}, errors.Annotatef(
			err, "failed to reserve sticky IP address for device %q",
			deviceID,
		)
	}
	respMap, err := resp.GetMap()
	if err != nil {
		return network.Address{}, errors.Annotate(err, "failed to parse response")
	}
	addresses, err := respMap["ip_addresses"].GetArray()
	if err != nil {
		return network.Address{}, errors.Annotatef(err, "failed to parse IP addresses")
	}
	if len(addresses) == 0 {
		return network.Address{}, errors.Errorf(
			"expected to find a sticky IP address for device %q: MAAS API response contains no IP addresses",
			deviceID,
		)
	}
	var firstAddress network.Address
	for _, address := range addresses {
		value, err := address.GetString()
		if err != nil {
			return network.Address{}, errors.Annotatef(err,
				"failed to parse reserved IP address for device %q",
				deviceID,
			)
		}
		if ip := net.ParseIP(value); ip == nil {
			return network.Address{}, errors.Annotatef(err,
				"failed to parse reserved IP address %q for device %q",
				value, deviceID,
			)
		}
		if firstAddress.Value == "" {
			// We only need the first address, but we're logging all we got.
			firstAddress = network.NewAddress(value)
		}
		logger.Debugf("reserved address %q for device %q and MAC %q", value, deviceID, macAddress)
	}
	return firstAddress, nil
}

func releaseIPAddress(ipaddresses gomaasapi.MAASObject, addr network.Address) error {
	params := url.Values{}
	params.Add("ip", addr.Value)
	_, err := ipaddresses.CallPost("release", params)
	return err
}

type maasEnviron struct {
	common.SupportsUnitPlacementPolicy

	name string

	// archMutex gates access to supportedArchitectures
	archMutex sync.Mutex
	// supportedArchitectures caches the architectures
	// for which images can be instantiated.
	supportedArchitectures []string

	// ecfgMutex protects the *Unlocked fields below.
	ecfgMutex sync.Mutex

	ecfgUnlocked       *maasModelConfig
	maasClientUnlocked *gomaasapi.MAASObject
	storageUnlocked    storage.Storage

	availabilityZonesMutex sync.Mutex
	availabilityZones      []common.AvailabilityZone

	// The following are initialized from the discovered MAAS API capabilities.
	supportsDevices                 bool
	supportsStaticIPs               bool
	supportsNetworkDeploymentUbuntu bool
}

var _ environs.Environ = (*maasEnviron)(nil)

func NewEnviron(cfg *config.Config) (*maasEnviron, error) {
	env := new(maasEnviron)
	err := env.SetConfig(cfg)
	if err != nil {
		return nil, err
	}
	env.name = cfg.Name()
	env.storageUnlocked = NewStorage(env)

	// Since we need to switch behavior based on the available API capabilities,
	// get them as soon as possible and cache them.
	capabilities, err := env.getCapabilities()
	if err != nil {
		logger.Warningf("cannot get MAAS API capabilities: %v", err)
	}
	logger.Tracef("MAAS API capabilities: %v", capabilities.SortedValues())
	env.supportsDevices = capabilities.Contains(capDevices)
	env.supportsStaticIPs = capabilities.Contains(capStaticIPAddresses)
	env.supportsNetworkDeploymentUbuntu = capabilities.Contains(capNetworkDeploymentUbuntu)
	return env, nil
}

var noDevicesWarning = `
Using MAAS version older than 1.8.2: devices API support not detected!

Juju cannot guarantee resources allocated to containers, like DHCP
leases or static IP addresses will be properly cleaned up when the
container, its host, or the model is destroyed.

Juju recommends upgrading MAAS to version 1.8.2 or later.
`[1:]

// Bootstrap is specified in the Environ interface.
func (env *maasEnviron) Bootstrap(ctx environs.BootstrapContext, args environs.BootstrapParams) (*environs.BootstrapResult, error) {
	if !environs.AddressAllocationEnabled() {
		// When address allocation is not enabled, we should use the
		// default bridge for both LXC and KVM containers. The bridge
		// is created as part of the userdata for every node during
		// StartInstance.
		logger.Infof(
			"address allocation feature disabled; using %q bridge for all containers",
			instancecfg.DefaultBridgeName,
		)
		args.ContainerBridgeName = instancecfg.DefaultBridgeName

		if !env.supportsDevices {
			// Inform the user container resources might leak.
			ctx.Infof("WARNING: %s", noDevicesWarning)
		}
	} else {
		logger.Debugf(
			"address allocation feature enabled; using static IPs for containers: %q",
			instancecfg.DefaultBridgeName,
		)
	}

	result, series, finalizer, err := common.BootstrapInstance(ctx, env, args)
	if err != nil {
		return nil, err
	}

	// We want to destroy the started instance if it doesn't transition to Deployed.
	defer func() {
		if err != nil {
			if err := env.StopInstances(result.Instance.Id()); err != nil {
				logger.Errorf("error releasing bootstrap instance: %v", err)
			}
		}
	}()
	// Wait for bootstrap instance to change to deployed state.
	if err := env.waitForNodeDeployment(result.Instance.Id()); err != nil {
		return nil, errors.Annotate(err, "bootstrap instance started but did not change to Deployed state")
	}

	bsResult := &environs.BootstrapResult{
		Arch:     *result.Hardware.Arch,
		Series:   series,
		Finalize: finalizer,
	}
	return bsResult, nil
}

// ControllerInstances is specified in the Environ interface.
func (env *maasEnviron) ControllerInstances() ([]instance.Id, error) {
	return common.ProviderStateInstances(env, env.Storage())
}

// ecfg returns the environment's maasModelConfig, and protects it with a
// mutex.
func (env *maasEnviron) ecfg() *maasModelConfig {
	env.ecfgMutex.Lock()
	defer env.ecfgMutex.Unlock()
	return env.ecfgUnlocked
}

// Config is specified in the Environ interface.
func (env *maasEnviron) Config() *config.Config {
	return env.ecfg().Config
}

// SetConfig is specified in the Environ interface.
func (env *maasEnviron) SetConfig(cfg *config.Config) error {
	env.ecfgMutex.Lock()
	defer env.ecfgMutex.Unlock()

	// The new config has already been validated by itself, but now we
	// validate the transition from the old config to the new.
	var oldCfg *config.Config
	if env.ecfgUnlocked != nil {
		oldCfg = env.ecfgUnlocked.Config
	}
	cfg, err := env.Provider().Validate(cfg, oldCfg)
	if err != nil {
		return err
	}

	ecfg, err := providerInstance.newConfig(cfg)
	if err != nil {
		return err
	}

	env.ecfgUnlocked = ecfg

	authClient, err := gomaasapi.NewAuthenticatedClient(ecfg.maasServer(), ecfg.maasOAuth(), apiVersion)
	if err != nil {
		return err
	}
	env.maasClientUnlocked = gomaasapi.NewMAAS(*authClient)

	return nil
}

// SupportedArchitectures is specified on the EnvironCapability interface.
func (env *maasEnviron) SupportedArchitectures() ([]string, error) {
	env.archMutex.Lock()
	defer env.archMutex.Unlock()
	if env.supportedArchitectures != nil {
		return env.supportedArchitectures, nil
	}
	bootImages, err := env.allBootImages()
	if err != nil || len(bootImages) == 0 {
		logger.Debugf("error querying boot-images: %v", err)
		logger.Debugf("falling back to listing nodes")
		supportedArchitectures, err := env.nodeArchitectures()
		if err != nil {
			return nil, err
		}
		env.supportedArchitectures = supportedArchitectures
	} else {
		architectures := make(set.Strings)
		for _, image := range bootImages {
			architectures.Add(image.architecture)
		}
		env.supportedArchitectures = architectures.SortedValues()
	}
	return env.supportedArchitectures, nil
}

// SupportsSpaces is specified on environs.Networking.
func (env *maasEnviron) SupportsSpaces() (bool, error) {
	return env.supportsNetworkDeploymentUbuntu, nil
}

// SupportsSpaceDiscovery is specified on environs.Networking.
func (env *maasEnviron) SupportsSpaceDiscovery() (bool, error) {
	return env.supportsNetworkDeploymentUbuntu, nil
}

// SupportsAddressAllocation is specified on environs.Networking.
func (env *maasEnviron) SupportsAddressAllocation(_ network.Id) (bool, error) {
	if !environs.AddressAllocationEnabled() {
		if !env.supportsDevices {
			return false, errors.NotSupportedf("address allocation")
		}
		// We can use devices for DHCP-allocated container IPs.
		return true, nil
	}

	return env.supportsStaticIPs, nil
}

// allBootImages queries MAAS for all of the boot-images across
// all registered nodegroups.
func (env *maasEnviron) allBootImages() ([]bootImage, error) {
	nodegroups, err := env.getNodegroups()
	if err != nil {
		return nil, err
	}
	var allBootImages []bootImage
	seen := make(set.Strings)
	for _, nodegroup := range nodegroups {
		bootImages, err := env.nodegroupBootImages(nodegroup)
		if err != nil {
			return nil, errors.Annotatef(err, "cannot get boot images for nodegroup %v", nodegroup)
		}
		for _, image := range bootImages {
			str := fmt.Sprint(image)
			if seen.Contains(str) {
				continue
			}
			seen.Add(str)
			allBootImages = append(allBootImages, image)
		}
	}
	return allBootImages, nil
}

// getNodegroups returns the UUID corresponding to each nodegroup
// in the MAAS installation.
func (env *maasEnviron) getNodegroups() ([]string, error) {
	nodegroupsListing := env.getMAASClient().GetSubObject("nodegroups")
	nodegroupsResult, err := nodegroupsListing.CallGet("list", nil)
	if err != nil {
		return nil, err
	}
	list, err := nodegroupsResult.GetArray()
	if err != nil {
		return nil, err
	}
	nodegroups := make([]string, len(list))
	for i, obj := range list {
		nodegroup, err := obj.GetMap()
		if err != nil {
			return nil, err
		}
		uuid, err := nodegroup["uuid"].GetString()
		if err != nil {
			return nil, err
		}
		nodegroups[i] = uuid
	}
	return nodegroups, nil
}

type bootImage struct {
	architecture string
	release      string
}

// nodegroupBootImages returns the set of boot-images for the specified nodegroup.
func (env *maasEnviron) nodegroupBootImages(nodegroupUUID string) ([]bootImage, error) {
	nodegroupObject := env.getMAASClient().GetSubObject("nodegroups").GetSubObject(nodegroupUUID)
	bootImagesObject := nodegroupObject.GetSubObject("boot-images/")
	result, err := bootImagesObject.CallGet("", nil)
	if err != nil {
		return nil, err
	}
	list, err := result.GetArray()
	if err != nil {
		return nil, err
	}
	var bootImages []bootImage
	for _, obj := range list {
		bootimage, err := obj.GetMap()
		if err != nil {
			return nil, err
		}
		arch, err := bootimage["architecture"].GetString()
		if err != nil {
			return nil, err
		}
		release, err := bootimage["release"].GetString()
		if err != nil {
			return nil, err
		}
		bootImages = append(bootImages, bootImage{
			architecture: arch,
			release:      release,
		})
	}
	return bootImages, nil
}

// nodeArchitectures returns the architectures of all
// available nodes in the system.
//
// Note: this should only be used if we cannot query
// boot-images.
func (env *maasEnviron) nodeArchitectures() ([]string, error) {
	filter := make(url.Values)
	filter.Add("status", gomaasapi.NodeStatusDeclared)
	filter.Add("status", gomaasapi.NodeStatusCommissioning)
	filter.Add("status", gomaasapi.NodeStatusReady)
	filter.Add("status", gomaasapi.NodeStatusReserved)
	filter.Add("status", gomaasapi.NodeStatusAllocated)
	allInstances, err := env.instances(filter)
	if err != nil {
		return nil, err
	}
	architectures := make(set.Strings)
	for _, inst := range allInstances {
		inst := inst.(*maasInstance)
		arch, _, err := inst.architecture()
		if err != nil {
			return nil, err
		}
		architectures.Add(arch)
	}
	// TODO(dfc) why is this sorted
	return architectures.SortedValues(), nil
}

type maasAvailabilityZone struct {
	name string
}

func (z maasAvailabilityZone) Name() string {
	return z.name
}

func (z maasAvailabilityZone) Available() bool {
	// MAAS' physical zone attributes only include name and description;
	// there is no concept of availability.
	return true
}

// AvailabilityZones returns a slice of availability zones
// for the configured region.
func (e *maasEnviron) AvailabilityZones() ([]common.AvailabilityZone, error) {
	e.availabilityZonesMutex.Lock()
	defer e.availabilityZonesMutex.Unlock()
	if e.availabilityZones == nil {
		zonesObject := e.getMAASClient().GetSubObject("zones")
		result, err := zonesObject.CallGet("", nil)
		if err, ok := err.(gomaasapi.ServerError); ok && err.StatusCode == http.StatusNotFound {
			return nil, errors.NewNotImplemented(nil, "the MAAS server does not support zones")
		}
		if err != nil {
			return nil, errors.Annotate(err, "cannot query ")
		}
		list, err := result.GetArray()
		if err != nil {
			return nil, err
		}
		logger.Debugf("availability zones: %+v", list)
		availabilityZones := make([]common.AvailabilityZone, len(list))
		for i, obj := range list {
			zone, err := obj.GetMap()
			if err != nil {
				return nil, err
			}
			name, err := zone["name"].GetString()
			if err != nil {
				return nil, err
			}
			availabilityZones[i] = maasAvailabilityZone{name}
		}
		e.availabilityZones = availabilityZones
	}
	return e.availabilityZones, nil
}

// InstanceAvailabilityZoneNames returns the availability zone names for each
// of the specified instances.
func (e *maasEnviron) InstanceAvailabilityZoneNames(ids []instance.Id) ([]string, error) {
	instances, err := e.Instances(ids)
	if err != nil && err != environs.ErrPartialInstances {
		return nil, err
	}
	zones := make([]string, len(instances))
	for i, inst := range instances {
		if inst == nil {
			continue
		}
		zones[i] = inst.(*maasInstance).zone()
	}
	return zones, nil
}

type maasPlacement struct {
	nodeName string
	zoneName string
}

func (e *maasEnviron) parsePlacement(placement string) (*maasPlacement, error) {
	pos := strings.IndexRune(placement, '=')
	if pos == -1 {
		// If there's no '=' delimiter, assume it's a node name.
		return &maasPlacement{nodeName: placement}, nil
	}
	switch key, value := placement[:pos], placement[pos+1:]; key {
	case "zone":
		availabilityZone := value
		zones, err := e.AvailabilityZones()
		if err != nil {
			return nil, err
		}
		for _, z := range zones {
			if z.Name() == availabilityZone {
				return &maasPlacement{zoneName: availabilityZone}, nil
			}
		}
		return nil, errors.Errorf("invalid availability zone %q", availabilityZone)
	}
	return nil, errors.Errorf("unknown placement directive: %v", placement)
}

func (env *maasEnviron) PrecheckInstance(series string, cons constraints.Value, placement string) error {
	if placement == "" {
		return nil
	}
	_, err := env.parsePlacement(placement)
	return err
}

const (
	capNetworksManagement      = "networks-management"
	capStaticIPAddresses       = "static-ipaddresses"
	capDevices                 = "devices-management"
	capNetworkDeploymentUbuntu = "network-deployment-ubuntu"
)

// getCapabilities asks the MAAS server for its capabilities, if
// supported by the server.
func (env *maasEnviron) getCapabilities() (set.Strings, error) {
	caps := make(set.Strings)
	var result gomaasapi.JSONObject
	var err error

	for a := shortAttempt.Start(); a.Next(); {
		client := env.getMAASClient().GetSubObject("version/")
		result, err = client.CallGet("", nil)
		if err != nil {
			if err, ok := err.(gomaasapi.ServerError); ok && err.StatusCode == 404 {
				return caps, fmt.Errorf("MAAS does not support version info")
			}
		} else {
			break
		}
	}
	if err != nil {
		return caps, err
	}
	info, err := result.GetMap()
	if err != nil {
		return caps, err
	}
	capsObj, ok := info["capabilities"]
	if !ok {
		return caps, fmt.Errorf("MAAS does not report capabilities")
	}
	items, err := capsObj.GetArray()
	if err != nil {
		return caps, err
	}
	for _, item := range items {
		val, err := item.GetString()
		if err != nil {
			return set.NewStrings(), err
		}
		caps.Add(val)
	}
	return caps, nil
}

// getMAASClient returns a MAAS client object to use for a request, in a
// lock-protected fashion.
func (env *maasEnviron) getMAASClient() *gomaasapi.MAASObject {
	env.ecfgMutex.Lock()
	defer env.ecfgMutex.Unlock()

	return env.maasClientUnlocked
}

var dashSuffix = regexp.MustCompile("^(.*)-\\d+$")

func spaceNamesToSpaceInfo(spaces []string, spaceMap map[string]network.SpaceInfo) ([]network.SpaceInfo, error) {
	spaceInfos := []network.SpaceInfo{}
	for _, name := range spaces {
		info, ok := spaceMap[name]
		if !ok {
			matches := dashSuffix.FindAllStringSubmatch(name, 1)
			if matches == nil {
				return nil, errors.Errorf("unrecognised space in constraint %q", name)
			}
			// A -number was added to the space name when we
			// converted to a juju name, we found
			info, ok = spaceMap[matches[0][1]]
			if !ok {
				return nil, errors.Errorf("unrecognised space in constraint %q", name)
			}
		}
		spaceInfos = append(spaceInfos, info)
	}
	return spaceInfos, nil
}

func (environ *maasEnviron) spaceNamesToSpaceInfo(positiveSpaces, negativeSpaces []string) ([]network.SpaceInfo, []network.SpaceInfo, error) {
	spaces, err := environ.Spaces()
	if err != nil {
		return nil, nil, errors.Trace(err)
	}
	spaceMap := make(map[string]network.SpaceInfo)
	empty := set.Strings{}
	for _, space := range spaces {
		jujuName := network.ConvertSpaceName(space.Name, empty)
		spaceMap[jujuName] = space
	}
	positiveSpaceIds, err := spaceNamesToSpaceInfo(positiveSpaces, spaceMap)
	if err != nil {
		return nil, nil, errors.Trace(err)
	}
	negativeSpaceIds, err := spaceNamesToSpaceInfo(negativeSpaces, spaceMap)
	if err != nil {
		return nil, nil, errors.Trace(err)
	}
	return positiveSpaceIds, negativeSpaceIds, nil
}

// acquireNode allocates a node from the MAAS.
func (environ *maasEnviron) acquireNode(
	nodeName, zoneName string,
	cons constraints.Value,
	interfaces []interfaceBinding,
	volumes []volumeInfo,
) (gomaasapi.MAASObject, error) {

	acquireParams := convertConstraints(cons)
	positiveSpaceNames, negativeSpaceNames := convertSpacesFromConstraints(cons.Spaces)
	positiveSpaces, negativeSpaces, err := environ.spaceNamesToSpaceInfo(positiveSpaceNames, negativeSpaceNames)
	// If spaces aren't supported the constraints should be empty anyway.
	if err != nil && !errors.IsNotSupported(err) {
		return gomaasapi.MAASObject{}, errors.Trace(err)
	}
	// TODO: (mfoord) for better error reporting (names rather than ids) it
	// would be better to pass network.SpaceInfo rather than just space ids.
	// The same is true of interfaceBinding.
	err = addInterfaces(acquireParams, interfaces, positiveSpaces, negativeSpaces)
	if err != nil {
		return gomaasapi.MAASObject{}, errors.Trace(err)
	}
	addStorage(acquireParams, volumes)
	acquireParams.Add("agent_name", environ.ecfg().maasAgentName())
	if zoneName != "" {
		acquireParams.Add("zone", zoneName)
	}
	if nodeName != "" {
		acquireParams.Add("name", nodeName)
	} else if cons.Arch == nil {
		// TODO(axw) 2014-08-18 #1358219
		// We should be requesting preferred
		// architectures if unspecified, like
		// in the other providers.
		//
		// This is slightly complicated in MAAS
		// as there are a finite number of each
		// architecture; preference may also
		// conflict with other constraints, such
		// as tags. Thus, a preference becomes a
		// demand (which may fail) if not handled
		// properly.
		logger.Warningf(
			"no architecture was specified, acquiring an arbitrary node",
		)
	}

	var result gomaasapi.JSONObject
	for a := shortAttempt.Start(); a.Next(); {
		client := environ.getMAASClient().GetSubObject("nodes/")
		logger.Tracef("calling acquire with params: %+v", acquireParams)
		result, err = client.CallPost("acquire", acquireParams)
		if err == nil {
			break
		}
	}
	if err != nil {
		return gomaasapi.MAASObject{}, err
	}
	node, err := result.GetMAASObject()
	if err != nil {
		err := errors.Annotate(err, "unexpected result from 'acquire' on MAAS API")
		return gomaasapi.MAASObject{}, err
	}
	return node, nil
}

// startNode installs and boots a node.
func (environ *maasEnviron) startNode(node gomaasapi.MAASObject, series string, userdata []byte) (*gomaasapi.MAASObject, error) {
	params := url.Values{
		"distro_series": {series},
		"user_data":     {string(userdata)},
	}
	// Initialize err to a non-nil value as a sentinel for the following
	// loop.
	err := fmt.Errorf("(no error)")
	var result gomaasapi.JSONObject
	for a := shortAttempt.Start(); a.Next() && err != nil; {
		result, err = node.CallPost("start", params)
		if err == nil {
			break
		}
	}

	if err == nil {
		var startedNode gomaasapi.MAASObject
		startedNode, err = result.GetMAASObject()
		if err != nil {
			logger.Errorf("cannot process API response after successfully starting node: %v", err)
			return nil, err
		}
		return &startedNode, nil
	}
	return nil, err
}

// DistributeInstances implements the state.InstanceDistributor policy.
func (e *maasEnviron) DistributeInstances(candidates, distributionGroup []instance.Id) ([]instance.Id, error) {
	return common.DistributeInstances(e, candidates, distributionGroup)
}

var availabilityZoneAllocations = common.AvailabilityZoneAllocations

// MaintainInstance is specified in the InstanceBroker interface.
func (*maasEnviron) MaintainInstance(args environs.StartInstanceParams) error {
	return nil
}

// StartInstance is specified in the InstanceBroker interface.
func (environ *maasEnviron) StartInstance(args environs.StartInstanceParams) (
	*environs.StartInstanceResult, error,
) {
	var availabilityZones []string
	var nodeName string
	if args.Placement != "" {
		placement, err := environ.parsePlacement(args.Placement)
		if err != nil {
			return nil, err
		}
		switch {
		case placement.zoneName != "":
			availabilityZones = append(availabilityZones, placement.zoneName)
		default:
			nodeName = placement.nodeName
		}
	}

	// If no placement is specified, then automatically spread across
	// the known zones for optimal spread across the instance distribution
	// group.
	if args.Placement == "" {
		var group []instance.Id
		var err error
		if args.DistributionGroup != nil {
			group, err = args.DistributionGroup()
			if err != nil {
				return nil, errors.Annotate(err, "cannot get distribution group")
			}
		}
		zoneInstances, err := availabilityZoneAllocations(environ, group)
		if errors.IsNotImplemented(err) {
			// Availability zones are an extension, so we may get a
			// not implemented error; ignore these.
		} else if err != nil {
			return nil, errors.Annotate(err, "cannot get availability zone allocations")
		} else if len(zoneInstances) > 0 {
			for _, z := range zoneInstances {
				availabilityZones = append(availabilityZones, z.ZoneName)
			}
		}
	}
	if len(availabilityZones) == 0 {
		availabilityZones = []string{""}
	}

	// Storage.
	volumes, err := buildMAASVolumeParameters(args.Volumes, args.Constraints)
	if err != nil {
		return nil, errors.Annotate(err, "invalid volume parameters")
	}

	var interfaceBindings []interfaceBinding
	if len(args.EndpointBindings) != 0 {
		for endpoint, spaceProviderID := range args.EndpointBindings {
			interfaceBindings = append(interfaceBindings, interfaceBinding{
				Name:            endpoint,
				SpaceProviderId: string(spaceProviderID),
			})
		}
	}
	snArgs := selectNodeArgs{
		Constraints:       args.Constraints,
		AvailabilityZones: availabilityZones,
		NodeName:          nodeName,
		Interfaces:        interfaceBindings,
		Volumes:           volumes,
	}
	selectedNode, err := environ.selectNode(snArgs)
	if err != nil {
		return nil, errors.Errorf("cannot run instances: %v", err)
	}

<<<<<<< HEAD
	inst := &maasInstance{selectedNode, environ}
=======
	inst := &maasInstance{
		maasObject:   selectedNode,
		statusGetter: environ.deploymentStatusOne,
	}
>>>>>>> 4a058d81
	defer func() {
		if err != nil {
			if err := environ.StopInstances(inst.Id()); err != nil {
				logger.Errorf("error releasing failed instance: %v", err)
			}
		}
	}()

	hc, err := inst.hardwareCharacteristics()
	if err != nil {
		return nil, err
	}

	selectedTools, err := args.Tools.Match(tools.Filter{
		Arch: *hc.Arch,
	})
	if err != nil {
		return nil, err
	}
	args.InstanceConfig.Tools = selectedTools[0]

	hostname, err := inst.hostname()
	if err != nil {
		return nil, err
	}
	// Override the network bridge to use for both LXC and KVM
	// containers on the new instance, if address allocation feature
	// flag is not enabled.
	if !environs.AddressAllocationEnabled() {
		if args.InstanceConfig.AgentEnvironment == nil {
			args.InstanceConfig.AgentEnvironment = make(map[string]string)
		}
		args.InstanceConfig.AgentEnvironment[agent.LxcBridge] = instancecfg.DefaultBridgeName
	}
	if err := instancecfg.FinishInstanceConfig(args.InstanceConfig, environ.Config()); err != nil {
		return nil, err
	}
	series := args.InstanceConfig.Tools.Version.Series

	cloudcfg, err := environ.newCloudinitConfig(hostname, series)
	if err != nil {
		return nil, err
	}
	userdata, err := providerinit.ComposeUserData(args.InstanceConfig, cloudcfg, MAASRenderer{})
	if err != nil {
		msg := fmt.Errorf("could not compose userdata for bootstrap node: %v", err)
		return nil, msg
	}
	logger.Debugf("maas user data; %d bytes", len(userdata))

	var startedNode *gomaasapi.MAASObject
	var interfaces []network.InterfaceInfo
	if startedNode, err = environ.startNode(*inst.maasObject, series, userdata); err != nil {
		return nil, err
	} else {
		// Once the instance has started the response should contain the
		// assigned IP addresses, even when NICs are set to "auto" instead of
		// "static". So instead of selectedNode, which only contains the
		// acquire-time details (no IP addresses for NICs set to "auto" vs
		// "static"), we use the up-to-date statedNode response to get the
		// interfaces.

		if environ.supportsNetworkDeploymentUbuntu {
			subnetsMap, err := environ.subnetToSpaceIds()
			if err != nil {
				return nil, errors.Trace(err)
			}
			// Use the new 1.9 API when available.
			interfaces, err = maasObjectNetworkInterfaces(startedNode, subnetsMap)
		} else {
			// Use the legacy approach.
			interfaces, err = environ.setupNetworks(inst)
		}
		if err != nil {
			return nil, errors.Trace(err)
		}
	}
	logger.Debugf("started instance %q", inst.Id())

	if multiwatcher.AnyJobNeedsState(args.InstanceConfig.Jobs...) {
		if err := common.AddStateInstance(environ.Storage(), inst.Id()); err != nil {
			logger.Errorf("could not record instance in provider-state: %v", err)
		}
	}

	requestedVolumes := make([]names.VolumeTag, len(args.Volumes))
	for i, v := range args.Volumes {
		requestedVolumes[i] = v.Tag
	}
	resultVolumes, resultAttachments, err := inst.volumes(
		names.NewMachineTag(args.InstanceConfig.MachineId),
		requestedVolumes,
	)
	if err != nil {
		return nil, err
	}
	if len(resultVolumes) != len(requestedVolumes) {
		err = errors.New("the version of MAAS being used does not support Juju storage")
		return nil, err
	}

	return &environs.StartInstanceResult{
		Instance:          inst,
		Hardware:          hc,
		NetworkInfo:       interfaces,
		Volumes:           resultVolumes,
		VolumeAttachments: resultAttachments,
	}, nil
}

// Override for testing.
var nodeDeploymentTimeout = func(environ *maasEnviron) time.Duration {
	sshTimeouts := environ.Config().BootstrapSSHOpts()
	return sshTimeouts.Timeout
}

func (environ *maasEnviron) waitForNodeDeployment(id instance.Id) error {
	systemId := extractSystemId(id)
	longAttempt := utils.AttemptStrategy{
		Delay: 10 * time.Second,
		Total: nodeDeploymentTimeout(environ),
	}

	for a := longAttempt.Start(); a.Next(); {
		statusValues, err := environ.deploymentStatus(id)
		if errors.IsNotImplemented(err) {
			return nil
		}
		if err != nil {
			return errors.Trace(err)
		}
		if statusValues[systemId] == "Deployed" {
			return nil
		}
		if statusValues[systemId] == "Failed deployment" {
			return errors.Errorf("instance %q failed to deploy", id)
		}
	}
	return errors.Errorf("instance %q is started but not deployed", id)
}

func (environ *maasEnviron) deploymentStatusOne(id instance.Id) (string, string) {
	results, err := environ.deploymentStatus(id)
	if err != nil {
		return "", ""
	}
	systemId := extractSystemId(id)
	substatus := environ.getDeploymentSubstatus(systemId)
	return results[systemId], substatus
}

func (environ *maasEnviron) getDeploymentSubstatus(systemId string) string {
	nodesAPI := environ.getMAASClient().GetSubObject("nodes")
	result, err := nodesAPI.CallGet("list", nil)
	if err != nil {
		return ""
	}
	slices, err := result.GetArray()
	if err != nil {
		return ""
	}
	for _, slice := range slices {
		resultMap, err := slice.GetMap()
		if err != nil {
			continue
		}
		sysId, err := resultMap["system_id"].GetString()
		if err != nil {
			continue
		}
		if sysId == systemId {
			message, err := resultMap["substatus_message"].GetString()
			if err != nil {
				logger.Warningf("could not get string for substatus_message: %v", resultMap["substatus_message"])
				return ""
			}
			return message
		}
	}

	return ""
}

// deploymentStatus returns the deployment state of MAAS instances with
// the specified Juju instance ids.
// Note: the result is a map of MAAS systemId to state.
func (environ *maasEnviron) deploymentStatus(ids ...instance.Id) (map[string]string, error) {
	nodesAPI := environ.getMAASClient().GetSubObject("nodes")
	result, err := DeploymentStatusCall(nodesAPI, ids...)
	if err != nil {
		if err, ok := err.(gomaasapi.ServerError); ok && err.StatusCode == http.StatusBadRequest {
			return nil, errors.NewNotImplemented(err, "deployment status")
		}
		return nil, errors.Trace(err)
	}
	resultMap, err := result.GetMap()
	if err != nil {
		return nil, errors.Trace(err)
	}
	statusValues := make(map[string]string)
	for systemId, jsonValue := range resultMap {
		status, err := jsonValue.GetString()
		if err != nil {
			return nil, errors.Trace(err)
		}
		statusValues[systemId] = status
	}
	return statusValues, nil
}

func deploymentStatusCall(nodes gomaasapi.MAASObject, ids ...instance.Id) (gomaasapi.JSONObject, error) {
	filter := getSystemIdValues("nodes", ids)
	return nodes.CallGet("deployment_status", filter)
}

type selectNodeArgs struct {
	AvailabilityZones []string
	NodeName          string
	Constraints       constraints.Value
	Interfaces        []interfaceBinding
	Volumes           []volumeInfo
}

func (environ *maasEnviron) selectNode(args selectNodeArgs) (*gomaasapi.MAASObject, error) {
	var err error
	var node gomaasapi.MAASObject

	for i, zoneName := range args.AvailabilityZones {
		node, err = environ.acquireNode(
			args.NodeName,
			zoneName,
			args.Constraints,
			args.Interfaces,
			args.Volumes,
		)

		if err, ok := err.(gomaasapi.ServerError); ok && err.StatusCode == http.StatusConflict {
			if i+1 < len(args.AvailabilityZones) {
				logger.Infof("could not acquire a node in zone %q, trying another zone", zoneName)
				continue
			}
		}
		if err != nil {
			return nil, errors.Errorf("cannot run instances: %v", err)
		}
		// Since a return at the end of the function is required
		// just break here.
		break
	}
	return &node, nil
}

// setupJujuNetworking returns a string representing the script to run
// in order to prepare the Juju-specific networking config on a node.
func setupJujuNetworking() string {
	// For ubuntu series < xenial we prefer python2 over python3
	// as we don't want to invalidate lots of testing against
	// known cloud-image contents. A summary of Ubuntu releases
	// and python inclusion in the default install of Ubuntu
	// Server is as follows:
	//
	// 12.04 precise:  python 2 (2.7.3)
	// 14.04 trusty:   python 2 (2.7.5) and python3 (3.4.0)
	// 14.10 utopic:   python 2 (2.7.8) and python3 (3.4.2)
	// 15.04 vivid:    python 2 (2.7.9) and python3 (3.4.3)
	// 15.10 wily:     python 2 (2.7.9) and python3 (3.4.3)
	// 16.04 xenial:   python 3 only (3.5.1)
	//
	// going forward:  python 3 only

	return fmt.Sprintf(`
trap 'rm -f %[1]q' EXIT

if [ -x /usr/bin/python2 ]; then
    juju_networking_preferred_python_binary=/usr/bin/python2
elif [ -x /usr/bin/python3 ]; then
    juju_networking_preferred_python_binary=/usr/bin/python3
elif [ -x /usr/bin/python ]; then
    juju_networking_preferred_python_binary=/usr/bin/python
fi

if [ ! -z "${juju_networking_preferred_python_binary:-}" ]; then
    if [ -f %[1]q ]; then
# We are sharing this code between master, maas-spaces2 and 1.25.
# For the moment we want master and 1.25 to not bridge all interfaces.
# This setting allows us to easily switch the behaviour when merging
# the code between those various branches.
        juju_bridge_all_interfaces=1
        if [ $juju_bridge_all_interfaces -eq 1 ]; then
            $juju_networking_preferred_python_binary %[1]q --bridge-prefix=%[2]q --one-time-backup --activate %[4]q
        else
            juju_ipv4_interface_to_bridge=$(ip -4 route list exact default | head -n1 | cut -d' ' -f5)
            $juju_networking_preferred_python_binary %[1]q --bridge-name=%[3]q --interface-to-bridge="${juju_ipv4_interface_to_bridge:-unknown}" --one-time-backup --activate %[4]q
        fi
    fi
else
    echo "error: no Python installation found; cannot run Juju's bridge script"
fi`,
		bridgeScriptPath,
		instancecfg.DefaultBridgePrefix,
		instancecfg.DefaultBridgeName,
		"/etc/network/interfaces")
}

func renderEtcNetworkInterfacesScript() string {
	return setupJujuNetworking()
}

// newCloudinitConfig creates a cloudinit.Config structure suitable as a base
// for initialising a MAAS node.
func (environ *maasEnviron) newCloudinitConfig(hostname, forSeries string) (cloudinit.CloudConfig, error) {
	cloudcfg, err := cloudinit.New(forSeries)
	if err != nil {
		return nil, err
	}

	info := machineInfo{hostname}
	runCmd, err := info.cloudinitRunCmd(cloudcfg)
	if err != nil {
		return nil, errors.Trace(err)
	}

	operatingSystem, err := series.GetOSFromSeries(forSeries)
	if err != nil {
		return nil, errors.Trace(err)
	}
	switch operatingSystem {
	case os.Windows:
		cloudcfg.AddScripts(runCmd)
	case os.Ubuntu:
		cloudcfg.SetSystemUpdate(true)
		cloudcfg.AddScripts("set -xe", runCmd)
		// Only create the default bridge if we're not using static
		// address allocation for containers.
		if !environs.AddressAllocationEnabled() {
			// Address allocated feature flag might be disabled, but
			// DisableNetworkManagement can still disable the bridge
			// creation.
			if on, set := environ.Config().DisableNetworkManagement(); on && set {
				logger.Infof(
					"network management disabled - not using %q bridge for containers",
					instancecfg.DefaultBridgeName,
				)
				break
			}
			cloudcfg.AddPackage("bridge-utils")
			cloudcfg.AddBootTextFile(bridgeScriptPath, bridgeScriptPython, 0755)
			cloudcfg.AddScripts(setupJujuNetworking())
		}
	}
	return cloudcfg, nil
}

func (environ *maasEnviron) releaseNodes(nodes gomaasapi.MAASObject, ids url.Values, recurse bool) error {
	err := ReleaseNodes(nodes, ids)
	if err == nil {
		return nil
	}
	maasErr, ok := err.(gomaasapi.ServerError)
	if !ok {
		return errors.Annotate(err, "cannot release nodes")
	}

	// StatusCode 409 means a node couldn't be released due to
	// a state conflict. Likely it's already released or disk
	// erasing. We're assuming an error of 409 *only* means it's
	// safe to assume the instance is already released.
	// MaaS also releases (or attempts) all nodes, and raises
	// a single error on failure. So even with an error 409, all
	// nodes have been released.
	if maasErr.StatusCode == 409 {
		logger.Infof("ignoring error while releasing nodes (%v); all nodes released OK", err)
		return nil
	}

	// a status code of 400, 403 or 404 means one of the nodes
	// couldn't be found and none have been released. We have
	// to release all the ones we can individually.
	if maasErr.StatusCode != 400 && maasErr.StatusCode != 403 && maasErr.StatusCode != 404 {
		return errors.Annotate(err, "cannot release nodes")
	}
	if !recurse {
		// this node has already been released and we're golden
		return nil
	}

	var lastErr error
	for _, id := range ids["nodes"] {
		idFilter := url.Values{}
		idFilter.Add("nodes", id)
		err := environ.releaseNodes(nodes, idFilter, false)
		if err != nil {
			lastErr = err
			logger.Errorf("error while releasing node %v (%v)", id, err)
		}
	}
	return errors.Trace(lastErr)

}

// StopInstances is specified in the InstanceBroker interface.
func (environ *maasEnviron) StopInstances(ids ...instance.Id) error {
	// Shortcut to exit quickly if 'instances' is an empty slice or nil.
	if len(ids) == 0 {
		return nil
	}
	nodes := environ.getMAASClient().GetSubObject("nodes")
	err := environ.releaseNodes(nodes, getSystemIdValues("nodes", ids), true)
	if err != nil {
		// error will already have been wrapped
		return err
	}
	return common.RemoveStateInstances(environ.Storage(), ids...)

}

// acquireInstances calls the MAAS API to list acquired nodes.
//
// The "ids" slice is a filter for specific instance IDs.
// Due to how this works in the HTTP API, an empty "ids"
// matches all instances (not none as you might expect).
func (environ *maasEnviron) acquiredInstances(ids []instance.Id) ([]instance.Instance, error) {
	filter := getSystemIdValues("id", ids)
	filter.Add("agent_name", environ.ecfg().maasAgentName())
	return environ.instances(filter)
}

// instances calls the MAAS API to list nodes matching the given filter.
func (environ *maasEnviron) instances(filter url.Values) ([]instance.Instance, error) {
	nodeListing := environ.getMAASClient().GetSubObject("nodes")
	listNodeObjects, err := nodeListing.CallGet("list", filter)
	if err != nil {
		return nil, err
	}
	listNodes, err := listNodeObjects.GetArray()
	if err != nil {
		return nil, err
	}
	instances := make([]instance.Instance, len(listNodes))
	for index, nodeObj := range listNodes {
		node, err := nodeObj.GetMAASObject()
		if err != nil {
			return nil, err
		}
<<<<<<< HEAD
		instances[index] = &maasInstance{&node, environ}
=======
		instances[index] = &maasInstance{
			maasObject:   &node,
			statusGetter: environ.deploymentStatusOne,
		}
>>>>>>> 4a058d81
	}
	return instances, nil
}

// Instances returns the instance.Instance objects corresponding to the given
// slice of instance.Id.  The error is ErrNoInstances if no instances
// were found.
func (environ *maasEnviron) Instances(ids []instance.Id) ([]instance.Instance, error) {
	if len(ids) == 0 {
		// This would be treated as "return all instances" below, so
		// treat it as a special case.
		// The interface requires us to return this particular error
		// if no instances were found.
		return nil, environs.ErrNoInstances
	}
	instances, err := environ.acquiredInstances(ids)
	if err != nil {
		return nil, err
	}
	if len(instances) == 0 {
		return nil, environs.ErrNoInstances
	}

	idMap := make(map[instance.Id]instance.Instance)
	for _, instance := range instances {
		idMap[instance.Id()] = instance
	}

	result := make([]instance.Instance, len(ids))
	for index, id := range ids {
		result[index] = idMap[id]
	}

	if len(instances) < len(ids) {
		return result, environs.ErrPartialInstances
	}
	return result, nil
}

// transformDeviceHostname transforms deviceHostname to include hostnameSuffix
// after the first "." in deviceHostname. Returns errors if deviceHostname does
// not contain any "." or hostnameSuffix is empty.
func transformDeviceHostname(deviceID, deviceHostname, hostnameSuffix string) (string, error) {
	if hostnameSuffix == "" {
		return "", errors.New("hostname suffix cannot be empty")
	}
	parts := strings.SplitN(deviceHostname, ".", 2)
	if len(parts) != 2 {
		return "", errors.Errorf("unexpected device %q hostname %q", deviceID, deviceHostname)
	}
	return fmt.Sprintf("%s-%s.%s", parts[0], hostnameSuffix, parts[1]), nil
}

// updateDeviceHostname updates the hostname of a MAAS device to be unique and
// to contain the given hostnameSuffix.
func updateDeviceHostname(client *gomaasapi.MAASObject, deviceID, deviceHostname, hostnameSuffix string) (string, error) {

	newHostname, err := transformDeviceHostname(deviceID, deviceHostname, hostnameSuffix)
	if err != nil {
		return "", errors.Trace(err)
	}

	deviceObj := client.GetSubObject("devices").GetSubObject(deviceID)
	params := make(url.Values)
	params.Add("hostname", newHostname)
	if _, err := deviceObj.Update(params); err != nil {
		return "", errors.Annotatef(err, "updating device %q hostname to %q", deviceID, newHostname)
	}
	return newHostname, nil
}

// newDeviceParams prepares the params to call "devices new" API. Declared
// separately so it can be mocked out in the test to work around the gomaasapi's
// testservice limitation.
func newDeviceParams(macAddress string, instId instance.Id, _ string) url.Values {
	params := make(url.Values)
	params.Add("mac_addresses", macAddress)
	// We create the device without a hostname, to allow MAAS to create a unique
	// hostname first.
	params.Add("parent", extractSystemId(instId))

	return params
}

// newDevice creates a new MAAS device with parent instance instId, using the
// given macAddress and hostnameSuffix, returning the ID of the new device.
func (environ *maasEnviron) newDevice(macAddress string, instId instance.Id, hostnameSuffix string) (string, error) {
	client := environ.getMAASClient()
	devices := client.GetSubObject("devices")
	// Work around the limitation of gomaasapi's testservice expecting all 3
	// arguments (parent, mac_addresses, and hostname) to be filled in.
	params := NewDeviceParams(macAddress, instId, hostnameSuffix)
	logger.Tracef(
		"creating a new MAAS device for MAC %q, parent %q", macAddress, instId,
	)
	result, err := devices.CallPost("new", params)
	if err != nil {
		return "", errors.Trace(err)
	}

	resultMap, err := result.GetMap()
	if err != nil {
		return "", errors.Trace(err)
	}

	deviceID, err := resultMap["system_id"].GetString()
	if err != nil {
		return "", errors.Trace(err)
	}
	deviceHostname, err := resultMap["hostname"].GetString()
	if err != nil {
		return deviceID, errors.Trace(err)
	}

	logger.Tracef("created device %q with MAC %q and hostname %q", deviceID, macAddress, deviceHostname)

	newHostname, err := UpdateDeviceHostname(client, deviceID, deviceHostname, hostnameSuffix)
	if err != nil {
		return deviceID, errors.Trace(err)
	}
	logger.Tracef("updated device %q hostname to %q", deviceID, newHostname)

	return deviceID, nil
}

// fetchFullDevice fetches an existing device ID associated with the given
// macAddress, or returns an error if there is no device.
func (environ *maasEnviron) fetchFullDevice(macAddress string) (map[string]gomaasapi.JSONObject, error) {
	if macAddress == "" {
		return nil, errors.Errorf("given MAC address is empty")
	}

	client := environ.getMAASClient()
	devices := client.GetSubObject("devices")
	params := url.Values{}
	params.Add("mac_address", macAddress)

	result, err := devices.CallGet("list", params)
	if err != nil {
		return nil, errors.Trace(err)
	}

	resultArray, err := result.GetArray()
	if err != nil {
		return nil, errors.Trace(err)
	}

	if len(resultArray) == 0 {
		return nil, errors.NotFoundf("no device for MAC address %q", macAddress)
	}

	if len(resultArray) != 1 {
		return nil, errors.Errorf("unexpected response, expected 1 device got %d", len(resultArray))
	}

	resultMap, err := resultArray[0].GetMap()
	if err != nil {
		return nil, errors.Trace(err)
	}

	logger.Tracef("device found as %+v", resultMap)
	return resultMap, nil
}

func (environ *maasEnviron) fetchDevice(macAddress string) (string, error) {
	deviceMap, err := environ.fetchFullDevice(macAddress)
	if err != nil {
		return "", errors.Trace(err)
	}

	deviceID, err := deviceMap["system_id"].GetString()
	if err != nil {
		return "", errors.Trace(err)
	}
	return deviceID, nil
}

// createOrFetchDevice returns a device Id associated with a MAC address. If
// there is not already one it will create one.
func (environ *maasEnviron) createOrFetchDevice(macAddress string, instId instance.Id, hostname string) (string, error) {
	device, err := environ.fetchDevice(macAddress)
	if err == nil {
		return device, nil
	}
	if !errors.IsNotFound(err) {
		return "", errors.Trace(err)
	}
	return environ.newDevice(macAddress, instId, hostname)
}

// AllocateAddress requests an address to be allocated for the
// given instance on the given network.
func (environ *maasEnviron) AllocateAddress(instId instance.Id, subnetId network.Id, addr *network.Address, macAddress, hostname string) (err error) {
	logger.Tracef(
		"AllocateAddress for instId %q, subnet %q, addr %q, MAC %q, hostname %q",
		instId, subnetId, addr, macAddress, hostname,
	)
	if addr == nil {
		return errors.NewNotValid(nil, "invalid address: cannot be nil")
	}

	if !environs.AddressAllocationEnabled() {
		if !environ.supportsDevices {
			logger.Warningf(
				"resources used by container %q with MAC address %q can leak: devices API not supported",
				hostname, macAddress,
			)
			return errors.NotSupportedf("address allocation")
		}
		logger.Tracef("creating device for container %q with MAC %q", hostname, macAddress)
		deviceID, err := environ.createOrFetchDevice(macAddress, instId, hostname)
		if err != nil {
			return errors.Annotatef(
				err,
				"failed creating MAAS device for container %q with MAC address %q",
				hostname, macAddress,
			)
		}
		logger.Infof(
			"created device %q for container %q with MAC address %q on parent node %q",
			deviceID, hostname, macAddress, instId,
		)
		devices := environ.getMAASClient().GetSubObject("devices")
		newAddr, err := ReserveIPAddressOnDevice(devices, deviceID, macAddress, network.Address{})
		if err != nil {
			return errors.Trace(err)
		}
		logger.Infof(
			"reserved sticky IP address %q for device %q with MAC address %q representing container %q",
			newAddr, deviceID, macAddress, hostname,
		)
		*addr = newAddr
		return nil
	}
	defer errors.DeferredAnnotatef(&err, "failed to allocate address %q for instance %q", addr, instId)

	client := environ.getMAASClient()
	var maasErr gomaasapi.ServerError
	if environ.supportsDevices {
		deviceID, err := environ.createOrFetchDevice(macAddress, instId, hostname)
		if err != nil {
			return err
		}

		devices := client.GetSubObject("devices")
		newAddr, err := ReserveIPAddressOnDevice(devices, deviceID, macAddress, *addr)
		if err == nil {
			logger.Infof(
				"allocated address %q for instance %q on device %q (asked for address %q)",
				addr, instId, deviceID, newAddr,
			)
			return nil
		}

		var ok bool
		maasErr, ok = err.(gomaasapi.ServerError)
		if !ok {
			return errors.Trace(err)
		}
	} else {

		var subnets []network.SubnetInfo

		subnets, err = environ.Subnets(instId, []network.Id{subnetId})
		logger.Tracef("Subnets(%q, %q, %q) returned: %v (%v)", instId, subnetId, *addr, subnets, err)
		if err != nil {
			return errors.Trace(err)
		}
		if len(subnets) != 1 {
			return errors.Errorf("could not find subnet matching %q", subnetId)
		}
		foundSub := subnets[0]
		logger.Tracef("found subnet %#v", foundSub)

		cidr := foundSub.CIDR
		ipaddresses := client.GetSubObject("ipaddresses")
		err = ReserveIPAddress(ipaddresses, cidr, *addr)
		if err == nil {
			logger.Infof("allocated address %q for instance %q on subnet %q", *addr, instId, cidr)
			return nil
		}

		var ok bool
		maasErr, ok = err.(gomaasapi.ServerError)
		if !ok {
			return errors.Trace(err)
		}
	}
	// For an "out of range" IP address, maas raises
	// StaticIPAddressOutOfRange - an error 403
	// If there are no more addresses we get
	// StaticIPAddressExhaustion - an error 503
	// For an address already in use we get
	// StaticIPAddressUnavailable - an error 404
	if maasErr.StatusCode == 404 {
		logger.Tracef("address %q not available for allocation", addr)
		return environs.ErrIPAddressUnavailable
	} else if maasErr.StatusCode == 503 {
		logger.Tracef("no more addresses available on the subnet")
		return environs.ErrIPAddressesExhausted
	}
	// any error other than a 404 or 503 is "unexpected" and should
	// be returned directly.
	return errors.Trace(err)
}

// ReleaseAddress releases a specific address previously allocated with
// AllocateAddress.
func (environ *maasEnviron) ReleaseAddress(instId instance.Id, _ network.Id, addr network.Address, macAddress, hostname string) (err error) {
	if !environs.AddressAllocationEnabled() {
		if !environ.supportsDevices {
			logger.Warningf(
				"resources used by container %q with MAC address %q can leak: devices API not supported",
				hostname, macAddress,
			)
			return errors.NotSupportedf("address allocation")
		}
		logger.Tracef("getting device ID for container %q with MAC %q", macAddress, hostname)
		deviceID, err := environ.fetchDevice(macAddress)
		if err != nil {
			return errors.Annotatef(
				err,
				"getting MAAS device for container %q with MAC address %q",
				hostname, macAddress,
			)
		}
		logger.Tracef("deleting device %q for container %q", deviceID, hostname)
		apiDevice := environ.getMAASClient().GetSubObject("devices").GetSubObject(deviceID)
		if err := apiDevice.Delete(); err != nil {
			return errors.Annotatef(
				err,
				"deleting MAAS device %q for container %q with MAC address %q",
				deviceID, instId, macAddress,
			)
		}
		logger.Debugf("deleted device %q for container %q with MAC address %q", deviceID, instId, macAddress)
		return nil
	}

	defer errors.DeferredAnnotatef(&err, "failed to release IP address %q from instance %q", addr, instId)

	logger.Infof(
		"releasing address: %q, MAC address: %q, hostname: %q, supports devices: %v",
		addr, macAddress, hostname, environ.supportsDevices,
	)
	// Addresses originally allocated without a device will have macAddress
	// set to "". We shouldn't look for a device for these addresses.
	if environ.supportsDevices && macAddress != "" {
		device, err := environ.fetchFullDevice(macAddress)
		if err == nil {
			addresses, err := device["ip_addresses"].GetArray()
			if err != nil {
				return err
			}
			systemId, err := device["system_id"].GetString()
			if err != nil {
				return err
			}

			if len(addresses) == 1 {
				// With our current usage of devices they will always
				// have exactly one IP address, but in theory that
				// could change and this code will continue to work.
				// The device is only destroyed when we come to release
				// the last address. Race conditions aside.
				deviceAPI := environ.getMAASClient().GetSubObject("devices").GetSubObject(systemId)
				err = deviceAPI.Delete()
				return err
			}
		} else if !errors.IsNotFound(err) {
			return err
		}
		// No device for this IP address, release the address normally.
	}

	ipaddresses := environ.getMAASClient().GetSubObject("ipaddresses")
	retries := 0
	for a := shortAttempt.Start(); a.Next(); {
		retries++
		// This can return a 404 error if the address has already been released
		// or is unknown by maas. However this, like any other error, would be
		// unexpected - so we don't treat it specially and just return it to
		// the caller.
		err = ReleaseIPAddress(ipaddresses, addr)
		if err == nil {
			break
		}
		logger.Infof("failed to release address %q from instance %q, will retry", addr, instId)
	}
	if err != nil {
		logger.Warningf("failed to release address %q from instance %q after %d attempts: %v", addr, instId, retries, err)
	}
	return err
}

// subnetsFromNode fetches all the subnets for a specific node.
func (environ *maasEnviron) subnetsFromNode(nodeId string) ([]gomaasapi.JSONObject, error) {
	client := environ.getMAASClient().GetSubObject("nodes").GetSubObject(nodeId)
	json, err := client.CallGet("", nil)
	if err != nil {
		if maasErr, ok := err.(gomaasapi.ServerError); ok && maasErr.StatusCode == http.StatusNotFound {
			return nil, errors.NotFoundf("intance %q", nodeId)
		}
		return nil, errors.Trace(err)
	}
	nodeMap, err := json.GetMap()
	if err != nil {
		return nil, errors.Trace(err)
	}
	interfacesArray, err := nodeMap["interface_set"].GetArray()
	if err != nil {
		return nil, errors.Trace(err)
	}
	var subnets []gomaasapi.JSONObject
	for _, iface := range interfacesArray {
		ifaceMap, err := iface.GetMap()
		if err != nil {
			return nil, errors.Trace(err)
		}
		linksArray, err := ifaceMap["links"].GetArray()
		if err != nil {
			return nil, errors.Trace(err)
		}
		for _, link := range linksArray {
			linkMap, err := link.GetMap()
			if err != nil {
				return nil, errors.Trace(err)
			}
			subnet, ok := linkMap["subnet"]
			if !ok {
				return nil, errors.New("subnet not found")
			}
			subnets = append(subnets, subnet)
		}
	}
	return subnets, nil
}

// Deduce the allocatable portion of the subnet by subtracting the dynamic
// range from the full subnet range.
func (environ *maasEnviron) allocatableRangeForSubnet(cidr string, subnetId string) (net.IP, net.IP, error) {
	// Initialize the low and high bounds of the allocatable range to the
	// whole CIDR. Reduce the scope of this when we find the dynamic range.
	ip, ipnet, err := net.ParseCIDR(cidr)
	if err != nil {
		return nil, nil, errors.Trace(err)
	}
	// Skip IPv6 subnets until we can handle them correctly.
	if ip.To4() == nil && ip.To16() != nil {
		logger.Debugf("ignoring static IP range for IPv6 subnet %q", cidr)
		return nil, nil, nil
	}

	// TODO(mfoord): needs updating to work with IPv6 as well.
	lowBound, err := network.IPv4ToDecimal(ip)
	if err != nil {
		return nil, nil, errors.Trace(err)
	}
	// Don't include the zero address in the allocatable bounds.
	lowBound = lowBound + 1
	ones, bits := ipnet.Mask.Size()
	zeros := bits - ones
	numIPs := uint32(1) << uint32(zeros)
	highBound := lowBound + numIPs - 2

	client := environ.getMAASClient().GetSubObject("subnets").GetSubObject(subnetId)

	json, err := client.CallGet("reserved_ip_ranges", nil)
	if err != nil {
		return nil, nil, errors.Trace(err)
	}
	jsonRanges, err := json.GetArray()
	if err != nil {
		return nil, nil, errors.Trace(err)
	}

	for _, jsonRange := range jsonRanges {
		rangeMap, err := jsonRange.GetMap()
		if err != nil {
			return nil, nil, errors.Trace(err)
		}
		purposeArray, err := rangeMap["purpose"].GetArray()
		if err != nil {
			return nil, nil, errors.Trace(err)
		}
		found := false
		for _, jsonPurpose := range purposeArray {
			purpose, err := jsonPurpose.GetString()
			if err != nil {
				return nil, nil, errors.Trace(err)
			}
			if purpose == dynamicRange {
				found = true
				break
			}
		}
		if !found {
			// This is not the range we're looking for
			continue
		}

		start, err := rangeMap["start"].GetString()
		if err != nil {
			return nil, nil, errors.Trace(err)
		}
		end, err := rangeMap["end"].GetString()
		if err != nil {
			return nil, nil, errors.Trace(err)
		}
		dynamicLow, err := network.IPv4ToDecimal(net.ParseIP(start))
		if err != nil {
			return nil, nil, errors.Trace(err)
		}
		dynamicHigh, err := network.IPv4ToDecimal(net.ParseIP(end))
		if err != nil {
			return nil, nil, errors.Trace(err)
		}

		// We pick the larger of the two portions of the subnet around
		// the dynamic range. Either ending one below the start of the
		// dynamic range or starting one after the end.
		above := highBound - dynamicHigh
		below := dynamicLow - lowBound
		if above > below {
			lowBound = dynamicHigh + 1
		} else {
			highBound = dynamicLow - 1
		}
		break
	}
	return network.DecimalToIPv4(lowBound), network.DecimalToIPv4(highBound), nil
}

// subnetsWithSpaces uses the MAAS 1.9+ API to fetch subnet information
// including space id.
func (environ *maasEnviron) subnetsWithSpaces(instId instance.Id, subnetIds []network.Id) ([]network.SubnetInfo, error) {
	var nodeId string
	if instId != instance.UnknownId {
		inst, err := environ.getInstance(instId)
		if err != nil {
			return nil, errors.Trace(err)
		}
		nodeId, err = environ.nodeIdFromInstance(inst)
		if err != nil {
			return nil, errors.Trace(err)
		}
	}
	subnets, err := environ.filteredSubnets(nodeId, subnetIds)
	if err != nil {
		return nil, errors.Trace(err)
	}
	if instId != instance.UnknownId {
		logger.Debugf("instance %q has subnets %v", instId, subnets)
	} else {
		logger.Debugf("found subnets %v", subnets)
	}

	return subnets, nil
}

// subnetFromJson populates a network.SubnetInfo from a gomaasapi.JSONObject
// representing a single subnet. This can come from either the subnets api
// endpoint or the node endpoint.
func (environ *maasEnviron) subnetFromJson(subnet gomaasapi.JSONObject, spaceId network.Id) (network.SubnetInfo, error) {
	var subnetInfo network.SubnetInfo
	fields, err := subnet.GetMap()
	if err != nil {
		return subnetInfo, errors.Trace(err)
	}
	subnetIdFloat, err := fields["id"].GetFloat64()
	if err != nil {
		return subnetInfo, errors.Annotatef(err, "cannot get subnet Id")
	}
	subnetId := strconv.Itoa(int(subnetIdFloat))
	cidr, err := fields["cidr"].GetString()
	if err != nil {
		return subnetInfo, errors.Annotatef(err, "cannot get cidr")
	}
	vid := 0
	vidField, ok := fields["vid"]
	if ok && !vidField.IsNil() {
		// vid is optional, so assume it's 0 when missing or nil.
		vidFloat, err := vidField.GetFloat64()
		if err != nil {
			return subnetInfo, errors.Errorf("cannot get vlan tag: %v", err)
		}
		vid = int(vidFloat)
	}
	allocatableLow, allocatableHigh, err := environ.allocatableRangeForSubnet(cidr, subnetId)
	if err != nil {
		return subnetInfo, errors.Trace(err)
	}

	subnetInfo = network.SubnetInfo{
		ProviderId:        network.Id(subnetId),
		VLANTag:           vid,
		CIDR:              cidr,
		SpaceProviderId:   spaceId,
		AllocatableIPLow:  allocatableLow,
		AllocatableIPHigh: allocatableHigh,
	}
	return subnetInfo, nil
}

// filteredSubnets fetches subnets, filtering optionally by nodeId and/or a
// slice of subnetIds. If subnetIds is empty then all subnets for that node are
// fetched. If nodeId is empty, all subnets are returned (filtering by subnetIds
// first, if set).
func (environ *maasEnviron) filteredSubnets(nodeId string, subnetIds []network.Id) ([]network.SubnetInfo, error) {
	var jsonNets []gomaasapi.JSONObject
	var err error
	if nodeId != "" {
		jsonNets, err = environ.subnetsFromNode(nodeId)
		if err != nil {
			return nil, errors.Trace(err)
		}
	} else {
		jsonNets, err = environ.fetchAllSubnets()
		if err != nil {
			return nil, errors.Trace(err)
		}
	}
	subnetIdSet := make(map[string]bool)
	for _, netId := range subnetIds {
		subnetIdSet[string(netId)] = false
	}

	subnetsMap, err := environ.subnetToSpaceIds()
	if err != nil {
		return nil, errors.Trace(err)
	}

	subnets := []network.SubnetInfo{}
	for _, jsonNet := range jsonNets {
		fields, err := jsonNet.GetMap()
		if err != nil {
			return nil, err
		}
		subnetIdFloat, err := fields["id"].GetFloat64()
		if err != nil {
			return nil, errors.Annotatef(err, "cannot get subnet Id: %v")
		}
		subnetId := strconv.Itoa(int(subnetIdFloat))
		// If we're filtering by subnet id check if this subnet is one
		// we're looking for.
		if len(subnetIds) != 0 {
			_, ok := subnetIdSet[subnetId]
			if !ok {
				// This id is not what we're looking for.
				continue
			}
			subnetIdSet[subnetId] = true
		}
		cidr, err := fields["cidr"].GetString()
		if err != nil {
			return nil, errors.Annotatef(err, "cannot get subnet Id")
		}
		spaceId, ok := subnetsMap[cidr]
		if !ok {
			logger.Warningf("unrecognised subnet: %q, setting empty space id", cidr)
			spaceId = network.UnknownId
		}

		subnetInfo, err := environ.subnetFromJson(jsonNet, spaceId)
		if err != nil {
			return nil, errors.Trace(err)
		}
		subnets = append(subnets, subnetInfo)
		logger.Tracef("found subnet with info %#v", subnetInfo)
	}
	return subnets, checkNotFound(subnetIdSet)
}

func (environ *maasEnviron) getInstance(instId instance.Id) (instance.Instance, error) {
	instances, err := environ.acquiredInstances([]instance.Id{instId})
	if err != nil {
		if maasErr, ok := err.(gomaasapi.ServerError); ok && maasErr.StatusCode == http.StatusNotFound {
			return nil, errors.NotFoundf("instance %q", instId)
		}
		return nil, errors.Annotatef(err, "getting instance %q", instId)
	}
	if len(instances) == 0 {
		return nil, errors.NotFoundf("instance %q", instId)
	}
	inst := instances[0]
	return inst, nil
}

// fetchAllSubnets calls the MAAS subnets API to get all subnets and returns the
// JSON response or an error. If capNetworkDeploymentUbuntu is not available, an
// error satisfying errors.IsNotSupported will be returned.
func (environ *maasEnviron) fetchAllSubnets() ([]gomaasapi.JSONObject, error) {
	client := environ.getMAASClient().GetSubObject("subnets")

	json, err := client.CallGet("", nil)
	if err != nil {
		return nil, errors.Trace(err)
	}
	return json.GetArray()
}

// subnetToSpaceIds fetches the spaces from MAAS and builds a map of subnets to
// space ids.
func (environ *maasEnviron) subnetToSpaceIds() (map[string]network.Id, error) {
	subnetsMap := make(map[string]network.Id)
	spaces, err := environ.Spaces()
	if err != nil {
		return subnetsMap, errors.Trace(err)
	}
	for _, space := range spaces {
		for _, subnet := range space.Subnets {
			subnetsMap[subnet.CIDR] = space.ProviderId
		}
	}
	return subnetsMap, nil
}

// Spaces returns all the spaces, that have subnets, known to the provider.
// Space name is not filled in as the provider doesn't know the juju name for
// the space.
func (environ *maasEnviron) Spaces() ([]network.SpaceInfo, error) {
	if !environ.supportsNetworkDeploymentUbuntu {
		return nil, errors.NotSupportedf("Spaces")
	}
	spacesClient := environ.getMAASClient().GetSubObject("spaces")
	spacesJson, err := spacesClient.CallGet("", nil)
	if err != nil {
		return nil, errors.Trace(err)
	}
	spacesArray, err := spacesJson.GetArray()
	if err != nil {
		return nil, errors.Trace(err)
	}
	spaces := []network.SpaceInfo{}
	for _, spaceJson := range spacesArray {
		spaceMap, err := spaceJson.GetMap()
		if err != nil {
			return nil, errors.Trace(err)
		}
		providerIdRaw, err := spaceMap["id"].GetFloat64()
		if err != nil {
			return nil, errors.Trace(err)
		}
		providerId := network.Id(fmt.Sprintf("%.0f", providerIdRaw))
		name, err := spaceMap["name"].GetString()
		if err != nil {
			return nil, errors.Trace(err)
		}

		space := network.SpaceInfo{Name: name, ProviderId: providerId}
		subnetsArray, err := spaceMap["subnets"].GetArray()
		if err != nil {
			return nil, errors.Trace(err)
		}
		for _, subnetJson := range subnetsArray {
			subnet, err := environ.subnetFromJson(subnetJson, providerId)
			if err != nil {
				return nil, errors.Trace(err)
			}
			space.Subnets = append(space.Subnets, subnet)
		}
		// Skip spaces with no subnets.
		if len(space.Subnets) > 0 {
			spaces = append(spaces, space)
		}
	}
	return spaces, nil
}

// Subnets returns basic information about the specified subnets known
// by the provider for the specified instance. subnetIds must not be
// empty. Implements NetworkingEnviron.Subnets.
func (environ *maasEnviron) Subnets(instId instance.Id, subnetIds []network.Id) ([]network.SubnetInfo, error) {
	if environ.supportsNetworkDeploymentUbuntu {
		return environ.subnetsWithSpaces(instId, subnetIds)
	}
	// When not using MAAS API with spaces support, we require both instance ID
	// and list of subnet IDs, that's due to the limitations of the old API.
	if instId == instance.UnknownId {
		return nil, errors.Errorf("instance ID is required")
	}
	inst, err := environ.getInstance(instId)
	if err != nil {
		return nil, errors.Trace(err)
	}
	if len(subnetIds) == 0 {
		return nil, errors.Errorf("subnet IDs must not be empty")
	}
	// The MAAS API get networks call returns named subnets, not physical networks,
	// so we save the data from this call into a variable called subnets.
	// http://maas.ubuntu.com/docs/api.html#networks
	subnets, err := environ.getInstanceNetworks(inst)
	if err != nil {
		return nil, errors.Annotatef(err, "cannot get instance %q subnets", instId)
	}
	logger.Debugf("instance %q has subnets %v", instId, subnets)

	nodegroups, err := environ.getNodegroups()
	if err != nil {
		return nil, errors.Annotatef(err, "cannot get instance %q node groups", instId)
	}
	nodegroupInterfaces := environ.getNodegroupInterfaces(nodegroups)

	subnetIdSet := make(map[string]bool)
	for _, netId := range subnetIds {
		subnetIdSet[string(netId)] = false
	}

	var networkInfo []network.SubnetInfo
	for _, subnet := range subnets {
		found, ok := subnetIdSet[subnet.Name]
		if !ok {
			// This id is not what we're looking for.
			continue
		}
		if found {
			// Don't add the same subnet twice.
			continue
		}
		// mark that we've found this subnet
		subnetIdSet[subnet.Name] = true
		netCIDR := &net.IPNet{
			IP:   net.ParseIP(subnet.IP),
			Mask: net.IPMask(net.ParseIP(subnet.Mask)),
		}
		var allocatableHigh, allocatableLow net.IP
		for ip, bounds := range nodegroupInterfaces {
			contained := netCIDR.Contains(net.ParseIP(ip))
			if contained {
				allocatableLow = bounds[0]
				allocatableHigh = bounds[1]
				break
			}
		}
		subnetInfo := network.SubnetInfo{
			CIDR:              netCIDR.String(),
			VLANTag:           subnet.VLANTag,
			ProviderId:        network.Id(subnet.Name),
			AllocatableIPLow:  allocatableLow,
			AllocatableIPHigh: allocatableHigh,
		}

		// Verify we filled-in everything for all networks
		// and drop incomplete records.
		if subnetInfo.ProviderId == "" || subnetInfo.CIDR == "" {
			logger.Infof("ignoring subnet  %q: missing information (%#v)", subnet.Name, subnetInfo)
			continue
		}

		logger.Tracef("found subnet with info %#v", subnetInfo)
		networkInfo = append(networkInfo, subnetInfo)
	}
	logger.Debugf("available subnets for instance %v: %#v", inst.Id(), networkInfo)
	return networkInfo, checkNotFound(subnetIdSet)
}

func checkNotFound(subnetIdSet map[string]bool) error {
	notFound := []string{}
	for subnetId, found := range subnetIdSet {
		if !found {
			notFound = append(notFound, string(subnetId))
		}
	}
	if len(notFound) != 0 {
		return errors.Errorf("failed to find the following subnets: %v", strings.Join(notFound, ", "))
	}
	return nil
}

// AllInstances returns all the instance.Instance in this provider.
func (environ *maasEnviron) AllInstances() ([]instance.Instance, error) {
	return environ.acquiredInstances(nil)
}

// Storage is defined by the Environ interface.
func (env *maasEnviron) Storage() storage.Storage {
	env.ecfgMutex.Lock()
	defer env.ecfgMutex.Unlock()
	return env.storageUnlocked
}

func (environ *maasEnviron) Destroy() error {
	if !environ.supportsDevices {
		// Warn the user that container resources can leak.
		logger.Warningf(noDevicesWarning)
	}

	if err := common.Destroy(environ); err != nil {
		return errors.Trace(err)
	}
	return environ.Storage().RemoveAll()
}

// MAAS does not do firewalling so these port methods do nothing.
func (*maasEnviron) OpenPorts([]network.PortRange) error {
	logger.Debugf("unimplemented OpenPorts() called")
	return nil
}

func (*maasEnviron) ClosePorts([]network.PortRange) error {
	logger.Debugf("unimplemented ClosePorts() called")
	return nil
}

func (*maasEnviron) Ports() ([]network.PortRange, error) {
	logger.Debugf("unimplemented Ports() called")
	return nil, nil
}

func (*maasEnviron) Provider() environs.EnvironProvider {
	return &providerInstance
}

func (environ *maasEnviron) nodeIdFromInstance(inst instance.Instance) (string, error) {
	maasInst := inst.(*maasInstance)
	maasObj := maasInst.maasObject
	nodeId, err := maasObj.GetField("system_id")
	if err != nil {
		return "", err
	}
	return nodeId, err
}<|MERGE_RESOLUTION|>--- conflicted
+++ resolved
@@ -897,14 +897,10 @@
 		return nil, errors.Errorf("cannot run instances: %v", err)
 	}
 
-<<<<<<< HEAD
-	inst := &maasInstance{selectedNode, environ}
-=======
 	inst := &maasInstance{
 		maasObject:   selectedNode,
 		statusGetter: environ.deploymentStatusOne,
 	}
->>>>>>> 4a058d81
 	defer func() {
 		if err != nil {
 			if err := environ.StopInstances(inst.Id()); err != nil {
@@ -1349,14 +1345,10 @@
 		if err != nil {
 			return nil, err
 		}
-<<<<<<< HEAD
-		instances[index] = &maasInstance{&node, environ}
-=======
 		instances[index] = &maasInstance{
 			maasObject:   &node,
 			statusGetter: environ.deploymentStatusOne,
 		}
->>>>>>> 4a058d81
 	}
 	return instances, nil
 }
