--- conflicted
+++ resolved
@@ -19,6 +19,7 @@
 	"github.com/aws/aws-sdk-go-v2/service/ec2"
 	"github.com/aws/aws-sdk-go-v2/service/ec2/types"
 	"github.com/aws/smithy-go"
+	"github.com/davecgh/go-spew/spew"
 	"github.com/juju/clock"
 	"github.com/juju/collections/set"
 	"github.com/juju/errors"
@@ -1932,13 +1933,8 @@
 			ToPort:     aws.Int32(int32(r.PortRange.ToPort)),
 		}
 		if len(r.SourceCIDRs) == 0 {
-<<<<<<< HEAD
-			ipPerms[i].IpRanges = []types.IpRange{{CidrIp: aws.String(defaultRouteCIDRBlock), Description: ipRangeDescription(r, defaultRouteCIDRBlock)}}
+			ipPerms[i].IpRanges = []types.IpRange{{CidrIp: aws.String(defaultRouteIpv4CIDRBlock), Description: ipRangeDescription(r, defaultRouteIpv4CIDRBlock)}}
 			ipPerms[i].Ipv6Ranges = []types.Ipv6Range{{CidrIpv6: aws.String(defaultRouteIPv6CIDRBlock), Description: ipRangeDescription(r, defaultRouteIPv6CIDRBlock)}}
-=======
-			ipPerms[i].IpRanges = []types.IpRange{{CidrIp: aws.String(defaultRouteIpv4CIDRBlock)}}
-			ipPerms[i].Ipv6Ranges = []types.Ipv6Range{{CidrIpv6: aws.String(defaultRouteIPv6CIDRBlock)}}
->>>>>>> 12468734
 		} else {
 			for _, cidr := range r.SourceCIDRs.SortedValues() {
 				// CIDRs are pre-validated; if an invalid CIDR
@@ -1973,6 +1969,8 @@
 		return err
 	}
 	ipPerms := rulesToIPPerms(rules)
+	fmt.Println("this is the rules")
+	spew.Dump(rules)
 	_, err = e.ec2Client.AuthorizeSecurityGroupIngress(ctx, &ec2.AuthorizeSecurityGroupIngressInput{
 		GroupId:       g.GroupId,
 		IpPermissions: ipPerms,
@@ -2095,6 +2093,8 @@
 }
 
 func (e *environ) CloseModelPorts(ctx context.ProviderCallContext, rules firewall.IngressRules) error {
+	fmt.Println("closing these ports")
+	spew.Dump(rules)
 	if err := e.closePortsInGroup(ctx, e.jujuGroupName(), rules); err != nil {
 		return errors.Trace(err)
 	}
@@ -2381,114 +2381,7 @@
 // other instances that might be running on the same EC2 account.  In
 // addition, a specific machine security group is created for each
 // machine, so that its firewall rules can be configured per machine.
-<<<<<<< HEAD
 func (e *environ) setUpGroups(ctx context.ProviderCallContext, controllerUUID, machineId string) ([]string, error) {
-=======
-func (e *environ) setUpGroups(ctx context.ProviderCallContext, controllerUUID, machineId string, apiPorts []int) ([]string, error) {
-	openAccess := types.IpRange{CidrIp: aws.String("0.0.0.0/0")}
-	openAccessV6 := types.Ipv6Range{CidrIpv6: aws.String("::/0")}
-	perms := []types.IpPermission{
-		{
-			IpProtocol: aws.String("tcp"),
-			FromPort:   aws.Int32(22),
-			ToPort:     aws.Int32(22),
-			IpRanges:   []types.IpRange{openAccess},
-			Ipv6Ranges: []types.Ipv6Range{openAccessV6},
-		},
-	}
-	for _, apiPort := range apiPorts {
-		perms = append(perms, types.IpPermission{
-			IpProtocol: aws.String("tcp"),
-			FromPort:   aws.Int32(int32(apiPort)),
-			ToPort:     aws.Int32(int32(apiPort)),
-			IpRanges:   []types.IpRange{openAccess},
-			Ipv6Ranges: []types.Ipv6Range{openAccessV6},
-		})
-	}
-	// These sets of rules are establishing the must implement section of
-	// RFC4890. It is not valid in ipv6 to just drop icmpv6 like we would in a
-	// v4 environment. Without these rules the ipv6 protocol will not work
-	// properly.
-	perms = append(perms,
-		//  >>> Error messages that are essential to the establishment and
-		//  >>> maintenance of communications
-		// Destination Unreachable (Type 1) - All codes
-		types.IpPermission{
-			IpProtocol: aws.String("icmpv6"),
-			FromPort:   aws.Int32(1),
-			ToPort:     aws.Int32(-1),
-			Ipv6Ranges: []types.Ipv6Range{openAccessV6},
-		},
-		// Packet Too Big (Type 2)
-		types.IpPermission{
-			IpProtocol: aws.String("icmpv6"),
-			FromPort:   aws.Int32(2),
-			ToPort:     aws.Int32(-1),
-			Ipv6Ranges: []types.Ipv6Range{openAccessV6},
-		},
-		// Time Exceeded (Type 3) - Code 0 only
-		types.IpPermission{
-			IpProtocol: aws.String("icmpv6"),
-			FromPort:   aws.Int32(3),
-			ToPort:     aws.Int32(0),
-			Ipv6Ranges: []types.Ipv6Range{openAccessV6},
-		},
-		// Parameter Problem (Type 4) - Codes 1 and 2 only
-		types.IpPermission{
-			IpProtocol: aws.String("icmpv6"),
-			FromPort:   aws.Int32(4),
-			ToPort:     aws.Int32(1),
-			Ipv6Ranges: []types.Ipv6Range{openAccessV6},
-		},
-		types.IpPermission{
-			IpProtocol: aws.String("icmpv6"),
-			FromPort:   aws.Int32(4),
-			ToPort:     aws.Int32(2),
-			Ipv6Ranges: []types.Ipv6Range{openAccessV6},
-		},
-
-		// >>> Connectivity checking messages
-		// Echo Request (Type 128)
-		types.IpPermission{
-			IpProtocol: aws.String("icmpv6"),
-			FromPort:   aws.Int32(128),
-			ToPort:     aws.Int32(-1),
-			Ipv6Ranges: []types.Ipv6Range{openAccessV6},
-		},
-
-		// >>> Traffic that normally should not be dropped
-		// Time Exceeded (Type 3) - Code 1
-		types.IpPermission{
-			IpProtocol: aws.String("icmpv6"),
-			FromPort:   aws.Int32(3),
-			ToPort:     aws.Int32(1),
-			Ipv6Ranges: []types.Ipv6Range{openAccessV6},
-		},
-
-		// Parameter Problem (Type 4) - Code 0
-		types.IpPermission{
-			IpProtocol: aws.String("icmpv6"),
-			FromPort:   aws.Int32(4),
-			ToPort:     aws.Int32(0),
-			Ipv6Ranges: []types.Ipv6Range{openAccessV6},
-		},
-	)
-
-	perms = append(perms, types.IpPermission{
-		IpProtocol: aws.String("tcp"),
-		FromPort:   aws.Int32(0),
-		ToPort:     aws.Int32(65535),
-	}, types.IpPermission{
-		IpProtocol: aws.String("udp"),
-		FromPort:   aws.Int32(0),
-		ToPort:     aws.Int32(65535),
-	}, types.IpPermission{
-		IpProtocol: aws.String("icmp"),
-		FromPort:   aws.Int32(-1),
-		ToPort:     aws.Int32(-1),
-	})
->>>>>>> 12468734
-	// Ensure there's a global group for Juju-related traffic.
 	jujuGroup, err := e.ensureGroup(ctx, e.jujuGroupName(), true)
 	if err != nil {
 		return nil, err
@@ -2616,9 +2509,12 @@
 		if err := e.ensureInternalRules(ctx, group); err != nil {
 			return types.SecurityGroup{}, errors.Annotate(err, "failed to enable internal model rules")
 		}
-	}
-
-<<<<<<< HEAD
+	} else {
+		if err := e.ensureICMPRules(ctx, group); err != nil {
+			return types.SecurityGroup{}, err
+		}
+	}
+
 	return group, nil
 }
 
@@ -2648,69 +2544,86 @@
 		})
 		if err != nil && ec2ErrCode(err) != "InvalidPermission.Duplicate" {
 			return errors.Trace(err)
-=======
-// permKey represents a permission for a group or an ip address range to access
-// the given range of ports. Only one of groupId or ipAddr should be non-empty.
-type permKey struct {
-	protocol *string
-	fromPort *int32
-	toPort   *int32
-	groupId  *string
-	CidrIp   *string
-	CidrIpv6 *string
-}
-
-type permSet map[permKey]bool
-
-// newPermSetForGroup returns a set of all the permissions in the
-// given slice of IPPerms. It ignores the name and owner
-// id in source groups, and any entry with no source ips will
-// be granted for the given group only.
-func newPermSetForGroup(ps []types.IpPermission, groupID *string) permSet {
-	m := make(permSet)
-	for _, p := range ps {
-		k := permKey{
-			protocol: p.IpProtocol,
-			fromPort: p.FromPort,
-			toPort:   p.ToPort,
-		}
-		if len(p.IpRanges) > 0 || len(p.Ipv6Ranges) > 0 {
-			for _, ip := range p.IpRanges {
-				k.CidrIp = ip.CidrIp
-				m[k] = true
-			}
-			k.CidrIp = nil
-			for _, ipv6 := range p.Ipv6Ranges {
-				k.CidrIpv6 = ipv6.CidrIpv6
-				m[k] = true
-			}
-		} else {
-			k.groupId = groupID
-			m[k] = true
-		}
-	}
-	return m
-}
-
-// ipPerms returns m as a slice of permissions usable
-// with the ec2 package.
-func (m permSet) ipPerms() (ps []types.IpPermission) {
-	// We could compact the permissions, but it
-	// hardly seems worth it.
-	for p := range m {
-		ipp := types.IpPermission{
-			IpProtocol: p.protocol,
-			FromPort:   p.fromPort,
-			ToPort:     p.toPort,
-		}
-		if p.CidrIp != nil {
-			ipp.IpRanges = []types.IpRange{{CidrIp: p.CidrIp}}
-		} else if p.CidrIpv6 != nil {
-			ipp.Ipv6Ranges = []types.Ipv6Range{{CidrIpv6: p.CidrIpv6}}
-		} else {
-			ipp.UserIdGroupPairs = []types.UserIdGroupPair{{GroupId: p.groupId}}
->>>>>>> 12468734
-		}
+		}
+	}
+	return nil
+}
+
+// ensureICMPRules here to insure that the security group has the correct icmp
+// rules applied to it. Specifically this function will ensure IPv6 ICMP rules
+// in accordance with RFC4890. We don't deal with ipv4 icmp rules here as Juju
+// has historically blocked these and network operators feel uneasy about the
+// port being open.
+func (e *environ) ensureICMPRules(ctx context.ProviderCallContext, group types.SecurityGroup) error {
+	openAccessV6 := types.Ipv6Range{CidrIpv6: aws.String("::/0")}
+	perms := []types.IpPermission{
+		{
+			IpProtocol: aws.String("icmpv6"),
+			FromPort:   aws.Int32(1),
+			ToPort:     aws.Int32(-1),
+			Ipv6Ranges: []types.Ipv6Range{openAccessV6},
+		},
+		// Packet Too Big (Type 2)
+		{
+			IpProtocol: aws.String("icmpv6"),
+			FromPort:   aws.Int32(2),
+			ToPort:     aws.Int32(-1),
+			Ipv6Ranges: []types.Ipv6Range{openAccessV6},
+		},
+		// Time Exceeded (Type 3) - Code 0 only
+		{
+			IpProtocol: aws.String("icmpv6"),
+			FromPort:   aws.Int32(3),
+			ToPort:     aws.Int32(0),
+			Ipv6Ranges: []types.Ipv6Range{openAccessV6},
+		},
+		// Parameter Problem (Type 4) - Codes 1 and 2 only
+		{
+			IpProtocol: aws.String("icmpv6"),
+			FromPort:   aws.Int32(4),
+			ToPort:     aws.Int32(1),
+			Ipv6Ranges: []types.Ipv6Range{openAccessV6},
+		},
+		{
+			IpProtocol: aws.String("icmpv6"),
+			FromPort:   aws.Int32(4),
+			ToPort:     aws.Int32(2),
+			Ipv6Ranges: []types.Ipv6Range{openAccessV6},
+		},
+
+		// >>> Connectivity checking messages
+		// Echo Request (Type 128)
+		{
+			IpProtocol: aws.String("icmpv6"),
+			FromPort:   aws.Int32(128),
+			ToPort:     aws.Int32(-1),
+			Ipv6Ranges: []types.Ipv6Range{openAccessV6},
+		},
+
+		// >>> Traffic that normally should not be dropped
+		// Time Exceeded (Type 3) - Code 1
+		{
+			IpProtocol: aws.String("icmpv6"),
+			FromPort:   aws.Int32(3),
+			ToPort:     aws.Int32(1),
+			Ipv6Ranges: []types.Ipv6Range{openAccessV6},
+		},
+
+		// Parameter Problem (Type 4) - Code 0
+		{
+			IpProtocol: aws.String("icmpv6"),
+			FromPort:   aws.Int32(4),
+			ToPort:     aws.Int32(0),
+			Ipv6Ranges: []types.Ipv6Range{openAccessV6},
+		},
+	}
+
+	_, err := e.ec2Client.AuthorizeSecurityGroupIngress(ctx, &ec2.AuthorizeSecurityGroupIngressInput{
+		GroupId:       group.GroupId,
+		IpPermissions: perms,
+	})
+	if err != nil && ec2ErrCode(err) != "InvalidPermission.Duplicate" {
+		return fmt.Errorf("applying icmpv6 rules to security group %q: %w", *group.GroupId, err)
 	}
 	return nil
 }
