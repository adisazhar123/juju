// Copyright 2015 Canonical Ltd.
// Licensed under the AGPLv3, see LICENCE file for details.

package azure_test

import (
	"bytes"
	stdcontext "context"
	"encoding/json"
	"errors"
	"fmt"
	"io/ioutil"
	"net/http"
	"net/url"
	"path"
	"reflect"
	"time"

	"github.com/Azure/azure-sdk-for-go/sdk/azcore"
	"github.com/Azure/azure-sdk-for-go/sdk/azcore/to"
	"github.com/Azure/azure-sdk-for-go/sdk/resourcemanager/compute/armcompute/v2"
	"github.com/Azure/azure-sdk-for-go/sdk/resourcemanager/keyvault/armkeyvault"
	"github.com/Azure/azure-sdk-for-go/sdk/resourcemanager/network/armnetwork"
	"github.com/Azure/azure-sdk-for-go/sdk/resourcemanager/resources/armresources"
	"github.com/Azure/go-autorest/autorest/mocks"
	"github.com/juju/clock/testclock"
	"github.com/juju/names/v4"
	gitjujutesting "github.com/juju/testing"
	jc "github.com/juju/testing/checkers"
	"github.com/juju/utils/v3"
	"github.com/juju/utils/v3/arch"
	"github.com/juju/version/v2"
	gc "gopkg.in/check.v1"

	"github.com/juju/juju/api"
	"github.com/juju/juju/cloudconfig/instancecfg"
	"github.com/juju/juju/controller"
	corearch "github.com/juju/juju/core/arch"
	"github.com/juju/juju/core/constraints"
	"github.com/juju/juju/core/instance"
	corenetwork "github.com/juju/juju/core/network"
	coreseries "github.com/juju/juju/core/series"
	"github.com/juju/juju/environs"
	"github.com/juju/juju/environs/bootstrap"
	environscloudspec "github.com/juju/juju/environs/cloudspec"
	"github.com/juju/juju/environs/context"
	"github.com/juju/juju/environs/imagemetadata"
	"github.com/juju/juju/environs/simplestreams"
	"github.com/juju/juju/environs/sync"
	"github.com/juju/juju/environs/tags"
	envtesting "github.com/juju/juju/environs/testing"
	jujutesting "github.com/juju/juju/juju/testing"
	"github.com/juju/juju/provider/azure"
	"github.com/juju/juju/provider/azure/internal/armtemplates"
	"github.com/juju/juju/provider/azure/internal/azuretesting"
	jujustorage "github.com/juju/juju/storage"
	"github.com/juju/juju/testing"
	"github.com/juju/juju/tools"
)

var (
	jammyImageReference = armcompute.ImageReference{
		Publisher: to.Ptr("Canonical"),
		Offer:     to.Ptr("0001-com-ubuntu-server-jammy"),
		SKU:       to.Ptr("22_04-LTS"),
		Version:   to.Ptr("latest"),
	}
	centos7ImageReference = armcompute.ImageReference{
		Publisher: to.Ptr("OpenLogic"),
		Offer:     to.Ptr("CentOS"),
		SKU:       to.Ptr("7.3"),
		Version:   to.Ptr("latest"),
	}
)

type environSuite struct {
	testing.BaseSuite

	provider   environs.EnvironProvider
	requests   []*http.Request
	sender     azuretesting.Senders
	retryClock mockClock

	controllerUUID   string
	envTags          map[string]string
	vmTags           map[string]string
	group            *armresources.ResourceGroup
	skus             []*armcompute.ResourceSKU
	ubuntuServerSKUs []armcompute.VirtualMachineImageResource
	commonDeployment *armresources.DeploymentExtended
	deployment       *armresources.Deployment
	sshPublicKeys    []*armcompute.SSHPublicKey
	linuxOsProfile   armcompute.OSProfile

	callCtx               *context.CloudCallContext
	invalidatedCredential bool
}

var _ = gc.Suite(&environSuite{})

func (s *environSuite) SetUpTest(c *gc.C) {
	s.BaseSuite.SetUpTest(c)
	s.sender = nil
	s.requests = nil
	s.retryClock = mockClock{Clock: testclock.NewClock(time.Time{})}

	s.provider = newProvider(c, azure.ProviderConfig{
		Sender:           azuretesting.NewSerialSender(&s.sender),
		RequestInspector: &azuretesting.RequestRecorderPolicy{Requests: &s.requests},
		RetryClock: &testclock.AutoAdvancingClock{
			&s.retryClock, s.retryClock.Advance,
		},
		CreateTokenCredential: func(appId, appPassword, tenantID string, opts azcore.ClientOptions) (azcore.TokenCredential, error) {
			return &azuretesting.FakeCredential{}, nil
		},
	})

	s.controllerUUID = testing.ControllerTag.Id()
	s.envTags = map[string]string{
		"juju-model-uuid":      testing.ModelTag.Id(),
		"juju-controller-uuid": s.controllerUUID,
	}
	s.vmTags = map[string]string{
		"juju-model-uuid":      testing.ModelTag.Id(),
		"juju-controller-uuid": s.controllerUUID,
		"juju-machine-name":    "machine-0",
	}

	s.group = &armresources.ResourceGroup{
		Location: to.Ptr("westus"),
		Tags:     toMapPtr(s.envTags),
		Properties: &armresources.ResourceGroupProperties{
			ProvisioningState: to.Ptr("Succeeded"),
		},
	}

	resourceSKUs := []*armcompute.ResourceSKU{{
		Name:         to.Ptr("Standard_A1"),
		Locations:    to.SliceOfPtrs("westus"),
		ResourceType: to.Ptr("virtualMachines"),
		Capabilities: []*armcompute.ResourceSKUCapabilities{{
			Name:  to.Ptr("MemoryGB"),
			Value: to.Ptr("1.75"),
		}, {
			Name:  to.Ptr("vCPUs"),
			Value: to.Ptr("1"),
		}, {
			Name:  to.Ptr("OSVhdSizeMB"),
			Value: to.Ptr("1047552"),
		}},
	}, {
		Name:         to.Ptr("Standard_D1"),
		Locations:    to.SliceOfPtrs("westus"),
		ResourceType: to.Ptr("virtualMachines"),
		Capabilities: []*armcompute.ResourceSKUCapabilities{{
			Name:  to.Ptr("MemoryGB"),
			Value: to.Ptr("3.5"),
		}, {
			Name:  to.Ptr("vCPUs"),
			Value: to.Ptr("1"),
		}, {
			Name:  to.Ptr("OSVhdSizeMB"),
			Value: to.Ptr("1047552"),
		}},
	}, {
		Name:         to.Ptr("Standard_D2"),
		Locations:    to.SliceOfPtrs("westus"),
		ResourceType: to.Ptr("virtualMachines"),
		Capabilities: []*armcompute.ResourceSKUCapabilities{{
			Name:  to.Ptr("MemoryGB"),
			Value: to.Ptr("7"),
		}, {
			Name:  to.Ptr("vCPUs"),
			Value: to.Ptr("2"),
		}, {
			Name:  to.Ptr("OSVhdSizeMB"),
			Value: to.Ptr("1047552"),
		}},
	}, {
		Name:         to.Ptr("Standard_D666"),
		Locations:    to.SliceOfPtrs("westus"),
		ResourceType: to.Ptr("virtualMachines"),
		Restrictions: []*armcompute.ResourceSKURestrictions{{
			ReasonCode: to.Ptr(armcompute.ResourceSKURestrictionsReasonCodeNotAvailableForSubscription),
		}},
		Capabilities: []*armcompute.ResourceSKUCapabilities{{
			Name:  to.Ptr("MemoryGB"),
			Value: to.Ptr("7"),
		}, {
			Name:  to.Ptr("vCPUs"),
			Value: to.Ptr("2"),
		}, {
			Name:  to.Ptr("OSVhdSizeMB"),
			Value: to.Ptr("1047552"),
		}},
	}}
	s.skus = resourceSKUs

	s.ubuntuServerSKUs = []armcompute.VirtualMachineImageResource{
		{Name: to.Ptr("12.04-LTS")},
		{Name: to.Ptr("12.10")},
		{Name: to.Ptr("14.04-LTS")},
		{Name: to.Ptr("15.04")},
		{Name: to.Ptr("15.10")},
		{Name: to.Ptr("16.04-LTS")},
		{Name: to.Ptr("18.04-LTS")},
		{Name: to.Ptr("20_04-LTS")},
		{Name: to.Ptr("22_04-LTS")},
	}

	s.commonDeployment = &armresources.DeploymentExtended{
		Properties: &armresources.DeploymentPropertiesExtended{
			ProvisioningState: to.Ptr(armresources.ProvisioningStateSucceeded),
		},
		Tags: map[string]*string{
			"juju-model-uuid": to.Ptr(testing.ModelTag.Id()),
		},
	}

	s.deployment = nil

	s.sshPublicKeys = []*armcompute.SSHPublicKey{{
		Path:    to.Ptr("/home/ubuntu/.ssh/authorized_keys"),
		KeyData: to.Ptr(testing.FakeAuthKeys),
	}}
	s.linuxOsProfile = armcompute.OSProfile{
		ComputerName:  to.Ptr("machine-0"),
		CustomData:    to.Ptr("<juju-goes-here>"),
		AdminUsername: to.Ptr("ubuntu"),
		LinuxConfiguration: &armcompute.LinuxConfiguration{
			DisablePasswordAuthentication: to.Ptr(true),
			SSH: &armcompute.SSHConfiguration{
				PublicKeys: s.sshPublicKeys,
			},
		},
	}

	s.callCtx = &context.CloudCallContext{
		Context: stdcontext.TODO(),
		InvalidateCredentialFunc: func(string) error {
			s.invalidatedCredential = true
			return nil
		},
	}
}

func (s *environSuite) TearDownTest(c *gc.C) {
	s.invalidatedCredential = false
	s.BaseSuite.TearDownTest(c)
}

func (s *environSuite) openEnviron(c *gc.C, attrs ...testing.Attrs) environs.Environ {
	env := openEnviron(c, s.provider, &s.sender, attrs...)
	s.requests = nil
	return env
}

func openEnviron(
	c *gc.C,
	provider environs.EnvironProvider,
	sender *azuretesting.Senders,
	attrs ...testing.Attrs,
) environs.Environ {
	// Opening the environment should not incur network communication,
	// so we don't set s.sender until after opening.
	cfg := makeTestModelConfig(c, attrs...)
	*sender = azuretesting.Senders{
		discoverAuthSender(),
		makeResourceGroupNotFoundSender(fmt.Sprintf(".*/resourcegroups/juju-%s-model-deadbeef-.*", cfg.Name())),
		makeSender(fmt.Sprintf(".*/resourcegroups/juju-%s-.*", cfg.Name()), makeResourceGroupResult()),
	}
	env, err := environs.Open(stdcontext.TODO(), provider, environs.OpenParams{
		Cloud:  fakeCloudSpec(),
		Config: cfg,
	})
	c.Assert(err, jc.ErrorIsNil)
	return env
}

func prepareForBootstrap(
	c *gc.C,
	ctx environs.BootstrapContext,
	provider environs.EnvironProvider,
	sender *azuretesting.Senders,
	attrs ...testing.Attrs,
) environs.Environ {
	// Opening the environment should not incur network communication,
	// so we don't set s.sender until after opening.
	cfg, err := provider.PrepareConfig(environs.PrepareConfigParams{
		Config: makeTestModelConfig(c, attrs...),
		Cloud:  fakeCloudSpec(),
	})
	c.Assert(err, jc.ErrorIsNil)

	*sender = azuretesting.Senders{
		discoverAuthSender(),
		makeResourceGroupNotFoundSender(".*/resourcegroups/juju-testmodel-model-deadbeef-.*"),
		makeSender(".*/resourcegroups/juju-testmodel-.*", makeResourceGroupResult()),
	}
	env, err := environs.Open(stdcontext.TODO(), provider, environs.OpenParams{
		Cloud:  fakeCloudSpec(),
		Config: cfg,
	})
	c.Assert(err, jc.ErrorIsNil)

	*sender = azuretesting.Senders{}
	err = env.PrepareForBootstrap(ctx, "controller-1")
	c.Assert(err, jc.ErrorIsNil)
	return env
}

func fakeCloudSpec() environscloudspec.CloudSpec {
	return environscloudspec.CloudSpec{
		Type:             "azure",
		Name:             "azure",
		Region:           "westus",
		Endpoint:         "https://api.azurestack.local",
		IdentityEndpoint: "https://login.microsoftonline.com",
		StorageEndpoint:  "https://storage.azurestack.local",
		Credential:       fakeServicePrincipalCredential(),
	}
}

func discoverAuthSender() *azuretesting.MockSender {
	sender := mocks.NewSender()
	resp := mocks.NewResponseWithStatus("", http.StatusUnauthorized)
	mocks.SetResponseHeaderValues(resp, "WWW-Authenticate", []string{
		fmt.Sprintf(
			`authorization_uri="https://testing.invalid/%s"`,
			fakeTenantId,
		),
	})
	sender.AppendResponse(resp)
	return &azuretesting.MockSender{
		Sender:      sender,
		PathPattern: ".*/subscriptions/(" + fakeSubscriptionId + "|" + fakeManagedSubscriptionId + ")",
	}
}

func (s *environSuite) initResourceGroupSenders(resourceGroupName string) azuretesting.Senders {
	senders := azuretesting.Senders{makeSender(".*/resourcegroups/"+resourceGroupName, s.group)}
	return senders
}

type startInstanceSenderParams struct {
	bootstrap               bool
	subnets                 []*armnetwork.Subnet
	diskEncryptionSetName   string
	vaultName               string
	existingNetwork         string
	withQuotaRetry          bool
	withConflictRetry       bool
	existingAvailabilitySet bool
	existingCommon          bool
	hasSpaceConstraints     bool
}

func (s *environSuite) startInstanceSenders(args startInstanceSenderParams) azuretesting.Senders {
	senders := azuretesting.Senders{}
	if args.existingAvailabilitySet {
		senders = append(senders, makeSender("/availabilitySets/mysql", &armcompute.AvailabilitySet{}))
	} else {
		senders = append(senders, s.resourceSKUsSender())
		if s.ubuntuServerSKUs != nil {
			senders = append(senders, makeSender(".*/Canonical/.*/0001-com-ubuntu-server-jammy/skus", s.ubuntuServerSKUs))
		}
	}

	if !args.bootstrap {
		// When starting an instance, we must wait for the common
		// deployment to complete.
		if !args.existingAvailabilitySet && !args.existingCommon {
			senders = append(senders, makeSender("/deployments/common", s.commonDeployment))
		}

		if args.vaultName != "" {
			senders = append(senders, makeSender("/diskEncryptionSets/"+args.diskEncryptionSetName, &armcompute.DiskEncryptionSet{
				Identity: &armcompute.EncryptionSetIdentity{
					PrincipalID: to.Ptr("foo"),
					TenantID:    to.Ptr(fakeTenantId),
				},
			}))
			vaultName := args.vaultName + "-deadbeef"
			deletedVaultSender := azuretesting.MockSender{Sender: mocks.NewSender()}
			deletedVaultSender.PathPattern = ".*/locations/westus/deletedVaults/" + vaultName
			deletedVaultSender.AppendAndRepeatResponse(mocks.NewResponseWithStatus(
				"vault not found", http.StatusNotFound,
			), 1)
			senders = append(senders, &deletedVaultSender)
			senders = append(senders, makeSender("/vaults/"+vaultName, &armkeyvault.Vault{
				ID:   to.Ptr("vault-id"),
				Name: to.Ptr(vaultName),
				Properties: &armkeyvault.VaultProperties{
					VaultURI: to.Ptr("https://vault-uri"),
				},
			}))
			// Need to make 2 sends as the SDK sends a second time after token auth.
			for i := 0; i < 2; i++ {
				senders = append(senders, makeSender("keys/my-vault-deadbeef/create", &keyBundle{
					Key: &jsonWebKey{Kid: to.Ptr("https://key-url")},
				}))
			}
		}
	}

	if !args.hasSpaceConstraints && (!args.bootstrap || args.existingNetwork != "") {
		vnetName := "juju-internal-network"
		if args.bootstrap {
			vnetName = args.existingNetwork
			senders = append(senders, makeSender("/deployments/common", s.commonDeployment))
		}
		if len(args.subnets) == 0 {
			subnetName := "juju-internal-subnet"
			if args.bootstrap {
				subnetName = "juju-controller-subnet"
			}
			args.subnets = []*armnetwork.Subnet{{
				ID:   to.Ptr(fmt.Sprintf("/virtualNetworks/%s/subnet/%s", vnetName, subnetName)),
				Name: to.Ptr(subnetName),
				Properties: &armnetwork.SubnetPropertiesFormat{
					AddressPrefix: to.Ptr("192.168.0.0/20"),
				},
			}}
		}
		senders = append(senders, makeSender(fmt.Sprintf("/virtualNetworks/%s/subnets", vnetName), armnetwork.SubnetListResult{
			Value: args.subnets,
		}))
	}
	if args.withQuotaRetry {
		quotaErr := newAzureResponseError(http.StatusBadRequest, "QuotaExceeded")
		senders = append(senders, s.makeErrorSender("/deployments/machine-0", quotaErr, 1))
		return senders
	}
	if args.withConflictRetry {
		conflictErr := newAzureResponseError(http.StatusConflict, "Conflict")
		senders = append(senders, s.makeErrorSender("/deployments/machine-0", conflictErr, 1))
		return senders
	}
	senders = append(senders, makeSender("/deployments/machine-0", s.deployment))
	return senders
}

func (s *environSuite) startInstanceSendersNoSizes() azuretesting.Senders {
	senders := azuretesting.Senders{}
	if s.ubuntuServerSKUs != nil {
		senders = append(senders, makeSender(".*/Canonical/.*/0001-com-ubuntu-server-jammy/skus", s.ubuntuServerSKUs))
	}
	senders = append(senders, makeSender("/deployments/machine-0", s.deployment))
	return senders
}

func (s *environSuite) networkInterfacesSender(nics ...*armnetwork.Interface) *azuretesting.MockSender {
	return makeSender(".*/networkInterfaces", armnetwork.InterfaceListResult{Value: nics})
}

func (s *environSuite) publicIPAddressesSender(pips ...*armnetwork.PublicIPAddress) *azuretesting.MockSender {
	return makeSender(".*/publicIPAddresses", armnetwork.PublicIPAddressListResult{Value: pips})
}

func (s *environSuite) resourceSKUsSender() *azuretesting.MockSender {
	return makeSender(".*/skus", armcompute.ResourceSKUsResult{Value: s.skus})
}

func makeResourceGroupNotFoundSender(pattern string) *azuretesting.MockSender {
	sender := azuretesting.MockSender{Sender: mocks.NewSender()}
	sender.PathPattern = pattern
	sender.AppendAndRepeatResponse(mocks.NewResponseWithStatus(
		"resource group not found", http.StatusNotFound,
	), 1)
	return &sender
}

func makeSender(pattern string, v interface{}) *azuretesting.MockSender {
	sender := azuretesting.NewSenderWithValue(v)
	sender.PathPattern = pattern
	return sender
}

func makeSenderWithStatus(pattern string, statusCode int) *azuretesting.MockSender {
	sender := azuretesting.MockSender{Sender: mocks.NewSender()}
	sender.PathPattern = pattern
	sender.AppendResponse(mocks.NewResponseWithStatus("", statusCode))
	return &sender
}

func newAzureResponseError(code int, status string) error {
	header := make(http.Header)
	header.Set("Content-Type", "application/json")
	body := fmt.Sprintf(`{"error": {"code": "DeployError", "details": [{"code": "%s", "message": "boom"}]}}`, status)
	return &azcore.ResponseError{
		ErrorCode:  status,
		StatusCode: code,
		RawResponse: &http.Response{
			Request: &http.Request{
				URL: &url.URL{},
			},
			Header:     header,
			StatusCode: code,
			Body:       ioutil.NopCloser(bytes.NewBufferString(body)),
		},
	}
}

func (s *environSuite) makeErrorSender(pattern string, err error, repeat int) *azuretesting.MockSender {
	sender := &azuretesting.MockSender{Sender: mocks.NewSender()}
	sender.PathPattern = pattern
	sender.SetAndRepeatError(err, repeat)
	return sender
}

func makeStartInstanceParams(c *gc.C, controllerUUID, series string) environs.StartInstanceParams {
	machineTag := names.NewMachineTag("0")
	apiInfo := &api.Info{
		Addrs:    []string{"localhost:17777"},
		CACert:   testing.CACert,
		Password: "admin",
		Tag:      machineTag,
		ModelTag: testing.ModelTag,
	}

	icfg, err := instancecfg.NewInstanceConfig(
		names.NewControllerTag(controllerUUID),
		machineTag.Id(), "yanonce", imagemetadata.ReleasedStream,
		series, apiInfo,
	)
	c.Assert(err, jc.ErrorIsNil)
	icfg.ControllerConfig = controller.Config{}
	icfg.Tags = map[string]string{
		tags.JujuModel:      testing.ModelTag.Id(),
		tags.JujuController: controllerUUID,
	}

	osType := coreseries.DefaultOSTypeNameFromSeries(series)
	return environs.StartInstanceParams{
		ControllerUUID: controllerUUID,
		Tools:          makeToolsList(osType),
		InstanceConfig: icfg,
	}
}

func makeToolsList(osType string) tools.List {
	var toolsVersion version.Binary
	toolsVersion.Number = version.MustParse("1.26.0")
	toolsVersion.Arch = arch.AMD64
	toolsVersion.Release = osType
	return tools.List{{
		Version: toolsVersion,
		URL:     fmt.Sprintf("http://example.com/tools/juju-%s.tgz", toolsVersion),
		SHA256:  "1234567890abcdef",
		Size:    1024,
	}}
}

func unmarshalRequestBody(c *gc.C, req *http.Request, out interface{}) {
	bytes, err := ioutil.ReadAll(req.Body)
	c.Assert(err, jc.ErrorIsNil)
	err = json.Unmarshal(bytes, out)
	c.Assert(err, jc.ErrorIsNil)
}

func assertRequestBody(c *gc.C, req *http.Request, expect interface{}) {
	unmarshalled := reflect.New(reflect.TypeOf(expect).Elem()).Interface()
	unmarshalRequestBody(c, req, unmarshalled)
	c.Assert(unmarshalled, jc.DeepEquals, expect)
}

type mockClock struct {
	gitjujutesting.Stub
	*testclock.Clock
}

func (c *mockClock) After(d time.Duration) <-chan time.Time {
	c.MethodCall(c, "After", d)
	c.PopNoErr()
	return c.Clock.After(d)
}

func (s *environSuite) TestOpen(c *gc.C) {
	env := s.openEnviron(c)
	c.Assert(env, gc.NotNil)
}

func (s *environSuite) TestStartInstance(c *gc.C) {
	s.assertStartInstance(c, nil, nil, true, false, false)
}

func (s *environSuite) TestStartInstancePrivateIP(c *gc.C) {
	s.assertStartInstance(c, nil, nil, false, false, false)
}

func (s *environSuite) TestStartInstanceRootDiskSmallerThanMin(c *gc.C) {
	wantedRootDisk := 22
	s.assertStartInstance(c, &wantedRootDisk, nil, true, false, false)
}

func (s *environSuite) TestStartInstanceRootDiskLargerThanMin(c *gc.C) {
	wantedRootDisk := 40
	s.assertStartInstance(c, &wantedRootDisk, nil, true, false, false)
}

func (s *environSuite) TestStartInstanceQuotaRetry(c *gc.C) {
	s.assertStartInstance(c, nil, nil, false, true, false)
}

func (s *environSuite) TestStartInstanceConflictRetry(c *gc.C) {
	s.assertStartInstance(c, nil, nil, false, false, true)
}

func (s *environSuite) assertStartInstance(
	c *gc.C, wantedRootDisk *int, rootDiskSourceParams map[string]interface{},
	publicIP, withQuotaRetry, withConflictRetry bool,
) {
	env := s.openEnviron(c)

	args := makeStartInstanceParams(c, s.controllerUUID, "jammy")
	if withConflictRetry {
		s.vmTags[tags.JujuUnitsDeployed] = "mysql/0 wordpress/0"
		args.InstanceConfig.Tags[tags.JujuUnitsDeployed] = "mysql/0 wordpress/0"
	}
	diskEncryptionSetName := ""
	vaultName := ""
	if len(rootDiskSourceParams) > 0 {
		encrypted, _ := rootDiskSourceParams["encrypted"].(string)
		if encrypted == "true" {
			args.RootDisk = &jujustorage.VolumeParams{
				Attributes: rootDiskSourceParams,
			}
			diskEncryptionSetName, _ = rootDiskSourceParams["disk-encryption-set-name"].(string)
			vaultName, _ = rootDiskSourceParams["vault-name-prefix"].(string)
		}
	}
	s.sender = s.startInstanceSenders(startInstanceSenderParams{
		bootstrap:             false,
		diskEncryptionSetName: diskEncryptionSetName,
		vaultName:             vaultName,
		withQuotaRetry:        withQuotaRetry,
		withConflictRetry:     withConflictRetry,
	})
	if withConflictRetry {
		// Retry after a conflict - the same instance creation senders are
		// used except that the availability set now exists.
		s.sender = append(s.sender, s.startInstanceSenders(startInstanceSenderParams{
			bootstrap:               false,
			diskEncryptionSetName:   diskEncryptionSetName,
			vaultName:               vaultName,
			withQuotaRetry:          withQuotaRetry,
			existingAvailabilitySet: true,
		})...)
	}
	if withQuotaRetry {
		// Retry after a quota error - the same instance creation senders are
		// used except that the availability set now exists.
		s.sender = append(s.sender, makeSenderWithStatus(".*/deployments/machine-0/cancel", http.StatusNoContent))
		s.sender = append(s.sender, s.startInstanceSenders(startInstanceSenderParams{
			bootstrap:             false,
			diskEncryptionSetName: diskEncryptionSetName,
			vaultName:             vaultName,
			existingCommon:        true,
		})...)
	}
	s.requests = nil
	expectedRootDisk := uint64(30 * 1024) // 30 GiB
	expectedDiskSize := 32
	if wantedRootDisk != nil {
		cons := constraints.MustParse(fmt.Sprintf("root-disk=%dG", *wantedRootDisk))
		args.Constraints = cons
		if *wantedRootDisk > 30 {
			expectedRootDisk = uint64(*wantedRootDisk * 1024)
			expectedDiskSize = *wantedRootDisk + 2
		}
	}
	if !publicIP {
		args.Constraints.AllocatePublicIP = &publicIP
	}
	result, err := env.StartInstance(s.callCtx, args)
	c.Assert(err, jc.ErrorIsNil)
	c.Assert(result, gc.NotNil)
	c.Assert(result.Instance, gc.NotNil)
	c.Assert(result.NetworkInfo, gc.HasLen, 0)
	c.Assert(result.Volumes, gc.HasLen, 0)
	c.Assert(result.VolumeAttachments, gc.HasLen, 0)

	arch := corearch.DefaultArchitecture
	mem := uint64(1792)
	if withQuotaRetry {
		mem = uint64(3584)
	}
	cpuCores := uint64(1)
	c.Assert(result.Hardware, jc.DeepEquals, &instance.HardwareCharacteristics{
		Arch:     &arch,
		Mem:      &mem,
		RootDisk: &expectedRootDisk,
		CpuCores: &cpuCores,
	})
	startParams := assertStartInstanceRequestsParams{
		imageReference:    &jammyImageReference,
		diskSizeGB:        expectedDiskSize,
		osProfile:         &s.linuxOsProfile,
		instanceType:      "Standard_A1",
		publicIP:          publicIP,
		diskEncryptionSet: diskEncryptionSetName,
		vaultName:         vaultName,
		withQuotaRetry:    withQuotaRetry,
		withConflictRetry: withConflictRetry,
	}
	if withConflictRetry {
		startParams.availabilitySetName = "mysql"
	}
	s.assertStartInstanceRequests(c, s.requests, startParams)
}

func (s *environSuite) TestStartInstanceNoAuthorizedKeys(c *gc.C) {
	env := s.openEnviron(c)
	cfg, err := env.Config().Remove([]string{"authorized-keys"})
	c.Assert(err, jc.ErrorIsNil)
	err = env.SetConfig(cfg)
	c.Assert(err, jc.ErrorIsNil)

	s.sender = s.startInstanceSenders(startInstanceSenderParams{bootstrap: false})
	s.requests = nil
	_, err = env.StartInstance(s.callCtx, makeStartInstanceParams(c, s.controllerUUID, "jammy"))
	c.Assert(err, jc.ErrorIsNil)

	s.linuxOsProfile.LinuxConfiguration.SSH.PublicKeys = []*armcompute.SSHPublicKey{{
		Path:    to.Ptr("/home/ubuntu/.ssh/authorized_keys"),
		KeyData: to.Ptr("public"),
	}}
	s.assertStartInstanceRequests(c, s.requests, assertStartInstanceRequestsParams{
		imageReference: &jammyImageReference,
		diskSizeGB:     32,
		osProfile:      &s.linuxOsProfile,
		instanceType:   "Standard_A1",
		publicIP:       true,
	})
}

func (s *environSuite) createSenderWithUnauthorisedStatusCode(c *gc.C) {
	unauthSender := mocks.NewSender()
	unauthSender.AppendAndRepeatResponse(mocks.NewResponseWithStatus("401 Unauthorized", http.StatusUnauthorized), 3)
	s.sender = azuretesting.Senders{unauthSender, unauthSender, unauthSender}
}

func (s *environSuite) TestStartInstanceInvalidCredential(c *gc.C) {
	env := s.openEnviron(c)
	cfg, err := env.Config().Remove([]string{"authorized-keys"})
	c.Assert(err, jc.ErrorIsNil)
	err = env.SetConfig(cfg)
	c.Assert(err, jc.ErrorIsNil)

	s.createSenderWithUnauthorisedStatusCode(c)
	s.requests = nil
	c.Assert(s.invalidatedCredential, jc.IsFalse)

	_, err = env.StartInstance(s.callCtx, makeStartInstanceParams(c, s.controllerUUID, "jammy"))
	c.Assert(err, gc.NotNil)
	c.Assert(s.invalidatedCredential, jc.IsTrue)
}

func (s *environSuite) TestStartInstanceCentOS(c *gc.C) {
	for _, series := range []string{"centos7", "centos8"} {
		s.assertStartInstanceCentOS(c, series)
	}
}

func (s *environSuite) assertStartInstanceCentOS(c *gc.C, series string) {
	// Starting a CentOS VM, we should not expect an image query.
	s.PatchValue(&s.ubuntuServerSKUs, nil)

	env := s.openEnviron(c)
	s.sender = s.startInstanceSenders(startInstanceSenderParams{bootstrap: false})
	s.requests = nil
	args := makeStartInstanceParams(c, s.controllerUUID, series)
	_, err := env.StartInstance(s.callCtx, args)
	c.Assert(err, jc.ErrorIsNil)

	vmExtensionSettings := map[string]interface{}{
		"commandToExecute": `bash -c 'base64 -d /var/lib/waagent/CustomData | bash'`,
	}
	s.assertStartInstanceRequests(c, s.requests, assertStartInstanceRequestsParams{
		imageReference: &centos7ImageReference,
		diskSizeGB:     32,
		vmExtension: &armcompute.VirtualMachineExtensionProperties{
			Publisher:               to.Ptr("Microsoft.OSTCExtensions"),
			Type:                    to.Ptr("CustomScriptForLinux"),
			TypeHandlerVersion:      to.Ptr("1.4"),
			AutoUpgradeMinorVersion: to.Ptr(true),
			Settings:                &vmExtensionSettings,
		},
		osProfile:    &s.linuxOsProfile,
		instanceType: "Standard_A1",
		publicIP:     true,
	})
}

func (s *environSuite) TestStartInstanceCommonDeployment(c *gc.C) {
	// StartInstance waits for the "common" deployment to complete
	// successfully before creating the VM deployment. If the deployment
	// is seen to be in a terminal state, the process will stop
	// immediately.
	s.commonDeployment.Properties.ProvisioningState = to.Ptr(armresources.ProvisioningStateFailed)

	env := s.openEnviron(c)
	senders := s.startInstanceSenders(startInstanceSenderParams{bootstrap: false})
	s.sender = senders
	s.requests = nil

	_, err := env.StartInstance(s.callCtx, makeStartInstanceParams(c, s.controllerUUID, "jammy"))
	c.Assert(err, gc.ErrorMatches,
		`creating virtual machine "machine-0": `+
			`waiting for common resources to be created: `+
			`"common" resource deployment status is "Failed"`)
}

func (s *environSuite) TestStartInstanceCommonDeploymentRetryTimeout(c *gc.C) {
	// StartInstance waits for the "common" deployment to complete
	// successfully before creating the VM deployment.
	s.commonDeployment.Properties.ProvisioningState = to.Ptr(armresources.ProvisioningStateCreating)

	env := s.openEnviron(c)
	senders := s.startInstanceSenders(startInstanceSenderParams{bootstrap: false})

	const failures = 60 // 5 minutes / 5 seconds
	head, tail := senders[:2], senders[2:]
	for i := 0; i < failures; i++ {
		head = append(head, makeSender("/deployments/common", s.commonDeployment))
	}
	senders = append(head, tail...)
	s.sender = senders
	s.requests = nil

	_, err := env.StartInstance(s.callCtx, makeStartInstanceParams(c, s.controllerUUID, "jammy"))
	c.Assert(err, gc.ErrorMatches,
		`creating virtual machine "machine-0": `+
			`waiting for common resources to be created: `+
			`max duration exceeded: deployment incomplete`)

	var expectedCalls []gitjujutesting.StubCall
	for i := 0; i < failures; i++ {
		expectedCalls = append(expectedCalls, gitjujutesting.StubCall{
			"After", []interface{}{5 * time.Second},
		})
	}
	s.retryClock.CheckCalls(c, expectedCalls)
}

func (s *environSuite) TestStartInstanceServiceAvailabilitySet(c *gc.C) {
	env := s.openEnviron(c)
	s.vmTags[tags.JujuUnitsDeployed] = "mysql/0 wordpress/0"
	s.sender = s.startInstanceSenders(startInstanceSenderParams{bootstrap: false})
	s.requests = nil
	params := makeStartInstanceParams(c, s.controllerUUID, "jammy")
	params.InstanceConfig.Tags[tags.JujuUnitsDeployed] = "mysql/0 wordpress/0"

	_, err := env.StartInstance(s.callCtx, params)
	c.Assert(err, jc.ErrorIsNil)
	s.assertStartInstanceRequests(c, s.requests, assertStartInstanceRequestsParams{
		availabilitySetName: "mysql",
		imageReference:      &jammyImageReference,
		diskSizeGB:          32,
		osProfile:           &s.linuxOsProfile,
		instanceType:        "Standard_A1",
		publicIP:            true,
	})
}

func (s *environSuite) TestStartInstanceWithSpaceConstraints(c *gc.C) {
	env := s.openEnviron(c)
	s.sender = s.startInstanceSenders(startInstanceSenderParams{bootstrap: false, hasSpaceConstraints: true})
	s.requests = nil
	params := makeStartInstanceParams(c, s.controllerUUID, "jammy")
	params.Constraints.Spaces = &[]string{"foo", "bar"}
	params.SubnetsToZones = []map[corenetwork.Id][]string{
		{"/path/to/subnet1": nil},
		{"/path/to/subnet2": nil},
	}

	_, err := env.StartInstance(s.callCtx, params)
	c.Assert(err, jc.ErrorIsNil)
	s.assertStartInstanceRequests(c, s.requests, assertStartInstanceRequestsParams{
		imageReference:      &jammyImageReference,
		diskSizeGB:          32,
		osProfile:           &s.linuxOsProfile,
		instanceType:        "Standard_A1",
		publicIP:            true,
		subnets:             []string{"/path/to/subnet1", "/path/to/subnet2"},
		hasSpaceConstraints: true,
	})
}

func (s *environSuite) TestStartInstanceWithInvalidPlacement(c *gc.C) {
	env := s.openEnviron(c)
	s.sender = s.startInstanceSenders(startInstanceSenderParams{bootstrap: false})
	s.requests = nil
	params := makeStartInstanceParams(c, s.controllerUUID, "jammy")
	params.Placement = "foo"

	_, err := env.StartInstance(s.callCtx, params)
	c.Assert(err, gc.ErrorMatches, `creating virtual machine "machine-0": unknown placement directive: foo`)
}

func (s *environSuite) TestStartInstanceWithInvalidSubnet(c *gc.C) {
	env := s.openEnviron(c)
	s.sender = s.startInstanceSenders(startInstanceSenderParams{bootstrap: false})
	s.requests = nil
	params := makeStartInstanceParams(c, s.controllerUUID, "jammy")
	params.Placement = "subnet=foo"

	_, err := env.StartInstance(s.callCtx, params)
	c.Assert(err, gc.ErrorMatches, `creating virtual machine "machine-0": subnet "foo" not found`)
}

func (s *environSuite) TestStartInstanceWithPlacementNoSpacesConstraint(c *gc.C) {
	env := s.openEnviron(c)
	subnets := []*armnetwork.Subnet{{
		ID:   to.Ptr("/path/to/subnet1"),
		Name: to.Ptr("subnet1"),
		Properties: &armnetwork.SubnetPropertiesFormat{
			AddressPrefix: to.Ptr("192.168.0.0/20"),
		},
	}, {
		ID:   to.Ptr("/path/to/subnet2"),
		Name: to.Ptr("subnet2"),
		Properties: &armnetwork.SubnetPropertiesFormat{
			AddressPrefix: to.Ptr("192.168.1.0/20"),
		},
	}}
	s.sender = s.startInstanceSenders(startInstanceSenderParams{
		bootstrap: false,
		subnets:   subnets,
	})
	s.requests = nil
	params := makeStartInstanceParams(c, s.controllerUUID, "jammy")
	params.Placement = "subnet=subnet2"

	_, err := env.StartInstance(s.callCtx, params)
	c.Assert(err, jc.ErrorIsNil)
	s.assertStartInstanceRequests(c, s.requests, assertStartInstanceRequestsParams{
		imageReference:  &jammyImageReference,
		diskSizeGB:      32,
		osProfile:       &s.linuxOsProfile,
		instanceType:    "Standard_A1",
		publicIP:        true,
		subnets:         []string{"/path/to/subnet2"},
		placementSubnet: "subnet2",
	})
}

func (s *environSuite) TestStartInstanceWithPlacement(c *gc.C) {
	env := s.openEnviron(c)
	subnets := []*armnetwork.Subnet{{
		ID:   to.Ptr("/path/to/subnet1"),
		Name: to.Ptr("subnet1"),
		Properties: &armnetwork.SubnetPropertiesFormat{
			AddressPrefix: to.Ptr("192.168.0.0/20"),
		},
	}, {
		ID:   to.Ptr("/path/to/subnet2"),
		Name: to.Ptr("subnet2"),
		Properties: &armnetwork.SubnetPropertiesFormat{
			AddressPrefix: to.Ptr("192.168.1.0/20"),
		},
	}}
	s.sender = s.startInstanceSenders(startInstanceSenderParams{
		bootstrap: false,
		subnets:   subnets,
	})
	s.requests = nil
	params := makeStartInstanceParams(c, s.controllerUUID, "jammy")
	params.Constraints.Spaces = &[]string{"foo", "bar"}
	params.SubnetsToZones = []map[corenetwork.Id][]string{
		{"/path/to/subnet1": nil},
		{"/path/to/subnet2": nil},
	}
	params.Placement = "subnet=subnet2"

	_, err := env.StartInstance(s.callCtx, params)
	c.Assert(err, jc.ErrorIsNil)
	s.assertStartInstanceRequests(c, s.requests, assertStartInstanceRequestsParams{
		imageReference:  &jammyImageReference,
		diskSizeGB:      32,
		osProfile:       &s.linuxOsProfile,
		instanceType:    "Standard_A1",
		publicIP:        true,
		subnets:         []string{"/path/to/subnet2"},
		placementSubnet: "subnet2",
	})
}

// numExpectedStartInstanceRequests is the number of expected requests base
// by StartInstance method calls. The number is one less for Bootstrap, which
// does not require a query on the common deployment.
const (
	numExpectedStartInstanceRequests          = 5
	numExpectedBootstrapStartInstanceRequests = 4
)

type assertStartInstanceRequestsParams struct {
	autocert            bool
	availabilitySetName string
	imageReference      *armcompute.ImageReference
	vmExtension         *armcompute.VirtualMachineExtensionProperties
	diskSizeGB          int
	diskEncryptionSet   string
	vaultName           string
	osProfile           *armcompute.OSProfile
	needsProviderInit   bool
	resourceGroupName   string
	instanceType        string
	publicIP            bool
	existingNetwork     string
	subnets             []string
	placementSubnet     string
	withQuotaRetry      bool
	withConflictRetry   bool
	hasSpaceConstraints bool
}

func (s *environSuite) assertStartInstanceRequests(
	c *gc.C,
	requests []*http.Request,
	args assertStartInstanceRequestsParams,
) startInstanceRequests {
	nsgId := `[resourceId('Microsoft.Network/networkSecurityGroups', 'juju-internal-nsg')]`
	securityRules := []*armnetwork.SecurityRule{{
		Name: to.Ptr("SSHInbound"),
		Properties: &armnetwork.SecurityRulePropertiesFormat{
			Description:              to.Ptr("Allow SSH access to all machines"),
			Protocol:                 to.Ptr(armnetwork.SecurityRuleProtocolTCP),
			SourceAddressPrefix:      to.Ptr("*"),
			SourcePortRange:          to.Ptr("*"),
			DestinationAddressPrefix: to.Ptr("*"),
			DestinationPortRange:     to.Ptr("22"),
			Access:                   to.Ptr(armnetwork.SecurityRuleAccessAllow),
			Priority:                 to.Ptr(int32(100)),
			Direction:                to.Ptr(armnetwork.SecurityRuleDirectionInbound),
		},
	}}
	if args.autocert {
		// Since a DNS name has been provided, Let's Encrypt is enabled.
		// Therefore ports 443 (for the API server) and 80 (for the HTTP
		// challenge) are accessible.
		securityRules = append(securityRules, &armnetwork.SecurityRule{
			Name: to.Ptr("JujuAPIInbound443"),
			Properties: &armnetwork.SecurityRulePropertiesFormat{
				Description:              to.Ptr("Allow API connections to controller machines"),
				Protocol:                 to.Ptr(armnetwork.SecurityRuleProtocolTCP),
				SourceAddressPrefix:      to.Ptr("*"),
				SourcePortRange:          to.Ptr("*"),
				DestinationAddressPrefix: to.Ptr("192.168.16.0/20"),
				DestinationPortRange:     to.Ptr("443"),
				Access:                   to.Ptr(armnetwork.SecurityRuleAccessAllow),
				Priority:                 to.Ptr(int32(101)),
				Direction:                to.Ptr(armnetwork.SecurityRuleDirectionInbound),
			},
		}, &armnetwork.SecurityRule{
			Name: to.Ptr("JujuAPIInbound80"),
			Properties: &armnetwork.SecurityRulePropertiesFormat{
				Description:              to.Ptr("Allow API connections to controller machines"),
				Protocol:                 to.Ptr(armnetwork.SecurityRuleProtocolTCP),
				SourceAddressPrefix:      to.Ptr("*"),
				SourcePortRange:          to.Ptr("*"),
				DestinationAddressPrefix: to.Ptr("192.168.16.0/20"),
				DestinationPortRange:     to.Ptr("80"),
				Access:                   to.Ptr(armnetwork.SecurityRuleAccessAllow),
				Priority:                 to.Ptr(int32(102)),
				Direction:                to.Ptr(armnetwork.SecurityRuleDirectionInbound),
			},
		})
	} else {
		port := fmt.Sprint(testing.FakeControllerConfig()["api-port"])
		securityRules = append(securityRules, &armnetwork.SecurityRule{
			Name: to.Ptr("JujuAPIInbound" + port),
			Properties: &armnetwork.SecurityRulePropertiesFormat{
				Description:              to.Ptr("Allow API connections to controller machines"),
				Protocol:                 to.Ptr(armnetwork.SecurityRuleProtocolTCP),
				SourceAddressPrefix:      to.Ptr("*"),
				SourcePortRange:          to.Ptr("*"),
				DestinationAddressPrefix: to.Ptr("192.168.16.0/20"),
				DestinationPortRange:     to.Ptr(port),
				Access:                   to.Ptr(armnetwork.SecurityRuleAccessAllow),
				Priority:                 to.Ptr(int32(101)),
				Direction:                to.Ptr(armnetwork.SecurityRuleDirectionInbound),
			},
		})
	}
	subnets := []*armnetwork.Subnet{{
		Name: to.Ptr("juju-internal-subnet"),
		Properties: &armnetwork.SubnetPropertiesFormat{
			AddressPrefix: to.Ptr("192.168.0.0/20"),
			NetworkSecurityGroup: &armnetwork.SecurityGroup{
				ID: to.Ptr(nsgId),
			},
		},
	}, {
		Name: to.Ptr("juju-controller-subnet"),
		Properties: &armnetwork.SubnetPropertiesFormat{
			AddressPrefix: to.Ptr("192.168.16.0/20"),
			NetworkSecurityGroup: &armnetwork.SecurityGroup{
				ID: to.Ptr(nsgId),
			},
		},
	}}

	bootstrapping := false
	subnetName := "juju-internal-subnet"
	if args.availabilitySetName == "juju-controller" {
		subnetName = "juju-controller-subnet"
		bootstrapping = true
	}
	if args.placementSubnet != "" {
		subnetName = args.placementSubnet
	}

	var templateResources []armtemplates.Resource
	var vmDependsOn []string
	if bootstrapping {
		if args.existingNetwork == "" {
			addressPrefixes := to.SliceOfPtrs("192.168.0.0/20", "192.168.16.0/20")
			templateResources = append(templateResources, armtemplates.Resource{
				APIVersion: azure.NetworkAPIVersion,
				Type:       "Microsoft.Network/networkSecurityGroups",
				Name:       "juju-internal-nsg",
				Location:   "westus",
				Tags:       s.envTags,
				Properties: &armnetwork.SecurityGroupPropertiesFormat{
					SecurityRules: securityRules,
				},
			})
			if args.placementSubnet == "" {
				templateResources = append(templateResources, armtemplates.Resource{
					APIVersion: azure.NetworkAPIVersion,
					Type:       "Microsoft.Network/virtualNetworks",
					Name:       "juju-internal-network",
					Location:   "westus",
					Tags:       s.envTags,
					Properties: &armnetwork.VirtualNetworkPropertiesFormat{
						AddressSpace: &armnetwork.AddressSpace{addressPrefixes},
						Subnets:      subnets,
					},
					DependsOn: []string{
						"[resourceId('Microsoft.Network/networkSecurityGroups', 'juju-internal-nsg')]"},
				})
			}
		}
	}

	var availabilitySetSubResource *armcompute.SubResource
	if args.availabilitySetName != "" {
		availabilitySetId := fmt.Sprintf(
			`[resourceId('Microsoft.Compute/availabilitySets','%s')]`,
			args.availabilitySetName,
		)
		availabilitySetProperties := &armcompute.AvailabilitySetProperties{
			PlatformFaultDomainCount: to.Ptr(int32(3)),
		}
		templateResources = append(templateResources, armtemplates.Resource{
			APIVersion: azure.ComputeAPIVersion,
			Type:       "Microsoft.Compute/availabilitySets",
			Name:       args.availabilitySetName,
			Location:   "westus",
			Tags:       s.envTags,
			Properties: availabilitySetProperties,
			Sku:        &armtemplates.Sku{Name: "Aligned"},
		})
		availabilitySetSubResource = &armcompute.SubResource{
			ID: to.Ptr(availabilitySetId),
		}
		vmDependsOn = append(vmDependsOn, availabilitySetId)
	}

	internalNetwork := "juju-internal-network"
	if args.existingNetwork != "" {
		internalNetwork = args.existingNetwork
	}
	rgName := "juju-testmodel-deadbeef"
	if args.resourceGroupName != "" {
		rgName = args.resourceGroupName
	}
	var subnetIds = args.subnets
	if len(subnetIds) == 0 {
		if bootstrapping {
			if args.existingNetwork == "" {
				subnetIds = []string{fmt.Sprintf(
					`[concat(resourceId('%s', 'Microsoft.Network/virtualNetworks', '%s'), '/subnets/%s')]`,
					rgName,
					internalNetwork,
					subnetName,
				)}
			} else {
				subnetIds = []string{fmt.Sprintf("/virtualNetworks/%s/subnet/juju-controller-subnet", internalNetwork)}
			}
		} else {
			subnetIds = []string{fmt.Sprintf("/virtualNetworks/%s/subnet/juju-internal-subnet", internalNetwork)}
		}
	}

	var nicDependsOn []string
	if bootstrapping && args.existingNetwork == "" {
		nicDependsOn = append(nicDependsOn,
			`[resourceId('Microsoft.Network/networkSecurityGroups', 'juju-internal-nsg')]`,
		)
		if args.existingNetwork == "" {
			nicDependsOn = append(nicDependsOn,
				fmt.Sprintf(`[resourceId('%s', 'Microsoft.Network/virtualNetworks', 'juju-internal-network')]`, rgName),
			)
		}
	}
	var publicIPAddress *armnetwork.PublicIPAddress
	if args.publicIP {
		publicIPAddressId := `[resourceId('Microsoft.Network/publicIPAddresses', 'machine-0-public-ip')]`
		publicIPAddress = &armnetwork.PublicIPAddress{
			ID: to.Ptr(publicIPAddressId),
		}
	}

	var nicResources []armtemplates.Resource
	var nics []*armcompute.NetworkInterfaceReference
	for i, subnetId := range subnetIds {
		primary := i == 0
		name := "primary"
		if i > 0 {
			name = fmt.Sprintf("interface-%d", i)
		}
		ipConfigurations := []*armnetwork.InterfaceIPConfiguration{{
			Name: to.Ptr(name),
			Properties: &armnetwork.InterfaceIPConfigurationPropertiesFormat{
				Primary:                   to.Ptr(primary),
				PrivateIPAllocationMethod: to.Ptr(armnetwork.IPAllocationMethodDynamic),
				Subnet:                    &armnetwork.Subnet{ID: to.Ptr(subnetId)},
			},
		}}
		if primary && publicIPAddress != nil {
			ipConfigurations[0].Properties.PublicIPAddress = publicIPAddress
			nicDependsOn = append(nicDependsOn, *publicIPAddress.ID)
		}

		nicId := fmt.Sprintf(`[resourceId('Microsoft.Network/networkInterfaces', 'machine-0-%s')]`, name)
		nics = append(nics, &armcompute.NetworkInterfaceReference{
			ID: to.Ptr(nicId),
			Properties: &armcompute.NetworkInterfaceReferenceProperties{
				Primary: to.Ptr(primary),
			},
		})
		vmDependsOn = append(vmDependsOn, nicId)
		nicResources = append(nicResources, armtemplates.Resource{
			APIVersion: azure.NetworkAPIVersion,
			Type:       "Microsoft.Network/networkInterfaces",
			Name:       "machine-0-" + name,
			Location:   "westus",
			Tags:       s.vmTags,
			Properties: &armnetwork.InterfacePropertiesFormat{
				IPConfigurations: ipConfigurations,
			},
			DependsOn: nicDependsOn,
		})
	}

	osDisk := &armcompute.OSDisk{
		Name:         to.Ptr("machine-0"),
		CreateOption: to.Ptr(armcompute.DiskCreateOptionTypesFromImage),
		Caching:      to.Ptr(armcompute.CachingTypesReadWrite),
		DiskSizeGB:   to.Ptr(int32(args.diskSizeGB)),
		ManagedDisk: &armcompute.ManagedDiskParameters{
			StorageAccountType: to.Ptr(armcompute.StorageAccountTypesStandardLRS),
		},
	}
	if args.diskEncryptionSet != "" {
		osDisk.ManagedDisk.DiskEncryptionSet = &armcompute.DiskEncryptionSetParameters{
			ID: to.Ptr(
				fmt.Sprintf("[resourceId('Microsoft.Compute/diskEncryptionSets', '%s')]", args.diskEncryptionSet)),
		}
	}

	if args.publicIP {
		templateResources = append(templateResources, armtemplates.Resource{
			APIVersion: azure.NetworkAPIVersion,
			Type:       "Microsoft.Network/publicIPAddresses",
			Name:       "machine-0-public-ip",
			Location:   "westus",
			Tags:       s.vmTags,
			Properties: &armnetwork.PublicIPAddressPropertiesFormat{
				PublicIPAllocationMethod: to.Ptr(armnetwork.IPAllocationMethodStatic),
				PublicIPAddressVersion:   to.Ptr(armnetwork.IPVersionIPv4),
			},
			Sku: &armtemplates.Sku{Name: "Standard"},
		})
	}
	templateResources = append(templateResources, nicResources...)
	templateResources = append(templateResources, []armtemplates.Resource{{
		APIVersion: azure.ComputeAPIVersion,
		Type:       "Microsoft.Compute/virtualMachines",
		Name:       "machine-0",
		Location:   "westus",
		Tags:       s.vmTags,
		Properties: &armcompute.VirtualMachineProperties{
			HardwareProfile: &armcompute.HardwareProfile{
				VMSize: to.Ptr(armcompute.VirtualMachineSizeTypes(args.instanceType)),
			},
			StorageProfile: &armcompute.StorageProfile{
				ImageReference: args.imageReference,
				OSDisk:         osDisk,
			},
			OSProfile: args.osProfile,
			NetworkProfile: &armcompute.NetworkProfile{
				NetworkInterfaces: nics,
			},
			AvailabilitySet: availabilitySetSubResource,
		},
		DependsOn: vmDependsOn,
	}}...)
	if args.vmExtension != nil {
		templateResources = append(templateResources, armtemplates.Resource{
			APIVersion: azure.ComputeAPIVersion,
			Type:       "Microsoft.Compute/virtualMachines/extensions",
			Name:       "machine-0/JujuCustomScriptExtension",
			Location:   "westus",
			Tags:       s.vmTags,
			Properties: args.vmExtension,
			DependsOn:  []string{"Microsoft.Compute/virtualMachines/machine-0"},
		})
	}
	templateMap := map[string]interface{}{
		"$schema":        "http://schema.management.azure.com/schemas/2015-01-01/deploymentTemplate.json#",
		"contentVersion": "1.0.0.0",
		"resources":      templateResources,
	}
	deployment := &armresources.Deployment{
		Properties: &armresources.DeploymentProperties{
			Template: &templateMap,
			Mode:     to.Ptr(armresources.DeploymentModeIncremental),
		},
	}

	var i int
	nexti := func() int {
		i++
		return i - 1
	}

	// Validate HTTP request bodies.
	var startInstanceRequests startInstanceRequests
	if args.vmExtension != nil {
		// It must be Windows or CentOS, so
		// there should be no image query.
		c.Assert(requests, gc.HasLen, numExpectedStartInstanceRequests-1)
		c.Assert(requests[nexti()].Method, gc.Equals, "GET") // vmSizes
		startInstanceRequests.vmSizes = requests[0]
	} else {
		if bootstrapping {
			if args.existingNetwork == "" {
				c.Assert(requests, gc.HasLen, numExpectedBootstrapStartInstanceRequests-1)
			} else {
				c.Assert(requests, gc.HasLen, numExpectedBootstrapStartInstanceRequests+1)
			}
		} else {
			if args.diskEncryptionSet != "" && args.vaultName != "" {
				c.Assert(requests, gc.HasLen, numExpectedStartInstanceRequests+4)
			} else if args.hasSpaceConstraints {
				c.Assert(requests, gc.HasLen, numExpectedStartInstanceRequests-1)
			} else if args.withConflictRetry {
				c.Assert(requests, gc.HasLen, numExpectedStartInstanceRequests+3)
			} else if args.withQuotaRetry {
				c.Assert(requests, gc.HasLen, numExpectedStartInstanceRequests+5)
			} else {
				c.Assert(requests, gc.HasLen, numExpectedStartInstanceRequests)
			}
		}
		if args.needsProviderInit {
			if args.resourceGroupName != "" {
				c.Assert(requests[nexti()].Method, gc.Equals, "GET") // resource groups
			} else {
				c.Assert(requests[nexti()].Method, gc.Equals, "PUT") // resource groups
			}
			c.Assert(requests[nexti()].Method, gc.Equals, "GET") // skus
			startInstanceRequests.resourceGroups = requests[0]
			startInstanceRequests.skus = requests[1]
		} else {
			c.Assert(requests[nexti()].Method, gc.Equals, "GET") // vmSizes
			c.Assert(requests[nexti()].Method, gc.Equals, "GET") // skus
			startInstanceRequests.vmSizes = requests[0]
			startInstanceRequests.skus = requests[1]
		}
	}
	if !bootstrapping {
		c.Assert(requests[nexti()].Method, gc.Equals, "GET") // wait for common deployment
		if len(args.subnets) == 0 {
			c.Assert(requests[nexti()].Method, gc.Equals, "GET") // subnets
		}
	}
	if args.placementSubnet != "" {
		c.Assert(requests[nexti()].Method, gc.Equals, "GET") // get subnets
	}
	if args.vaultName != "" {
		c.Assert(requests[nexti()].Method, gc.Equals, "GET")  // deleted vaults
		c.Assert(requests[nexti()].Method, gc.Equals, "PUT")  // create vault
		c.Assert(requests[nexti()].Method, gc.Equals, "POST") // get token
		c.Assert(requests[nexti()].Method, gc.Equals, "GET")  // newly created vault
	}
	if bootstrapping && args.existingNetwork != "" {
		c.Assert(requests[nexti()].Method, gc.Equals, "GET") // wait for common deployment
		c.Assert(requests[nexti()].Method, gc.Equals, "GET") // subnets
	}
	ideployment := nexti()
	c.Assert(requests[ideployment].Method, gc.Equals, "PUT") // create deployment
	startInstanceRequests.deployment = requests[ideployment]

	// Marshal/unmarshal the deployment we expect, so it's in map form.
	var expected armresources.Deployment
	data, err := json.Marshal(&deployment)
	c.Assert(err, jc.ErrorIsNil)
	err = json.Unmarshal(data, &expected)
	c.Assert(err, jc.ErrorIsNil)

	// Check that we send what we expect. CustomData is non-deterministic,
	// so don't compare it.
	// TODO(axw) shouldn't CustomData be deterministic? Look into this.
	var actual armresources.Deployment
	unmarshalRequestBody(c, startInstanceRequests.deployment, &actual)
	c.Assert(actual.Properties, gc.NotNil)
	c.Assert(actual.Properties.Template, gc.NotNil)
	resources, ok := actual.Properties.Template.(map[string]interface{})["resources"].([]interface{})
	c.Assert(ok, jc.IsTrue)
	c.Assert(resources, gc.HasLen, len(templateResources))

	vmResourceIndex := len(resources) - 1
	if args.vmExtension != nil {
		vmResourceIndex--
	}
	vmResource := resources[vmResourceIndex].(map[string]interface{})
	vmResourceProperties := vmResource["properties"].(map[string]interface{})
	osProfile := vmResourceProperties["osProfile"].(map[string]interface{})
	osProfile["customData"] = "<juju-goes-here>"
	c.Assert(actual, jc.DeepEquals, expected)

	return startInstanceRequests
}

type startInstanceRequests struct {
	resourceGroups *http.Request
	vmSizes        *http.Request
	skus           *http.Request
	deployment     *http.Request
}

const resourceGroupName = "juju-testmodel-deadbeef"

func (s *environSuite) TestBootstrap(c *gc.C) {
	defer envtesting.DisableFinishBootstrap()()

	ctx := envtesting.BootstrapTODOContext(c)
	env := prepareForBootstrap(c, ctx, s.provider, &s.sender)

	s.sender = s.initResourceGroupSenders(resourceGroupName)
	s.sender = append(s.sender, s.startInstanceSenders(startInstanceSenderParams{bootstrap: true})...)
	s.requests = nil
	result, err := env.Bootstrap(
		ctx, s.callCtx, environs.BootstrapParams{
			ControllerConfig:         testing.FakeControllerConfig(),
			AvailableTools:           makeToolsList("ubuntu"),
			BootstrapSeries:          "jammy",
			BootstrapConstraints:     constraints.MustParse("mem=3.5G"),
			SupportedBootstrapSeries: testing.FakeSupportedJujuSeries,
		},
	)
	c.Assert(err, jc.ErrorIsNil)
	c.Assert(result.Arch, gc.Equals, "amd64")
	c.Assert(result.Series, gc.Equals, "jammy")

	c.Assert(len(s.requests), gc.Equals, numExpectedBootstrapStartInstanceRequests)
	s.vmTags[tags.JujuIsController] = "true"
	s.assertStartInstanceRequests(c, s.requests[1:], assertStartInstanceRequestsParams{
		availabilitySetName: "juju-controller",
		imageReference:      &jammyImageReference,
		diskSizeGB:          32,
		osProfile:           &s.linuxOsProfile,
		instanceType:        "Standard_D1",
		publicIP:            true,
	})
}

func (s *environSuite) TestBootstrapPrivateIP(c *gc.C) {
	defer envtesting.DisableFinishBootstrap()()

	ctx := envtesting.BootstrapTODOContext(c)
	env := prepareForBootstrap(c, ctx, s.provider, &s.sender)

	s.sender = s.initResourceGroupSenders(resourceGroupName)
	s.sender = append(s.sender, s.startInstanceSenders(startInstanceSenderParams{bootstrap: true})...)
	s.requests = nil
	result, err := env.Bootstrap(
		ctx, s.callCtx, environs.BootstrapParams{
			ControllerConfig:         testing.FakeControllerConfig(),
			AvailableTools:           makeToolsList("ubuntu"),
			BootstrapSeries:          "jammy",
			BootstrapConstraints:     constraints.MustParse("mem=3.5G allocate-public-ip=false"),
			SupportedBootstrapSeries: testing.FakeSupportedJujuSeries,
		},
	)
	c.Assert(err, jc.ErrorIsNil)
	c.Assert(result.Arch, gc.Equals, "amd64")
	c.Assert(result.Series, gc.Equals, "jammy")

	c.Assert(len(s.requests), gc.Equals, numExpectedBootstrapStartInstanceRequests)
	s.vmTags[tags.JujuIsController] = "true"
	s.assertStartInstanceRequests(c, s.requests[1:], assertStartInstanceRequestsParams{
		availabilitySetName: "juju-controller",
		imageReference:      &jammyImageReference,
		diskSizeGB:          32,
		osProfile:           &s.linuxOsProfile,
		instanceType:        "Standard_D1",
	})
}

func (s *environSuite) TestBootstrapCustomNetwork(c *gc.C) {
	defer envtesting.DisableFinishBootstrap()()

	ctx := envtesting.BootstrapTODOContext(c)
	env := prepareForBootstrap(c, ctx, s.provider, &s.sender, testing.Attrs{"network": "mynetwork"})

	s.sender = s.initResourceGroupSenders(resourceGroupName)
	s.sender = append(s.sender, s.startInstanceSenders(
		startInstanceSenderParams{bootstrap: true, existingNetwork: "mynetwork"})...)
	s.requests = nil
	result, err := env.Bootstrap(
		ctx, s.callCtx, environs.BootstrapParams{
			ControllerConfig:         testing.FakeControllerConfig(),
			AvailableTools:           makeToolsList("ubuntu"),
			BootstrapSeries:          "jammy",
			BootstrapConstraints:     constraints.MustParse("mem=3.5G"),
			SupportedBootstrapSeries: testing.FakeSupportedJujuSeries,
		},
	)
	c.Assert(err, jc.ErrorIsNil)
	c.Assert(result.Arch, gc.Equals, "amd64")
	c.Assert(result.Series, gc.Equals, "jammy")

	// 2 extra requests for network setup.
	c.Assert(len(s.requests), gc.Equals, numExpectedBootstrapStartInstanceRequests+2)
	s.vmTags[tags.JujuIsController] = "true"
	s.assertStartInstanceRequests(c, s.requests[1:], assertStartInstanceRequestsParams{
		availabilitySetName: "juju-controller",
		imageReference:      &jammyImageReference,
		diskSizeGB:          32,
		osProfile:           &s.linuxOsProfile,
		instanceType:        "Standard_D1",
		publicIP:            true,
		existingNetwork:     "mynetwork",
	})
}

func (s *environSuite) TestBootstrapWithInvalidCredential(c *gc.C) {
	defer envtesting.DisableFinishBootstrap()()

	ctx := envtesting.BootstrapTODOContext(c)
	env := prepareForBootstrap(c, ctx, s.provider, &s.sender)

	s.createSenderWithUnauthorisedStatusCode(c)
	s.sender = append(s.sender, s.startInstanceSenders(startInstanceSenderParams{bootstrap: true})...)
	s.requests = nil

	c.Assert(s.invalidatedCredential, jc.IsFalse)
	_, err := env.Bootstrap(
		ctx, s.callCtx, environs.BootstrapParams{
			ControllerConfig:         testing.FakeControllerConfig(),
			AvailableTools:           makeToolsList("ubuntu"),
			BootstrapSeries:          "jammy",
			BootstrapConstraints:     constraints.MustParse("mem=3.5G"),
			SupportedBootstrapSeries: testing.FakeSupportedJujuSeries,
		},
	)
	c.Assert(err, gc.NotNil)
	c.Assert(s.invalidatedCredential, jc.IsTrue)

	// Successful bootstrap expects 4 but we expect to bail out after getting an authorised error.
	c.Assert(s.requests, gc.HasLen, 1)
}

func (s *environSuite) TestBootstrapInstanceConstraints(c *gc.C) {
	defer envtesting.DisableFinishBootstrap()()

	ctx := envtesting.BootstrapTODOContext(c)
	env := prepareForBootstrap(c, ctx, s.provider, &s.sender)

	s.sender = append(s.sender, s.resourceSKUsSender())
	s.sender = append(s.sender, s.initResourceGroupSenders(resourceGroupName)...)
	s.sender = append(s.sender, s.startInstanceSendersNoSizes()...)
	s.requests = nil
	err := bootstrap.Bootstrap(
		ctx, env, s.callCtx, bootstrap.BootstrapParams{
			ControllerConfig: testing.FakeControllerConfig(),
			AdminSecret:      jujutesting.AdminSecret,
			CAPrivateKey:     testing.CAKey,
<<<<<<< HEAD
			BootstrapSeries:  "jammy",
			BuildAgentTarball: func(build bool, ver *version.Number, _ string) (*sync.BuiltAgent, error) {
=======
			BootstrapSeries:  "bionic",
			BuildAgentTarball: func(
				build bool, _ string, _ func(version.Number) version.Number,
			) (*sync.BuiltAgent, error) {
>>>>>>> c1a2e2cb
				c.Assert(build, jc.IsFalse)
				return &sync.BuiltAgent{Dir: c.MkDir()}, nil
			},
			SupportedBootstrapSeries: testing.FakeSupportedJujuSeries,
		},
	)
	// If we aren't on amd64, this should correctly fail. See also:
	// lp#1638706: environSuite.TestBootstrapInstanceConstraints fails on rare archs and series
	if arch.HostArch() != "amd64" {
		wantErr := fmt.Sprintf("model %q of type %s does not support instances running on %q",
			env.Config().Name(),
			env.Config().Type(),
			arch.HostArch())
		c.Assert(err, gc.ErrorMatches, wantErr)
		c.SucceedNow()
	}
	// amd64 should pass the rest of the test.
	c.Assert(err, jc.ErrorIsNil)

	c.Assert(len(s.requests), gc.Equals, numExpectedBootstrapStartInstanceRequests)
	s.vmTags[tags.JujuIsController] = "true"
	s.assertStartInstanceRequests(c, s.requests[1:], assertStartInstanceRequestsParams{
		availabilitySetName: "juju-controller",
		imageReference:      &jammyImageReference,
		diskSizeGB:          32,
		osProfile:           &s.linuxOsProfile,
		needsProviderInit:   true,
		instanceType:        "Standard_D1",
		publicIP:            true,
	})
}

func (s *environSuite) TestBootstrapCustomResourceGroup(c *gc.C) {
	defer envtesting.DisableFinishBootstrap()()

	ctx := envtesting.BootstrapTODOContext(c)
	env := prepareForBootstrap(c, ctx, s.provider, &s.sender, testing.Attrs{"resource-group-name": "foo"})

	s.sender = append(s.sender, s.resourceSKUsSender())
	s.sender = append(s.sender, s.initResourceGroupSenders("foo")...)
	s.sender = append(s.sender, s.startInstanceSendersNoSizes()...)
	s.requests = nil
	err := bootstrap.Bootstrap(
		ctx, env, s.callCtx, bootstrap.BootstrapParams{
			ControllerConfig: testing.FakeControllerConfig(),
			AdminSecret:      jujutesting.AdminSecret,
			CAPrivateKey:     testing.CAKey,
<<<<<<< HEAD
			BootstrapSeries:  "jammy",
			BuildAgentTarball: func(build bool, ver *version.Number, _ string) (*sync.BuiltAgent, error) {
=======
			BootstrapSeries:  "bionic",
			BuildAgentTarball: func(
				build bool, _ string, _ func(version.Number) version.Number,
			) (*sync.BuiltAgent, error) {
>>>>>>> c1a2e2cb
				c.Assert(build, jc.IsFalse)
				return &sync.BuiltAgent{Dir: c.MkDir()}, nil
			},
			SupportedBootstrapSeries: testing.FakeSupportedJujuSeries,
		},
	)
	// If we aren't on amd64, this should correctly fail. See also:
	// lp#1638706: environSuite.TestBootstrapInstanceConstraints fails on rare archs and series
	if arch.HostArch() != "amd64" {
		wantErr := fmt.Sprintf("model %q of type %s does not support instances running on %q",
			env.Config().Name(),
			env.Config().Type(),
			arch.HostArch())
		c.Assert(err, gc.ErrorMatches, wantErr)
		c.SucceedNow()
	}
	// amd64 should pass the rest of the test.
	c.Assert(err, jc.ErrorIsNil)

	c.Assert(len(s.requests), gc.Equals, numExpectedBootstrapStartInstanceRequests)
	s.vmTags[tags.JujuIsController] = "true"
	s.assertStartInstanceRequests(c, s.requests[1:], assertStartInstanceRequestsParams{
		availabilitySetName: "juju-controller",
		imageReference:      &jammyImageReference,
		diskSizeGB:          32,
		osProfile:           &s.linuxOsProfile,
		needsProviderInit:   true,
		resourceGroupName:   "foo",
		instanceType:        "Standard_D1",
		publicIP:            true,
	})
}

func (s *environSuite) TestBootstrapWithAutocert(c *gc.C) {
	defer envtesting.DisableFinishBootstrap()()

	ctx := envtesting.BootstrapTODOContext(c)
	env := prepareForBootstrap(c, ctx, s.provider, &s.sender)

	s.sender = s.initResourceGroupSenders(resourceGroupName)
	s.sender = append(s.sender, s.startInstanceSenders(startInstanceSenderParams{bootstrap: true})...)
	s.requests = nil
	config := testing.FakeControllerConfig()
	config["api-port"] = 443
	config["autocert-dns-name"] = "example.com"
	result, err := env.Bootstrap(
		ctx, s.callCtx, environs.BootstrapParams{
			ControllerConfig:         config,
			AvailableTools:           makeToolsList("ubuntu"),
			BootstrapSeries:          "jammy",
			BootstrapConstraints:     constraints.MustParse("mem=3.5G"),
			SupportedBootstrapSeries: testing.FakeSupportedJujuSeries,
		},
	)
	c.Assert(err, jc.ErrorIsNil)
	c.Assert(result.Arch, gc.Equals, "amd64")
	c.Assert(result.Series, gc.Equals, "jammy")

	c.Assert(len(s.requests), gc.Equals, numExpectedBootstrapStartInstanceRequests)
	s.vmTags[tags.JujuIsController] = "true"
	s.assertStartInstanceRequests(c, s.requests[1:], assertStartInstanceRequestsParams{
		autocert:            true,
		availabilitySetName: "juju-controller",
		imageReference:      &jammyImageReference,
		diskSizeGB:          32,
		osProfile:           &s.linuxOsProfile,
		instanceType:        "Standard_D1",
		publicIP:            true,
	})
}

func (s *environSuite) TestAllRunningInstancesResourceGroupNotFound(c *gc.C) {
	env := s.openEnviron(c)
	sender := mocks.NewSender()
	sender.AppendAndRepeatResponse(mocks.NewResponseWithStatus(
		"resource group not found", http.StatusNotFound,
	), 2)
	s.sender = azuretesting.Senders{sender, sender}
	_, err := env.AllRunningInstances(s.callCtx)
	c.Assert(err, jc.ErrorIsNil)
}

func (s *environSuite) TestAllRunningInstancesIgnoresCommonDeployment(c *gc.C) {
	env := s.openEnviron(c)

	dependencies := []*armresources.Dependency{{
		ID: to.Ptr("whatever"),
	}}
	deployments := []*armresources.DeploymentExtended{{
		// common deployment should be ignored
		Name: to.Ptr("common"),
		Properties: &armresources.DeploymentPropertiesExtended{
			ProvisioningState: to.Ptr(armresources.ProvisioningStateSucceeded),
			Dependencies:      dependencies,
		},
	}}
	s.sender = azuretesting.Senders{
		makeSender("/deployments", armresources.DeploymentListResult{Value: deployments}),
		makeSender("/virtualMachines", armcompute.VirtualMachineListResult{}),
	}

	instances, err := env.AllRunningInstances(s.callCtx)
	c.Assert(err, jc.ErrorIsNil)
	c.Assert(instances, gc.HasLen, 0)
}

func (s *environSuite) TestStopInstancesNotFound(c *gc.C) {
	env := s.openEnviron(c)
	sender0 := mocks.NewSender()
	sender0.AppendAndRepeatResponse(mocks.NewResponseWithStatus(
		"vm not found", http.StatusNotFound,
	), 2)
	sender1 := mocks.NewSender()
	sender1.AppendAndRepeatResponse(mocks.NewResponseWithStatus(
		"vm not found", http.StatusNotFound,
	), 2)
	s.sender = azuretesting.Senders{sender0, sender1}
	err := env.StopInstances(s.callCtx, "a", "b")
	c.Assert(err, jc.ErrorIsNil)
}

func (s *environSuite) TestStopInstancesInvalidCredential(c *gc.C) {
	env := s.openEnviron(c)
	s.createSenderWithUnauthorisedStatusCode(c)
	c.Assert(s.invalidatedCredential, jc.IsFalse)
	err := env.StopInstances(s.callCtx, "a")
	c.Assert(err, gc.NotNil)
	c.Assert(s.invalidatedCredential, jc.IsTrue)
	c.Assert(s.requests, gc.HasLen, 1)
}

func (s *environSuite) TestStopInstancesNoSecurityGroup(c *gc.C) {
	env := s.openEnviron(c)

	// Make a NIC with the Juju security group so we can
	nic0IPConfiguration := makeIPConfiguration("192.168.0.4")
	nic0IPConfiguration.Properties.Primary = to.Ptr(true)
	internalSubnetId := path.Join(
		"/subscriptions", fakeManagedSubscriptionId,
		"resourceGroups/juju-testmodel-model-deadbeef-0bad-400d-8000-4b1d0d06f00d",
		"providers/Microsoft.Network/virtualNetworks/juju-internal-network/subnets/juju-internal-subnet",
	)
	nic0IPConfiguration.Properties.Subnet = &armnetwork.Subnet{
		ID:         &internalSubnetId,
		Properties: &armnetwork.SubnetPropertiesFormat{},
	}
	nic0IPConfiguration.Properties.PublicIPAddress = &armnetwork.PublicIPAddress{}
	nic0 := makeNetworkInterface("nic-0", "machine-0", nic0IPConfiguration)
	s.sender = azuretesting.Senders{
		makeSenderWithStatus(".*/deployments/machine-0/cancel", http.StatusNoContent), // Cancel
		s.networkInterfacesSender(nic0),                                               // GET: no NICs
		s.publicIPAddressesSender(),                                                   // GET: no public IPs
		makeSender(".*/virtualMachines/machine-0", nil),                               // DELETE
		makeSender(".*/disks/machine-0", nil),                                         // DELETE
		makeSender(internalSubnetId, nic0IPConfiguration.Properties.Subnet),           // GET: subnets to get security group
		makeSender(".*/networkInterfaces/nic-0", nil),                                 // DELETE
		makeSenderWithStatus(".*/deployments/machine-0", http.StatusNoContent),        // DELETE
	}
	err := env.StopInstances(s.callCtx, "machine-0")
	c.Assert(err, jc.ErrorIsNil)
}

func (s *environSuite) TestStopInstances(c *gc.C) {
	env := s.openEnviron(c)

	// Security group has rules for machine-0, as well as a rule that doesn't match.
	nsg := makeSecurityGroup(
		makeSecurityRule("machine-0-80", "192.168.0.4", "80"),
		makeSecurityRule("machine-0-1000-2000", "192.168.0.4", "1000-2000"),
		makeSecurityRule("machine-42", "192.168.0.5", "*"),
	)

	// Create an IP configuration with a public IP reference. This will
	// cause an update to the NIC to detach public IPs.
	nic0IPConfiguration := makeIPConfiguration("192.168.0.4")
	nic0IPConfiguration.Properties.PublicIPAddress = &armnetwork.PublicIPAddress{}
	nic0IPConfiguration.Properties.Primary = to.Ptr(true)
	nic0 := makeNetworkInterface("nic-0", "machine-0", nic0IPConfiguration)
	nic0.Properties.NetworkSecurityGroup = &nsg

	s.sender = azuretesting.Senders{
		makeSenderWithStatus(".*/deployments/machine-0/cancel", http.StatusNoContent), // POST
		s.networkInterfacesSender(nic0),
		s.publicIPAddressesSender(makePublicIPAddress("pip-0", "machine-0", "1.2.3.4")),
		makeSender(".*/virtualMachines/machine-0", nil),                                                 // DELETE
		makeSender(".*/disks/machine-0", nil),                                                           // GET
		makeSender(".*/networkSecurityGroups/juju-internal-nsg/securityRules/machine-0-80", nil),        // DELETE
		makeSender(".*/networkSecurityGroups/juju-internal-nsg/securityRules/machine-0-1000-2000", nil), // DELETE
		makeSender(".*/networkInterfaces/nic-0", nil),                                                   // DELETE
		makeSender(".*/publicIPAddresses/pip-0", nil),                                                   // DELETE
		makeSenderWithStatus(".*/deployments/machine-0", http.StatusNoContent),                          // DELETE
	}

	err := env.StopInstances(s.callCtx, "machine-0")
	c.Assert(err, jc.ErrorIsNil)
}

func (s *environSuite) TestStopInstancesMultiple(c *gc.C) {
	env := s.openEnviron(c)

	vmDeleteSender0 := s.makeErrorSender(".*/virtualMachines/machine-[01]", errors.New("blargh"), 2)
	vmDeleteSender1 := s.makeErrorSender(".*/virtualMachines/machine-[01]", errors.New("blargh"), 2)

	s.sender = azuretesting.Senders{
		makeSenderWithStatus(".*/deployments/machine-[01]/cancel", http.StatusNoContent), // POST
		makeSenderWithStatus(".*/deployments/machine-[01]/cancel", http.StatusNoContent), // POST

		// We should only query the NICs and public IPs
		// regardless of how many instances are deleted.
		s.networkInterfacesSender(),
		s.publicIPAddressesSender(),

		vmDeleteSender0,
		vmDeleteSender1,
	}
	err := env.StopInstances(s.callCtx, "machine-0", "machine-1")
	c.Assert(err, gc.ErrorMatches, `deleting instance "machine-[01]":.*blargh`)
}

func (s *environSuite) TestStopInstancesDeploymentNotFound(c *gc.C) {
	env := s.openEnviron(c)

	cancelSender := mocks.NewSender()
	cancelSender.AppendAndRepeatResponse(mocks.NewResponseWithStatus(
		"deployment not found", http.StatusNotFound,
	), 2)
	s.sender = azuretesting.Senders{cancelSender}
	err := env.StopInstances(s.callCtx, "machine-0")
	c.Assert(err, jc.ErrorIsNil)
}

func (s *environSuite) TestConstraintsValidatorUnsupported(c *gc.C) {
	validator := s.constraintsValidator(c)
	unsupported, err := validator.Validate(constraints.MustParse(
		"arch=amd64 tags=foo cpu-power=100 virt-type=kvm",
	))
	c.Assert(err, jc.ErrorIsNil)
	c.Assert(unsupported, jc.SameContents, []string{"tags", "cpu-power", "virt-type"})
}

func (s *environSuite) TestConstraintsValidatorVocabulary(c *gc.C) {
	validator := s.constraintsValidator(c)
	_, err := validator.Validate(constraints.MustParse("arch=armhf"))
	c.Assert(err, gc.ErrorMatches,
		"invalid constraint value: arch=armhf\nvalid values are: \\[amd64\\]",
	)
	_, err = validator.Validate(constraints.MustParse("instance-type=t1.micro"))
	c.Assert(err, gc.ErrorMatches,
		"invalid constraint value: instance-type=t1.micro\nvalid values are: \\[A1 D1 D2 Standard_A1 Standard_D1 Standard_D2\\]",
	)
}

func (s *environSuite) TestConstraintsValidatorMerge(c *gc.C) {
	validator := s.constraintsValidator(c)
	cons, err := validator.Merge(
		constraints.MustParse("mem=3G arch=amd64"),
		constraints.MustParse("instance-type=D1"),
	)
	c.Assert(err, jc.ErrorIsNil)
	// For now we can have a compatible arch and instance-type due to charmhub arch workarounds.
	c.Assert(cons.String(), gc.Equals, "arch=amd64 instance-type=D1")
}

func (s *environSuite) constraintsValidator(c *gc.C) constraints.Validator {
	env := s.openEnviron(c)
	s.sender = azuretesting.Senders{s.resourceSKUsSender()}
	validator, err := env.ConstraintsValidator(context.NewEmptyCloudCallContext())
	c.Assert(err, jc.ErrorIsNil)
	return validator
}

func (s *environSuite) TestHasRegion(c *gc.C) {
	env := s.openEnviron(c)
	c.Assert(env, gc.Implements, new(simplestreams.HasRegion))
	cloudSpec, err := env.(simplestreams.HasRegion).Region()
	c.Assert(err, jc.ErrorIsNil)
	c.Assert(cloudSpec, gc.Equals, simplestreams.CloudSpec{
		Region:   "westus",
		Endpoint: "https://api.azurestack.local",
	})
}

func (s *environSuite) TestDestroyHostedModel(c *gc.C) {
	env := s.openEnviron(c, testing.Attrs{"controller-uuid": utils.MustNewUUID().String()})
	s.sender = azuretesting.Senders{
		makeSender(".*/resourcegroups/juju-testmodel-"+testing.ModelTag.Id()[:8], nil), // DELETE
	}
	err := env.Destroy(s.callCtx)
	c.Assert(err, jc.ErrorIsNil)
	c.Assert(s.requests, gc.HasLen, 1)
	c.Assert(s.requests[0].Method, gc.Equals, "DELETE")
}

func (s *environSuite) TestDestroyHostedModelCustomResourceGroup(c *gc.C) {
	env := s.openEnviron(c,
		testing.Attrs{"controller-uuid": utils.MustNewUUID().String(), "resource-group-name": "foo"})
	res := []*armresources.GenericResourceExpanded{{
		ID:   to.Ptr("id-0"),
		Name: to.Ptr("machine-0"),
		Type: to.Ptr("Microsoft.Compute/virtualMachines"),
	}, {
		ID:   to.Ptr("id-0"),
		Name: to.Ptr("machine-0-disk"),
		Type: to.Ptr("Microsoft.Compute/disks"),
	}, {
		ID:   to.Ptr("networkSecurityGroups/nsg-0"),
		Name: to.Ptr("nsg-0"),
		Type: to.Ptr("Microsoft.Network/networkSecurityGroups"),
	}, {
		ID:   to.Ptr("vaults/secret-0"),
		Name: to.Ptr("secret-0"),
		Type: to.Ptr("Microsoft.KeyVault/vaults"),
	}}
	resourceListResult := armresources.ResourceListResult{Value: res}

	nic0IPConfiguration := makeIPConfiguration("192.168.0.4")
	nic0IPConfiguration.Properties.PublicIPAddress = &armnetwork.PublicIPAddress{}
	nic0 := makeNetworkInterface("nic-0", "machine-0", nic0IPConfiguration)

	s.sender = azuretesting.Senders{
		makeSender(".*/resourceGroups/foo/resources.*", resourceListResult),           // GET
		makeSenderWithStatus(".*/deployments/machine-0/cancel", http.StatusNoContent), // POST
		s.networkInterfacesSender(nic0),
		s.publicIPAddressesSender(makePublicIPAddress("pip-0", "machine-0", "1.2.3.4")),
		makeSender(".*/virtualMachines/machine-0", nil),                                                           // DELETE
		makeSender(".*/disks/machine-0", nil),                                                                     // DELETE
		makeSender(".*/networkInterfaces/nic-0", nil),                                                             // DELETE
		makeSender(".*/publicIPAddresses/pip-0", nil),                                                             // DELETE
		makeSenderWithStatus(".*/deployments/machine-0", http.StatusNoContent),                                    // DELETE
		s.makeErrorSender("/networkSecurityGroups/nsg-0", newAzureResponseError(http.StatusConflict, "InUse"), 1), // DELETE
		makeSender("/networkSecurityGroups/nsg-0", nil),                                                           // DELETE
		makeSender(".*/vaults/secret-0", nil),                                                                     // DELETE
	}
	err := env.Destroy(s.callCtx)
	c.Assert(err, jc.ErrorIsNil)
	c.Assert(s.requests, gc.HasLen, 12)
	c.Assert(s.requests[0].Method, gc.Equals, "GET")
	c.Assert(s.requests[0].URL.Query().Get("$filter"), gc.Equals, fmt.Sprintf(
		"tagName eq 'juju-model-uuid' and tagValue eq '%s'",
		testing.ModelTag.Id(),
	))
	c.Assert(s.requests[7].Method, gc.Equals, "DELETE")
	c.Assert(s.requests[8].Method, gc.Equals, "DELETE")
	c.Assert(s.requests[9].Method, gc.Equals, "DELETE")
	c.Assert(s.requests[10].Method, gc.Equals, "DELETE")
	c.Assert(s.requests[11].Method, gc.Equals, "DELETE")
}

func (s *environSuite) TestDestroyHostedModelWithInvalidCredential(c *gc.C) {
	env := s.openEnviron(c, testing.Attrs{"controller-uuid": utils.MustNewUUID().String()})
	s.createSenderWithUnauthorisedStatusCode(c)
	c.Assert(s.invalidatedCredential, jc.IsFalse)
	err := env.Destroy(s.callCtx)
	c.Assert(err, gc.NotNil)
	c.Assert(s.invalidatedCredential, jc.IsTrue)
	c.Assert(s.requests, gc.HasLen, 1)
	c.Assert(s.requests[0].Method, gc.Equals, "DELETE")
}

func (s *environSuite) TestDestroyController(c *gc.C) {
	groups := []*armresources.ResourceGroup{{
		Name: to.Ptr("group1"),
	}, {
		Name: to.Ptr("group2"),
	}}
	result := armresources.ResourceGroupListResult{Value: groups}

	env := s.openEnviron(c)
	s.sender = azuretesting.Senders{
		makeSender(".*/resourcegroups", result),        // GET
		makeSender(".*/resourcegroups/group[12]", nil), // DELETE
		makeSender(".*/resourcegroups/group[12]", nil), // DELETE
	}
	err := env.DestroyController(s.callCtx, s.controllerUUID)
	c.Assert(err, jc.ErrorIsNil)

	c.Assert(s.requests, gc.HasLen, 3)
	c.Assert(s.requests[0].Method, gc.Equals, "GET")
	c.Assert(s.requests[0].URL.Query().Get("$filter"), gc.Equals, fmt.Sprintf(
		"tagName eq 'juju-controller-uuid' and tagValue eq '%s'",
		testing.ControllerTag.Id(),
	))
	c.Assert(s.requests[1].Method, gc.Equals, "DELETE")
	c.Assert(s.requests[2].Method, gc.Equals, "DELETE")

	// Groups are deleted concurrently, so there's no known order.
	groupsDeleted := []string{
		path.Base(s.requests[1].URL.Path),
		path.Base(s.requests[2].URL.Path),
	}
	c.Assert(groupsDeleted, jc.SameContents, []string{"group1", "group2"})
}

func (s *environSuite) TestDestroyControllerWithInvalidCredential(c *gc.C) {
	env := s.openEnviron(c)
	s.createSenderWithUnauthorisedStatusCode(c)

	c.Assert(s.invalidatedCredential, jc.IsFalse)
	err := env.DestroyController(s.callCtx, s.controllerUUID)
	c.Assert(err, gc.NotNil)
	c.Assert(s.invalidatedCredential, jc.IsTrue)

	c.Assert(s.requests, gc.HasLen, 1)
	c.Assert(s.requests[0].Method, gc.Equals, "GET")
	c.Assert(s.requests[0].URL.Query().Get("$filter"), gc.Equals, fmt.Sprintf(
		"tagName eq 'juju-controller-uuid' and tagValue eq '%s'",
		testing.ControllerTag.Id(),
	))
}

func (s *environSuite) TestDestroyControllerErrors(c *gc.C) {
	groups := []*armresources.ResourceGroup{
		{Name: to.Ptr("group1")},
		{Name: to.Ptr("group2")},
	}
	result := armresources.ResourceGroupListResult{Value: groups}

	makeErrorSender := func(err string) *azuretesting.MockSender {
		errorSender := s.makeErrorSender(".*/resourcegroups/group[12].*", errors.New(err), 2)
		return errorSender
	}

	env := s.openEnviron(c)
	s.requests = nil
	s.sender = azuretesting.Senders{
		makeSender(".*/resourcegroups", result), // GET
		makeErrorSender("foo"),                  // DELETE
		makeErrorSender("bar"),                  // DELETE
	}
	destroyErr := env.DestroyController(s.callCtx, s.controllerUUID)
	// checked below, once we know the order of deletions.

	c.Assert(s.requests, gc.HasLen, 3)
	c.Assert(s.requests[0].Method, gc.Equals, "GET")
	c.Assert(s.requests[1].Method, gc.Equals, "DELETE")
	c.Assert(s.requests[2].Method, gc.Equals, "DELETE")

	// Groups are deleted concurrently, so there's no known order.
	groupsDeleted := []string{
		path.Base(s.requests[1].URL.Path),
		path.Base(s.requests[2].URL.Path),
	}
	c.Assert(groupsDeleted, jc.SameContents, []string{"group1", "group2"})

	c.Check(destroyErr, gc.ErrorMatches,
		`deleting resource group "group1":.*; `+
			`deleting resource group "group2":.*`)
	c.Check(destroyErr, gc.ErrorMatches, ".*(foo|bar).*")
}

func (s *environSuite) TestInstanceInformation(c *gc.C) {
	env := s.openEnviron(c)
	s.sender = s.startInstanceSenders(startInstanceSenderParams{bootstrap: false})
	types, err := env.InstanceTypes(s.callCtx, constraints.Value{})
	c.Assert(err, jc.ErrorIsNil)
	c.Assert(types.InstanceTypes, gc.HasLen, 6)

	cons := constraints.MustParse("mem=4G")
	types, err = env.InstanceTypes(s.callCtx, cons)
	c.Assert(err, jc.ErrorIsNil)
	c.Assert(types.InstanceTypes, gc.HasLen, 2)
}

func (s *environSuite) TestInstanceInformationWithInvalidCredential(c *gc.C) {
	env := s.openEnviron(c)
	s.createSenderWithUnauthorisedStatusCode(c)

	c.Assert(s.invalidatedCredential, jc.IsFalse)
	_, err := env.InstanceTypes(s.callCtx, constraints.Value{})
	c.Assert(err, gc.NotNil)
	c.Assert(s.invalidatedCredential, jc.IsTrue)
}

func (s *environSuite) TestAdoptResources(c *gc.C) {
	providersResult := makeProvidersResult()
	resourcesResult := makeResourcesResult()

	res1 := resourcesResult.Value[0]
	res1.Properties = &map[string]interface{}{"has-properties": true}

	res2 := resourcesResult.Value[1]
	res2.Properties = &map[string]interface{}{"has-properties": true}

	env := s.openEnviron(c)

	s.sender = azuretesting.Senders{
		makeSender(".*/resourcegroups/juju-testmodel-.*", makeResourceGroupResult()),
		makeSender(".*/resourcegroups/juju-testmodel-.*", nil),

		makeSender(".*/providers", providersResult),
		makeSender(".*/resourceGroups/juju-testmodel-.*/resources", resourcesResult),

		// First request is the get, second is the update. (The
		// lowercase resourcegroups here is a quirk of the
		// autogenerated Go SDK.)
		makeSender(".*/resourcegroups/.*/providers/Beck.Replica/liars/scissor/boxing-day-blues", res1),
		makeSender(".*/resourcegroups/.*/providers/Beck.Replica/liars/scissor/boxing-day-blues", res1),

		makeSender(".*/resourcegroups/.*/providers/Tuneyards.Bizness/micachu/drop-dead", res2),
		makeSender(".*/resourcegroups/.*/providers/Tuneyards.Bizness/micachu/drop-dead", res2),
	}

	err := env.AdoptResources(s.callCtx, "new-controller", version.MustParse("1.2.4"))
	c.Assert(err, jc.ErrorIsNil)

	// Check that properties and tags are preserved and the correct
	// API version is sent.
	checkAPIVersion := func(ix uint, expectedMethod, expectedVersion string) {
		req := s.requests[ix]
		c.Check(req.Method, gc.Equals, expectedMethod)
		c.Check(req.URL.Query().Get("api-version"), gc.Equals, expectedVersion)
	}
	// Resource group get and update.
	checkAPIVersion(0, "GET", "2021-04-01")
	checkAPIVersion(1, "PUT", "2021-04-01")
	// Resources.
	checkAPIVersion(4, "GET", "2021-07-01")
	checkAPIVersion(5, "PUT", "2021-07-01")
	checkAPIVersion(6, "GET", "2021-07-01")
	checkAPIVersion(7, "PUT", "2021-07-01")

	checkTagsAndProperties := func(ix uint) {
		req := s.requests[ix]
		data := make([]byte, req.ContentLength)
		_, err := req.Body.Read(data)
		c.Assert(err, jc.ErrorIsNil)

		var resource armresources.GenericResource
		err = json.Unmarshal(data, &resource)
		c.Assert(err, jc.ErrorIsNil)

		rTags := resource.Tags
		c.Check(toValue(rTags["something else"]), gc.Equals, "good")
		c.Check(toValue(rTags[tags.JujuController]), gc.Equals, "new-controller")
		c.Check(resource.Properties, gc.DeepEquals, map[string]interface{}{"has-properties": true})
	}
	checkTagsAndProperties(5)
	checkTagsAndProperties(7)

	// Also check the tags are right for the resource group.
	req := s.requests[1] // the resource group update.
	data := make([]byte, req.ContentLength)
	_, err = req.Body.Read(data)
	c.Assert(err, jc.ErrorIsNil)
	var group armresources.ResourceGroup
	err = json.Unmarshal(data, &group)
	c.Assert(err, jc.ErrorIsNil)

	// Check that the provisioning state wasn't sent back.
	c.Check((*group.Properties).ProvisioningState, gc.IsNil)

	gTags := group.Tags
	c.Check(toValue(gTags["something else"]), gc.Equals, "good")
	c.Check(toValue(gTags[tags.JujuController]), gc.Equals, "new-controller")
	c.Check(toValue(gTags[tags.JujuModel]), gc.Equals, "deadbeef-0bad-400d-8000-4b1d0d06f00d")
}

func makeProvidersResult() armresources.ProviderListResult {
	providers := []*armresources.Provider{{
		Namespace: to.Ptr("Beck.Replica"),
		ResourceTypes: []*armresources.ProviderResourceType{{
			ResourceType: to.Ptr("battles/ladida"),
			APIVersions:  to.SliceOfPtrs("2016-12-15", "2014-02-02"),
		}, {
			ResourceType: to.Ptr("liars/scissor"),
			APIVersions:  to.SliceOfPtrs("2021-07-01", "2015-03-02"),
		}},
	}, {
		Namespace: to.Ptr("Tuneyards.Bizness"),
		ResourceTypes: []*armresources.ProviderResourceType{{
			ResourceType: to.Ptr("slaves/debbie"),
			APIVersions:  to.SliceOfPtrs("2016-12-14", "2014-04-02"),
		}, {
			ResourceType: to.Ptr("micachu"),
			APIVersions:  to.SliceOfPtrs("2021-07-01", "2015-05-02"),
		}},
	}}
	return armresources.ProviderListResult{Value: providers}
}

func makeResourcesResult() armresources.ResourceListResult {
	theResources := []*armresources.GenericResourceExpanded{{
		ID:       to.Ptr("/subscriptions/foo/resourcegroups/bar/providers/Beck.Replica/liars/scissor/boxing-day-blues"),
		Name:     to.Ptr("boxing-day-blues"),
		Type:     to.Ptr("Beck.Replica/liars/scissor"),
		Location: to.Ptr("westus"),
		Tags: map[string]*string{
			tags.JujuController: to.Ptr("old-controller"),
			"something else":    to.Ptr("good"),
		},
	}, {
		ID:       to.Ptr("/subscriptions/foo/resourcegroups/bar/providers/Tuneyards.Bizness/micachu/drop-dead"),
		Name:     to.Ptr("drop-dead"),
		Type:     to.Ptr("Tuneyards.Bizness/micachu"),
		Location: to.Ptr("westus"),
		Tags: map[string]*string{
			tags.JujuController: to.Ptr("old-controller"),
			"something else":    to.Ptr("good"),
		},
	}}
	return armresources.ResourceListResult{Value: theResources}
}

func makeResourceGroupResult() *armresources.ResourceGroup {
	return &armresources.ResourceGroup{
		Name:     to.Ptr("charles"),
		Location: to.Ptr("westus"),
		Properties: &armresources.ResourceGroupProperties{
			ProvisioningState: to.Ptr("very yes"),
		},
		Tags: map[string]*string{
			tags.JujuController: to.Ptr("old-controller"),
			tags.JujuModel:      to.Ptr("deadbeef-0bad-400d-8000-4b1d0d06f00d"),
			"something else":    to.Ptr("good"),
		},
	}
}

func (s *environSuite) TestAdoptResourcesErrorGettingGroup(c *gc.C) {
	env := s.openEnviron(c)
	sender := s.makeErrorSender(
		".*/resourcegroups/juju-testmodel-.*",
		errors.New("uhoh"),
		4)
	s.sender = azuretesting.Senders{sender}

	err := env.AdoptResources(s.callCtx, "new-controller", version.MustParse("1.0.0"))
	c.Assert(err, gc.ErrorMatches, ".*uhoh$")
	c.Assert(s.requests, gc.HasLen, 1)
}

func (s *environSuite) TestAdoptResourcesErrorUpdatingGroup(c *gc.C) {
	env := s.openEnviron(c)
	errorSender := s.makeErrorSender(
		".*/resourcegroups/juju-testmodel-.*",
		errors.New("uhoh"),
		2)
	s.sender = azuretesting.Senders{
		makeSender(".*/resourcegroups/juju-testmodel-.*", makeResourceGroupResult()),
		errorSender,
	}

	err := env.AdoptResources(s.callCtx, "new-controller", version.MustParse("1.0.0"))
	c.Assert(err, gc.ErrorMatches, ".*uhoh$")
	c.Assert(s.requests, gc.HasLen, 2)
}

func (s *environSuite) TestAdoptResourcesErrorGettingVersions(c *gc.C) {
	env := s.openEnviron(c)
	errorSender := s.makeErrorSender(
		".*/providers",
		errors.New("uhoh"),
		2)
	s.sender = azuretesting.Senders{
		makeSender(".*/resourcegroups/juju-testmodel-.*", makeResourceGroupResult()),
		makeSender(".*/resourcegroups/juju-testmodel-.*", nil),
		errorSender,
	}

	err := env.AdoptResources(s.callCtx, "new-controller", version.MustParse("1.0.0"))
	c.Assert(err, gc.ErrorMatches, ".*uhoh$")
	c.Assert(s.requests, gc.HasLen, 3)
}

func (s *environSuite) TestAdoptResourcesErrorListingResources(c *gc.C) {
	env := s.openEnviron(c)
	errorSender := s.makeErrorSender(
		".*/resourceGroups/juju-testmodel-.*/resources",
		errors.New("ouch!"),
		2)
	s.sender = azuretesting.Senders{
		makeSender(".*/resourcegroups/juju-testmodel-.*", makeResourceGroupResult()),
		makeSender(".*/resourcegroups/juju-testmodel-.*", nil),
		makeSender(".*/providers", armresources.ProviderListResult{}),
		errorSender,
	}

	err := env.AdoptResources(s.callCtx, "new-controller", version.MustParse("1.0.0"))
	c.Assert(err, gc.ErrorMatches, ".*ouch!$")
	c.Assert(s.requests, gc.HasLen, 4)
}

func (s *environSuite) TestAdoptResourcesWithInvalidCredential(c *gc.C) {
	env := s.openEnviron(c)
	s.createSenderWithUnauthorisedStatusCode(c)

	c.Assert(s.invalidatedCredential, jc.IsFalse)
	err := env.AdoptResources(s.callCtx, "new-controller", version.MustParse("1.0.0"))
	c.Assert(err, gc.NotNil)
	c.Assert(s.invalidatedCredential, jc.IsTrue)
}

func (s *environSuite) TestAdoptResourcesNoUpdateNeeded(c *gc.C) {
	providersResult := makeProvidersResult()
	resourcesResult := makeResourcesResult()

	// Give the first resource the right controller tag so it doesn't need updating.
	res1 := resourcesResult.Value[0]
	res1.Tags[tags.JujuController] = to.Ptr("new-controller")
	res2 := resourcesResult.Value[1]

	env := s.openEnviron(c)

	s.sender = azuretesting.Senders{
		makeSender(".*/resourcegroups/juju-testmodel-.*", makeResourceGroupResult()),
		makeSender(".*/resourcegroups/juju-testmodel-.*", nil),
		makeSender(".*/providers", providersResult),
		makeSender(".*/resourceGroups/juju-testmodel-.*/resources", resourcesResult),

		// Doesn't bother updating res1, continues to do res2.
		makeSender(".*/resourcegroups/.*/providers/Tuneyards.Bizness/micachu/drop-dead", res2),
		makeSender(".*/resourcegroups/.*/providers/Tuneyards.Bizness/micachu/drop-dead", res2),
	}

	err := env.AdoptResources(s.callCtx, "new-controller", version.MustParse("1.2.4"))
	c.Assert(err, jc.ErrorIsNil)
	c.Check(s.requests, gc.HasLen, 6)
}

func (s *environSuite) TestAdoptResourcesErrorGettingFullResource(c *gc.C) {
	providersResult := makeProvidersResult()
	resourcesResult := makeResourcesResult()

	res2 := resourcesResult.Value[1]

	env := s.openEnviron(c)

	errorSender := s.makeErrorSender(
		".*/resourcegroups/.*/providers/Beck.Replica/liars/scissor/boxing-day-blues",
		errors.New("flagrant error! virus=very yes"),
		1)

	s.sender = azuretesting.Senders{
		makeSender(".*/resourcegroups/juju-testmodel-.*", makeResourceGroupResult()),
		makeSender(".*/resourcegroups/juju-testmodel-.*", nil),
		makeSender(".*/providers", providersResult),
		makeSender(".*/resourceGroups/juju-testmodel-.*/resources", resourcesResult),

		// The first resource yields an error but the update continues.
		errorSender,

		makeSender(".*/resourcegroups/.*/providers/Tuneyards.Bizness/micachu/drop-dead", res2),
		makeSender(".*/resourcegroups/.*/providers/Tuneyards.Bizness/micachu/drop-dead", res2),
	}

	err := env.AdoptResources(s.callCtx, "new-controller", version.MustParse("1.2.4"))
	c.Check(err, gc.ErrorMatches, `failed to update controller for some resources: \[boxing-day-blues\]`)
	c.Check(s.requests, gc.HasLen, 7)
}

func (s *environSuite) TestAdoptResourcesErrorUpdating(c *gc.C) {
	providersResult := makeProvidersResult()
	resourcesResult := makeResourcesResult()

	res1 := resourcesResult.Value[0]
	res2 := resourcesResult.Value[1]

	env := s.openEnviron(c)

	errorSender := s.makeErrorSender(
		".*/resourcegroups/.*/providers/Beck.Replica/liars/scissor/boxing-day-blues",
		errors.New("oopsie"),
		2)

	s.sender = azuretesting.Senders{
		makeSender(".*/resourcegroups/juju-testmodel-.*", makeResourceGroupResult()),
		makeSender(".*/resourcegroups/juju-testmodel-.*", nil),
		makeSender(".*/providers", providersResult),
		makeSender(".*/resourceGroups/juju-testmodel-.*/resources", resourcesResult),

		// Updating the first resource yields an error but the update continues.
		makeSender(".*/resourcegroups/.*/providers/Beck.Replica/liars/scissor/boxing-day-blues", res1),
		errorSender,

		makeSender(".*/resourcegroups/.*/providers/Tuneyards.Bizness/micachu/drop-dead", res2),
		makeSender(".*/resourcegroups/.*/providers/Tuneyards.Bizness/micachu/drop-dead", res2),
	}

	err := env.AdoptResources(s.callCtx, "new-controller", version.MustParse("1.2.4"))
	c.Check(err, gc.ErrorMatches, `failed to update controller for some resources: \[boxing-day-blues\]`)
	c.Check(s.requests, gc.HasLen, 8)
}

func (s *environSuite) TestStartInstanceEncryptedRootDiskExistingDES(c *gc.C) {
	rootDiskParams := map[string]interface{}{
		"encrypted":                "true",
		"disk-encryption-set-name": "my-disk-encryption-set",
	}
	s.assertStartInstance(c, nil, rootDiskParams, true, false, false)
}

func (s *environSuite) TestStartInstanceEncryptedRootDisk(c *gc.C) {
	rootDiskParams := map[string]interface{}{
		"encrypted":                "true",
		"disk-encryption-set-name": "my-disk-encryption-set",
		"vault-name-prefix":        "my-vault",
		"vault-key-name":           "shhhh",
	}
	s.assertStartInstance(c, nil, rootDiskParams, true, false, false)
}<|MERGE_RESOLUTION|>--- conflicted
+++ resolved
@@ -1590,15 +1590,10 @@
 			ControllerConfig: testing.FakeControllerConfig(),
 			AdminSecret:      jujutesting.AdminSecret,
 			CAPrivateKey:     testing.CAKey,
-<<<<<<< HEAD
 			BootstrapSeries:  "jammy",
-			BuildAgentTarball: func(build bool, ver *version.Number, _ string) (*sync.BuiltAgent, error) {
-=======
-			BootstrapSeries:  "bionic",
 			BuildAgentTarball: func(
 				build bool, _ string, _ func(version.Number) version.Number,
 			) (*sync.BuiltAgent, error) {
->>>>>>> c1a2e2cb
 				c.Assert(build, jc.IsFalse)
 				return &sync.BuiltAgent{Dir: c.MkDir()}, nil
 			},
@@ -1646,15 +1641,10 @@
 			ControllerConfig: testing.FakeControllerConfig(),
 			AdminSecret:      jujutesting.AdminSecret,
 			CAPrivateKey:     testing.CAKey,
-<<<<<<< HEAD
 			BootstrapSeries:  "jammy",
-			BuildAgentTarball: func(build bool, ver *version.Number, _ string) (*sync.BuiltAgent, error) {
-=======
-			BootstrapSeries:  "bionic",
 			BuildAgentTarball: func(
 				build bool, _ string, _ func(version.Number) version.Number,
 			) (*sync.BuiltAgent, error) {
->>>>>>> c1a2e2cb
 				c.Assert(build, jc.IsFalse)
 				return &sync.BuiltAgent{Dir: c.MkDir()}, nil
 			},
