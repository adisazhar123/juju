// Copyright 2015 Canonical Ltd.
// Licensed under the AGPLv3, see LICENCE file for details.

package azure_test

import (
	stdcontext "context"
	"encoding/json"
	"errors"
	"fmt"
	"io/ioutil"
	"net/http"
	"path"
	"reflect"
	"runtime"
	"time"

	"github.com/Azure/azure-sdk-for-go/services/compute/mgmt/2021-11-01/compute"
	keyvaultservices "github.com/Azure/azure-sdk-for-go/services/keyvault/2016-10-01/keyvault"
	"github.com/Azure/azure-sdk-for-go/services/keyvault/mgmt/2019-09-01/keyvault"
	"github.com/Azure/azure-sdk-for-go/services/network/mgmt/2021-05-01/network"
	"github.com/Azure/azure-sdk-for-go/services/resources/mgmt/2020-10-01/resources"
	"github.com/Azure/go-autorest/autorest"
	"github.com/Azure/go-autorest/autorest/adal"
	autorestazure "github.com/Azure/go-autorest/autorest/azure"
	"github.com/Azure/go-autorest/autorest/mocks"
	"github.com/Azure/go-autorest/autorest/to"
	"github.com/juju/clock/testclock"
	"github.com/juju/names/v4"
	gitjujutesting "github.com/juju/testing"
	jc "github.com/juju/testing/checkers"
	"github.com/juju/utils/v3"
	"github.com/juju/utils/v3/arch"
	"github.com/juju/version/v2"
	gc "gopkg.in/check.v1"

	coreseries "github.com/juju/juju/core/series"
	"github.com/juju/juju/provider/azure/internal/errorutils"

	"github.com/juju/juju/api"
	"github.com/juju/juju/cloudconfig/instancecfg"
	corearch "github.com/juju/juju/core/arch"
	"github.com/juju/juju/core/constraints"
	"github.com/juju/juju/core/instance"
	corenetwork "github.com/juju/juju/core/network"
	"github.com/juju/juju/environs"
	"github.com/juju/juju/environs/bootstrap"
	environscloudspec "github.com/juju/juju/environs/cloudspec"
	"github.com/juju/juju/environs/context"
	"github.com/juju/juju/environs/imagemetadata"
	"github.com/juju/juju/environs/simplestreams"
	"github.com/juju/juju/environs/sync"
	"github.com/juju/juju/environs/tags"
	envtesting "github.com/juju/juju/environs/testing"
	jujutesting "github.com/juju/juju/juju/testing"
	"github.com/juju/juju/provider/azure"
	"github.com/juju/juju/provider/azure/internal/armtemplates"
	"github.com/juju/juju/provider/azure/internal/azuretesting"
	jujustorage "github.com/juju/juju/storage"
	"github.com/juju/juju/testing"
	"github.com/juju/juju/tools"
)

const (
	storageAccountName = "juju400d80004b1d0d06f00d"
	fakeTenantId       = "11111111-1111-1111-1111-111111111111"

	computeAPIVersion = "2021-11-01"
	networkAPIVersion = "2021-05-01"
)

var (
	xenialImageReference = compute.ImageReference{
		Publisher: to.StringPtr("Canonical"),
		Offer:     to.StringPtr("UbuntuServer"),
		Sku:       to.StringPtr("18.04-LTS"),
		Version:   to.StringPtr("latest"),
	}
	win2012ImageReference = compute.ImageReference{
		Publisher: to.StringPtr("MicrosoftWindowsServer"),
		Offer:     to.StringPtr("WindowsServer"),
		Sku:       to.StringPtr("2012-Datacenter"),
		Version:   to.StringPtr("latest"),
	}
	centos7ImageReference = compute.ImageReference{
		Publisher: to.StringPtr("OpenLogic"),
		Offer:     to.StringPtr("CentOS"),
		Sku:       to.StringPtr("7.3"),
		Version:   to.StringPtr("latest"),
	}

	windowsOsProfile = compute.OSProfile{
		ComputerName:  to.StringPtr("machine-0"),
		CustomData:    to.StringPtr("<juju-goes-here>"),
		AdminUsername: to.StringPtr("JujuAdministrator"),
		AdminPassword: to.StringPtr("sorandom"),
		WindowsConfiguration: &compute.WindowsConfiguration{
			ProvisionVMAgent:       to.BoolPtr(true),
			EnableAutomaticUpdates: to.BoolPtr(true),
		},
	}
)

type environSuite struct {
	testing.BaseSuite

	provider   environs.EnvironProvider
	requests   []*http.Request
	sender     azuretesting.Senders
	retryClock mockClock

	controllerUUID   string
	envTags          map[string]*string
	vmTags           map[string]*string
	group            *resources.Group
	skus             *compute.ResourceSkusResult
	ubuntuServerSKUs []compute.VirtualMachineImageResource
	commonDeployment *resources.DeploymentExtended
	deployment       *resources.Deployment
	sshPublicKeys    []compute.SSHPublicKey
	linuxOsProfile   compute.OSProfile

	callCtx               *context.CloudCallContext
	invalidatedCredential bool
}

var _ = gc.Suite(&environSuite{})

func (s *environSuite) SetUpTest(c *gc.C) {
	s.BaseSuite.SetUpTest(c)
	s.sender = nil
	s.requests = nil
	s.retryClock = mockClock{Clock: testclock.NewClock(time.Time{})}

	s.provider = newProvider(c, azure.ProviderConfig{
		Sender:           azuretesting.NewSerialSender(&s.sender),
		RequestInspector: azuretesting.RequestRecorder(&s.requests),
		RetryClock: &testclock.AutoAdvancingClock{
			&s.retryClock, s.retryClock.Advance,
		},
		RandomWindowsAdminPassword: func() string { return "sorandom" },
	})

	s.controllerUUID = testing.ControllerTag.Id()
	s.envTags = map[string]*string{
		"juju-model-uuid":      to.StringPtr(testing.ModelTag.Id()),
		"juju-controller-uuid": to.StringPtr(s.controllerUUID),
	}
	s.vmTags = map[string]*string{
		"juju-model-uuid":      to.StringPtr(testing.ModelTag.Id()),
		"juju-controller-uuid": to.StringPtr(s.controllerUUID),
		"juju-machine-name":    to.StringPtr("machine-0"),
	}

	s.group = &resources.Group{
		Location: to.StringPtr("westus"),
		Tags:     s.envTags,
		Properties: &resources.GroupProperties{
			ProvisioningState: to.StringPtr("Succeeded"),
		},
	}

	resourceSkus := []compute.ResourceSku{{
		Name:         to.StringPtr("Standard_A1"),
		Locations:    to.StringSlicePtr([]string{"westus"}),
		ResourceType: to.StringPtr("virtualMachines"),
		Capabilities: &[]compute.ResourceSkuCapabilities{{
			Name:  to.StringPtr("MemoryGB"),
			Value: to.StringPtr("1.75"),
		}, {
			Name:  to.StringPtr("vCPUs"),
			Value: to.StringPtr("1"),
		}, {
			Name:  to.StringPtr("OSVhdSizeMB"),
			Value: to.StringPtr("1047552"),
		}},
	}, {
		Name:         to.StringPtr("Standard_D1"),
		Locations:    to.StringSlicePtr([]string{"westus"}),
		ResourceType: to.StringPtr("virtualMachines"),
		Capabilities: &[]compute.ResourceSkuCapabilities{{
			Name:  to.StringPtr("MemoryGB"),
			Value: to.StringPtr("3.5"),
		}, {
			Name:  to.StringPtr("vCPUs"),
			Value: to.StringPtr("1"),
		}, {
			Name:  to.StringPtr("OSVhdSizeMB"),
			Value: to.StringPtr("1047552"),
		}},
	}, {
		Name:         to.StringPtr("Standard_D2"),
		Locations:    to.StringSlicePtr([]string{"westus"}),
		ResourceType: to.StringPtr("virtualMachines"),
		Capabilities: &[]compute.ResourceSkuCapabilities{{
			Name:  to.StringPtr("MemoryGB"),
			Value: to.StringPtr("7"),
		}, {
			Name:  to.StringPtr("vCPUs"),
			Value: to.StringPtr("2"),
		}, {
			Name:  to.StringPtr("OSVhdSizeMB"),
			Value: to.StringPtr("1047552"),
		}},
	}, {
		Name:         to.StringPtr("Standard_D666"),
		Locations:    to.StringSlicePtr([]string{"westus"}),
		ResourceType: to.StringPtr("virtualMachines"),
		Restrictions: &[]compute.ResourceSkuRestrictions{{
			ReasonCode: compute.ResourceSkuRestrictionsReasonCodeNotAvailableForSubscription,
		}},
		Capabilities: &[]compute.ResourceSkuCapabilities{{
			Name:  to.StringPtr("MemoryGB"),
			Value: to.StringPtr("7"),
		}, {
			Name:  to.StringPtr("vCPUs"),
			Value: to.StringPtr("2"),
		}, {
			Name:  to.StringPtr("OSVhdSizeMB"),
			Value: to.StringPtr("1047552"),
		}},
	}}
	s.skus = &compute.ResourceSkusResult{Value: &resourceSkus}

	s.ubuntuServerSKUs = []compute.VirtualMachineImageResource{
		{Name: to.StringPtr("12.04-LTS")},
		{Name: to.StringPtr("12.10")},
		{Name: to.StringPtr("14.04-LTS")},
		{Name: to.StringPtr("15.04")},
		{Name: to.StringPtr("15.10")},
		{Name: to.StringPtr("16.04-LTS")},
		{Name: to.StringPtr("18.04-LTS")},
	}

	s.commonDeployment = &resources.DeploymentExtended{
		Properties: &resources.DeploymentPropertiesExtended{
			ProvisioningState: resources.ProvisioningStateSucceeded,
		},
	}

	s.deployment = nil

	s.sshPublicKeys = []compute.SSHPublicKey{{
		Path:    to.StringPtr("/home/ubuntu/.ssh/authorized_keys"),
		KeyData: to.StringPtr(testing.FakeAuthKeys),
	}}
	s.linuxOsProfile = compute.OSProfile{
		ComputerName:  to.StringPtr("machine-0"),
		CustomData:    to.StringPtr("<juju-goes-here>"),
		AdminUsername: to.StringPtr("ubuntu"),
		LinuxConfiguration: &compute.LinuxConfiguration{
			DisablePasswordAuthentication: to.BoolPtr(true),
			SSH: &compute.SSHConfiguration{
				PublicKeys: &s.sshPublicKeys,
			},
		},
	}

	s.callCtx = &context.CloudCallContext{
		Context: stdcontext.TODO(),
		InvalidateCredentialFunc: func(string) error {
			s.invalidatedCredential = true
			return nil
		},
	}
}

func (s *environSuite) TearDownTest(c *gc.C) {
	s.invalidatedCredential = false
	s.BaseSuite.TearDownTest(c)
}

func (s *environSuite) openEnviron(c *gc.C, attrs ...testing.Attrs) environs.Environ {
	env := openEnviron(c, s.provider, &s.sender, attrs...)
	s.requests = nil
	return env
}

func openEnviron(
	c *gc.C,
	provider environs.EnvironProvider,
	sender *azuretesting.Senders,
	attrs ...testing.Attrs,
) environs.Environ {
	// Opening the environment should not incur network communication,
	// so we don't set s.sender until after opening.
	cfg := makeTestModelConfig(c, attrs...)
	*sender = azuretesting.Senders{
		makeResourceGroupNotFoundSender(fmt.Sprintf(".*/resourcegroups/juju-%s-model-deadbeef-.*", cfg.Name())),
		makeSender(fmt.Sprintf(".*/resourcegroups/juju-%s-.*", cfg.Name()), makeResourceGroupResult()),
	}
	env, err := environs.Open(stdcontext.TODO(), provider, environs.OpenParams{
		Cloud:  fakeCloudSpec(),
		Config: cfg,
	})
	c.Assert(err, jc.ErrorIsNil)

	// Force an explicit refresh of the access token, so it isn't done
	// implicitly during the tests.
	*sender = azuretesting.Senders{
		discoverAuthSender(),
		tokenRefreshSender(),
	}
	azure.SetRetries(env)
	err = azure.ForceTokenRefresh(env)
	c.Assert(err, jc.ErrorIsNil)
	return env
}

func prepareForBootstrap(
	c *gc.C,
	ctx environs.BootstrapContext,
	provider environs.EnvironProvider,
	sender *azuretesting.Senders,
	attrs ...testing.Attrs,
) environs.Environ {
	// Opening the environment should not incur network communication,
	// so we don't set s.sender until after opening.
	cfg, err := provider.PrepareConfig(environs.PrepareConfigParams{
		Config: makeTestModelConfig(c, attrs...),
		Cloud:  fakeCloudSpec(),
	})
	c.Assert(err, jc.ErrorIsNil)

	*sender = azuretesting.Senders{
		makeResourceGroupNotFoundSender(".*/resourcegroups/juju-testmodel-model-deadbeef-.*"),
		makeSender(".*/resourcegroups/juju-testmodel-.*", makeResourceGroupResult()),
	}
	env, err := environs.Open(stdcontext.TODO(), provider, environs.OpenParams{
		Cloud:  fakeCloudSpec(),
		Config: cfg,
	})
	c.Assert(err, jc.ErrorIsNil)

	*sender = azuretesting.Senders{
		discoverAuthSender(),
		tokenRefreshSender(),
	}
	err = env.PrepareForBootstrap(ctx, "controller-1")
	c.Assert(err, jc.ErrorIsNil)
	return env
}

func fakeCloudSpec() environscloudspec.CloudSpec {
	return environscloudspec.CloudSpec{
		Type:             "azure",
		Name:             "azure",
		Region:           "westus",
		Endpoint:         "https://api.azurestack.local",
		IdentityEndpoint: "https://login.microsoftonline.com",
		StorageEndpoint:  "https://storage.azurestack.local",
		Credential:       fakeServicePrincipalCredential(),
	}
}

func tokenRefreshSender() *azuretesting.MockSender {
	tokenRefreshSender := azuretesting.NewSenderWithValue(&adal.Token{
		AccessToken: "access-token",
		ExpiresOn:   json.Number(fmt.Sprint(time.Now().Add(time.Hour).Unix())),
		Type:        "Bearer",
	})
	tokenRefreshSender.PathPattern = ".*/oauth2/token"
	return tokenRefreshSender
}

func discoverAuthSender() *azuretesting.MockSender {
	sender := mocks.NewSender()
	resp := mocks.NewResponseWithStatus("", http.StatusUnauthorized)
	mocks.SetResponseHeaderValues(resp, "WWW-Authenticate", []string{
		fmt.Sprintf(
			`authorization_uri="https://testing.invalid/%s"`,
			fakeTenantId,
		),
	})
	sender.AppendResponse(resp)
	return &azuretesting.MockSender{
		Sender:      sender,
		PathPattern: ".*/subscriptions/" + fakeSubscriptionId,
	}
}

func (s *environSuite) initResourceGroupSenders(resourceGroupName string) azuretesting.Senders {
	senders := azuretesting.Senders{makeSender(".*/resourcegroups/"+resourceGroupName, s.group)}
	return senders
}

type startInstanceSenderParams struct {
	bootstrap             bool
	subnets               []network.Subnet
	diskEncryptionSetName string
	vaultName             string
	existingNetwork       string
	withQuotaRetry        bool
}

func (s *environSuite) startInstanceSenders(c *gc.C, args startInstanceSenderParams) azuretesting.Senders {
	senders := azuretesting.Senders{s.resourceSkusSender()}
	if s.ubuntuServerSKUs != nil {
		senders = append(senders, makeSender(".*/Canonical/.*/UbuntuServer/skus", s.ubuntuServerSKUs))
	}
	if !args.bootstrap {
		// When starting an instance, we must wait for the common
		// deployment to complete.
		senders = append(senders, makeSender("/deployments/common", s.commonDeployment))

		if args.vaultName != "" {
			senders = append(senders, makeSender("/diskEncryptionSets/"+args.diskEncryptionSetName, &compute.DiskEncryptionSet{
				Identity: &compute.EncryptionSetIdentity{
					PrincipalID: to.StringPtr("foo"),
					TenantID:    to.StringPtr(fakeTenantId),
				},
			}))
			vaultName := args.vaultName + "-deadbeef"
			deletedVaultSender := azuretesting.MockSender{Sender: mocks.NewSender()}
			deletedVaultSender.PathPattern = ".*/locations/westus/deletedVaults/" + vaultName
			deletedVaultSender.AppendAndRepeatResponse(mocks.NewResponseWithStatus(
				"vault not found", http.StatusNotFound,
			), 1)
			senders = append(senders, &deletedVaultSender)
			senders = append(senders, makeSender("/vaults/"+vaultName, nil))
			senders = append(senders, makeSender("/vaults/"+vaultName, &keyvault.Vault{
				ID: to.StringPtr("vault-id"),
				Properties: &keyvault.VaultProperties{
					VaultURI: to.StringPtr("https://vault-uri"),
				},
			}))
			senders = append(senders, makeSender("/shhhh/create", &keyvaultservices.KeyBundle{
				Key: &keyvaultservices.JSONWebKey{Kid: to.StringPtr("https://key-url")},
			}))
		}
	}

	if !args.bootstrap || args.existingNetwork != "" {
		vnetName := "juju-internal-network"
		if args.bootstrap {
			vnetName = args.existingNetwork
			senders = append(senders, makeSender("/deployments/common", s.commonDeployment))
		}
		if len(args.subnets) == 0 {
			subnetName := "juju-internal-subnet"
			if args.bootstrap {
				subnetName = "juju-controller-subnet"
			}
			args.subnets = []network.Subnet{{
				ID:   to.StringPtr(fmt.Sprintf("/virtualNetworks/%s/subnet/%s", vnetName, subnetName)),
				Name: to.StringPtr(subnetName),
				SubnetPropertiesFormat: &network.SubnetPropertiesFormat{
					AddressPrefix: to.StringPtr("192.168.0.0/20"),
				},
			}}
		}
		senders = append(senders, makeSender(fmt.Sprintf("/virtualNetworks/%s/subnets", vnetName), network.SubnetListResult{
			Value: &args.subnets,
		}))
	}
	if args.withQuotaRetry {
		quotaErr := autorestazure.ServiceError{Code: "QuotaExceeded"}
		senders = append(senders, s.makeErrorSender(c, "/deployments/machine-0", quotaErr, 1))
	}
	senders = append(senders, makeSender("/deployments/machine-0", s.deployment))
	return senders
}

func (s *environSuite) startInstanceSendersNoSizes() azuretesting.Senders {
	senders := azuretesting.Senders{}
	if s.ubuntuServerSKUs != nil {
		senders = append(senders, makeSender(".*/Canonical/.*/UbuntuServer/skus", s.ubuntuServerSKUs))
	}
	senders = append(senders, makeSender("/deployments/machine-0", s.deployment))
	return senders
}

func (s *environSuite) networkInterfacesSender(nics ...network.Interface) *azuretesting.MockSender {
	return makeSender(".*/networkInterfaces", network.InterfaceListResult{Value: &nics})
}

func (s *environSuite) publicIPAddressesSender(pips ...network.PublicIPAddress) *azuretesting.MockSender {
	return makeSender(".*/publicIPAddresses", network.PublicIPAddressListResult{Value: &pips})
}

func (s *environSuite) resourceSkusSender() *azuretesting.MockSender {
	return makeSender(".*/skus", s.skus)
}

func makeResourceGroupNotFoundSender(pattern string) *azuretesting.MockSender {
	sender := azuretesting.MockSender{Sender: mocks.NewSender()}
	sender.PathPattern = pattern
	sender.AppendAndRepeatResponse(mocks.NewResponseWithStatus(
		"resource group not found", http.StatusNotFound,
	), 1)
	return &sender
}

func makeSender(pattern string, v interface{}) *azuretesting.MockSender {
	sender := azuretesting.NewSenderWithValue(v)
	sender.PathPattern = pattern
	return sender
}

func (s *environSuite) makeErrorSender(c *gc.C, pattern string, err error, repeat int) *azuretesting.MockSender {
	return s.makeErrorSenderWithContent(c, pattern, nil, err, repeat)
}

func (s *environSuite) makeErrorSenderWithContent(c *gc.C, pattern string, v interface{}, err error, repeat int) *azuretesting.MockSender {
	sender := azuretesting.NewSenderWithValue(nil)
	sender.PathPattern = pattern
	content, jerr := json.Marshal(v)
	c.Assert(jerr, jc.ErrorIsNil)
	sender.AppendResponse(mocks.NewResponseWithContent(string(content)))
	sender.SetAndRepeatError(err, repeat)
	return sender
}

func makeStartInstanceParams(c *gc.C, controllerUUID, series string) environs.StartInstanceParams {
	machineTag := names.NewMachineTag("0")
	apiInfo := &api.Info{
		Addrs:    []string{"localhost:17777"},
		CACert:   testing.CACert,
		Password: "admin",
		Tag:      machineTag,
		ModelTag: testing.ModelTag,
	}

	icfg, err := instancecfg.NewInstanceConfig(
		names.NewControllerTag(controllerUUID),
		machineTag.Id(), "yanonce", imagemetadata.ReleasedStream,
		series, apiInfo,
	)
	c.Assert(err, jc.ErrorIsNil)
	icfg.Tags = map[string]string{
		tags.JujuModel:      testing.ModelTag.Id(),
		tags.JujuController: controllerUUID,
	}

	osType := coreseries.DefaultOSTypeNameFromSeries(series)
	return environs.StartInstanceParams{
		ControllerUUID: controllerUUID,
		Tools:          makeToolsList(osType),
		InstanceConfig: icfg,
	}
}

func makeToolsList(osType string) tools.List {
	var toolsVersion version.Binary
	toolsVersion.Number = version.MustParse("1.26.0")
	toolsVersion.Arch = arch.AMD64
	toolsVersion.Release = osType
	return tools.List{{
		Version: toolsVersion,
		URL:     fmt.Sprintf("http://example.com/tools/juju-%s.tgz", toolsVersion),
		SHA256:  "1234567890abcdef",
		Size:    1024,
	}}
}

func unmarshalRequestBody(c *gc.C, req *http.Request, out interface{}) {
	bytes, err := ioutil.ReadAll(req.Body)
	c.Assert(err, jc.ErrorIsNil)
	err = json.Unmarshal(bytes, out)
	c.Assert(err, jc.ErrorIsNil)
}

func assertRequestBody(c *gc.C, req *http.Request, expect interface{}) {
	unmarshalled := reflect.New(reflect.TypeOf(expect).Elem()).Interface()
	unmarshalRequestBody(c, req, unmarshalled)
	c.Assert(unmarshalled, jc.DeepEquals, expect)
}

type mockClock struct {
	gitjujutesting.Stub
	*testclock.Clock
}

func (c *mockClock) After(d time.Duration) <-chan time.Time {
	c.MethodCall(c, "After", d)
	c.PopNoErr()
	return c.Clock.After(d)
}

func (s *environSuite) TestOpen(c *gc.C) {
	env := s.openEnviron(c)
	c.Assert(env, gc.NotNil)
}

func (s *environSuite) TestCloudEndpointManagementURI(c *gc.C) {
	env := s.openEnviron(c)

	sender := mocks.NewSender()
	sender.AppendResponse(mocks.NewResponseWithContent("{}"))
	s.sender = azuretesting.Senders{sender}
	s.requests = nil
	env.AllRunningInstances(s.callCtx) // trigger a query

	c.Assert(s.requests, gc.HasLen, 3)
	c.Assert(s.requests[0].URL.Host, gc.Equals, "api.azurestack.local")
}

func (s *environSuite) TestCloudEndpointManagementURIWithCredentialError(c *gc.C) {
	env := s.openEnviron(c)
	s.createSenderWithUnauthorisedStatusCode(c)
	s.requests = nil

	c.Assert(s.invalidatedCredential, jc.IsFalse)
	_, err := env.AllRunningInstances(s.callCtx) // trigger a query
	c.Assert(errorutils.HasDenialStatusCode(err), jc.IsTrue)
	// The authorised workflow attempts to refresh to token to there's 3 requests.
	c.Assert(s.requests, gc.HasLen, 3)
	c.Assert(s.requests[0].URL.Host, gc.Equals, "api.azurestack.local")
	c.Assert(s.invalidatedCredential, jc.IsTrue)
}

func (s *environSuite) TestRetryOnInvalidCredential(c *gc.C) {
	env := s.openEnviron(c)
	unauthSender := mocks.NewSender()
	unauthSender.AppendAndRepeatResponse(mocks.NewResponseWithStatus("401 Unauthorized", http.StatusUnauthorized), 3)
	s.sender = azuretesting.Senders{unauthSender, tokenRefreshSender(),
		makeSender("/deployments", resources.DeploymentListResult{}),
		makeSender("/virtualMachines", compute.VirtualMachineListResult{}),
	}
	s.requests = nil

	c.Assert(s.invalidatedCredential, jc.IsFalse)
	_, err := env.AllRunningInstances(s.callCtx) // trigger a query
	c.Assert(err, jc.ErrorIsNil)
	c.Assert(s.requests, gc.HasLen, 3)
	c.Assert(s.requests[0].URL.Host, gc.Equals, "api.azurestack.local")
	c.Assert(s.invalidatedCredential, jc.IsFalse)
}

func (s *environSuite) TestStartInstance(c *gc.C) {
	s.assertStartInstance(c, nil, nil, true, false)
}

func (s *environSuite) TestStartInstancePrivateIP(c *gc.C) {
	s.assertStartInstance(c, nil, nil, false, false)
}

func (s *environSuite) TestStartInstanceRootDiskSmallerThanMin(c *gc.C) {
	wantedRootDisk := 22
	s.assertStartInstance(c, &wantedRootDisk, nil, true, false)
}

func (s *environSuite) TestStartInstanceRootDiskLargerThanMin(c *gc.C) {
	wantedRootDisk := 40
	s.assertStartInstance(c, &wantedRootDisk, nil, true, false)
}

func (s *environSuite) TestStartInstanceQuotaRetry(c *gc.C) {
	s.assertStartInstance(c, nil, nil, false, true)
}

func (s *environSuite) assertStartInstance(
	c *gc.C, wantedRootDisk *int, rootDiskSourceParams map[string]interface{}, publicIP, withQuotaRetry bool,
) {
	env := s.openEnviron(c)

	args := makeStartInstanceParams(c, s.controllerUUID, "bionic")
	diskEncryptionSetName := ""
	vaultName := ""
	if len(rootDiskSourceParams) > 0 {
		encrypted, _ := rootDiskSourceParams["encrypted"].(string)
		if encrypted == "true" {
			args.RootDisk = &jujustorage.VolumeParams{
				Attributes: rootDiskSourceParams,
			}
			diskEncryptionSetName, _ = rootDiskSourceParams["disk-encryption-set-name"].(string)
			vaultName, _ = rootDiskSourceParams["vault-name-prefix"].(string)
		}
	}
	s.sender = s.startInstanceSenders(c, startInstanceSenderParams{
		bootstrap:             false,
		diskEncryptionSetName: diskEncryptionSetName,
		vaultName:             vaultName,
		withQuotaRetry:        withQuotaRetry,
	})
	s.requests = nil
	expectedRootDisk := uint64(30 * 1024) // 30 GiB
	expectedDiskSize := 32
	if wantedRootDisk != nil {
		cons := constraints.MustParse(fmt.Sprintf("root-disk=%dG", *wantedRootDisk))
		args.Constraints = cons
		if *wantedRootDisk > 30 {
			expectedRootDisk = uint64(*wantedRootDisk * 1024)
			expectedDiskSize = *wantedRootDisk + 2
		}
	}
	if !publicIP {
		args.Constraints.AllocatePublicIP = &publicIP
	}
	result, err := env.StartInstance(s.callCtx, args)
	c.Assert(err, jc.ErrorIsNil)
	c.Assert(result, gc.NotNil)
	c.Assert(result.Instance, gc.NotNil)
	c.Assert(result.NetworkInfo, gc.HasLen, 0)
	c.Assert(result.Volumes, gc.HasLen, 0)
	c.Assert(result.VolumeAttachments, gc.HasLen, 0)

	arch := corearch.DefaultArchitecture
	mem := uint64(1792)
	cpuCores := uint64(1)
	c.Assert(result.Hardware, jc.DeepEquals, &instance.HardwareCharacteristics{
		Arch:     &arch,
		Mem:      &mem,
		RootDisk: &expectedRootDisk,
		CpuCores: &cpuCores,
	})
	s.assertStartInstanceRequests(c, s.requests, assertStartInstanceRequestsParams{
		imageReference:    &xenialImageReference,
		diskSizeGB:        expectedDiskSize,
		osProfile:         &s.linuxOsProfile,
		instanceType:      "Standard_A1",
		publicIP:          publicIP,
		diskEncryptionSet: diskEncryptionSetName,
		vaultName:         vaultName,
		withQuotaRetry:    withQuotaRetry,
	})
}

func (s *environSuite) TestStartInstanceNoAuthorizedKeys(c *gc.C) {
	env := s.openEnviron(c)
	cfg, err := env.Config().Remove([]string{"authorized-keys"})
	c.Assert(err, jc.ErrorIsNil)
	err = env.SetConfig(cfg)
	c.Assert(err, jc.ErrorIsNil)

	s.sender = s.startInstanceSenders(c, startInstanceSenderParams{bootstrap: false})
	s.requests = nil
	_, err = env.StartInstance(s.callCtx, makeStartInstanceParams(c, s.controllerUUID, "bionic"))
	c.Assert(err, jc.ErrorIsNil)

	s.PatchValue(&s.sshPublicKeys, []compute.SSHPublicKey{{
		Path:    to.StringPtr("/home/ubuntu/.ssh/authorized_keys"),
		KeyData: to.StringPtr("public"),
	}})
	s.assertStartInstanceRequests(c, s.requests, assertStartInstanceRequestsParams{
		imageReference: &xenialImageReference,
		diskSizeGB:     32,
		osProfile:      &s.linuxOsProfile,
		instanceType:   "Standard_A1",
		publicIP:       true,
	})
}

func (s *environSuite) createSenderWithUnauthorisedStatusCode(c *gc.C) {
	unauthSender := mocks.NewSender()
	unauthSender.AppendAndRepeatResponse(mocks.NewResponseWithStatus("401 Unauthorized", http.StatusUnauthorized), 3)
	s.sender = azuretesting.Senders{unauthSender, tokenRefreshSender(), unauthSender, unauthSender}
}

func (s *environSuite) TestStartInstanceInvalidCredential(c *gc.C) {
	env := s.openEnviron(c)
	cfg, err := env.Config().Remove([]string{"authorized-keys"})
	c.Assert(err, jc.ErrorIsNil)
	err = env.SetConfig(cfg)
	c.Assert(err, jc.ErrorIsNil)

	s.createSenderWithUnauthorisedStatusCode(c)
	s.requests = nil
	c.Assert(s.invalidatedCredential, jc.IsFalse)

	_, err = env.StartInstance(s.callCtx, makeStartInstanceParams(c, s.controllerUUID, "bionic"))
	c.Assert(err, gc.NotNil)
	c.Assert(s.invalidatedCredential, jc.IsTrue)
}

func (s *environSuite) TestStartInstanceWindowsMinRootDisk(c *gc.C) {
	// The minimum OS disk size for Windows machines is 127GiB.
	cons := constraints.MustParse("root-disk=44G")
	s.testStartInstanceWindows(c, cons, 127*1024, 136)
}

func (s *environSuite) TestStartInstanceWindowsGrowableRootDisk(c *gc.C) {
	// The OS disk size may be grown larger than 127GiB.
	cons := constraints.MustParse("root-disk=200G")
	s.testStartInstanceWindows(c, cons, 200*1024, 214)
}

func (s *environSuite) testStartInstanceWindows(
	c *gc.C, cons constraints.Value,
	expect uint64, requestValue int,
) {
	// Starting a Windows VM, we should not expect an image query.
	s.PatchValue(&s.ubuntuServerSKUs, nil)

	env := s.openEnviron(c)
	s.sender = s.startInstanceSenders(c, startInstanceSenderParams{bootstrap: false})
	s.requests = nil
	args := makeStartInstanceParams(c, s.controllerUUID, "win2012")
	args.Constraints = cons
	result, err := env.StartInstance(s.callCtx, args)
	c.Assert(err, jc.ErrorIsNil)
	c.Assert(result, gc.NotNil)
	c.Assert(result.Hardware.RootDisk, jc.DeepEquals, &expect)

	vmExtensionSettings := map[string]interface{}{
		"commandToExecute": `` +
			`move C:\AzureData\CustomData.bin C:\AzureData\CustomData.ps1 && ` +
			`powershell.exe -ExecutionPolicy Unrestricted -File C:\AzureData\CustomData.ps1 && ` +
			`del /q C:\AzureData\CustomData.ps1`,
	}
	s.assertStartInstanceRequests(c, s.requests, assertStartInstanceRequestsParams{
		imageReference: &win2012ImageReference,
		diskSizeGB:     requestValue,
		vmExtension: &compute.VirtualMachineExtensionProperties{
			Publisher:               to.StringPtr("Microsoft.Compute"),
			Type:                    to.StringPtr("CustomScriptExtension"),
			TypeHandlerVersion:      to.StringPtr("1.4"),
			AutoUpgradeMinorVersion: to.BoolPtr(true),
			Settings:                &vmExtensionSettings,
		},
		osProfile:    &windowsOsProfile,
		instanceType: "Standard_A1",
		publicIP:     true,
	})
}

func (s *environSuite) TestStartInstanceCentOS(c *gc.C) {
	for _, series := range []string{"centos7", "centos8"} {
		s.assertStartInstanceCentOS(c, series)
	}
}

func (s *environSuite) assertStartInstanceCentOS(c *gc.C, series string) {
	// Starting a CentOS VM, we should not expect an image query.
	s.PatchValue(&s.ubuntuServerSKUs, nil)

	env := s.openEnviron(c)
	s.sender = s.startInstanceSenders(c, startInstanceSenderParams{bootstrap: false})
	s.requests = nil
	args := makeStartInstanceParams(c, s.controllerUUID, series)
	_, err := env.StartInstance(s.callCtx, args)
	c.Assert(err, jc.ErrorIsNil)

	vmExtensionSettings := map[string]interface{}{
		"commandToExecute": `bash -c 'base64 -d /var/lib/waagent/CustomData | bash'`,
	}
	s.assertStartInstanceRequests(c, s.requests, assertStartInstanceRequestsParams{
		imageReference: &centos7ImageReference,
		diskSizeGB:     32,
		vmExtension: &compute.VirtualMachineExtensionProperties{
			Publisher:               to.StringPtr("Microsoft.OSTCExtensions"),
			Type:                    to.StringPtr("CustomScriptForLinux"),
			TypeHandlerVersion:      to.StringPtr("1.4"),
			AutoUpgradeMinorVersion: to.BoolPtr(true),
			Settings:                &vmExtensionSettings,
		},
		osProfile:    &s.linuxOsProfile,
		instanceType: "Standard_A1",
		publicIP:     true,
	})
}

func (s *environSuite) TestStartInstanceCommonDeployment(c *gc.C) {
	// StartInstance waits for the "common" deployment to complete
	// successfully before creating the VM deployment. If the deployment
	// is seen to be in a terminal state, the process will stop
	// immediately.
	s.commonDeployment.Properties.ProvisioningState = resources.ProvisioningStateFailed

	env := s.openEnviron(c)
	senders := s.startInstanceSenders(c, startInstanceSenderParams{bootstrap: false})
	s.sender = senders
	s.requests = nil

	_, err := env.StartInstance(s.callCtx, makeStartInstanceParams(c, s.controllerUUID, "bionic"))
	c.Assert(err, gc.ErrorMatches,
		`creating virtual machine "machine-0": `+
			`waiting for common resources to be created: `+
			`common resource deployment status is "Failed"`)
}

<<<<<<< HEAD
=======
func (s *environSuite) TestStartInstanceCommonDeploymentStorageAccount(c *gc.C) {
	resourceTypes := []resources.ProviderResourceType{{
		ResourceType: to.StringPtr("storageAccounts"),
	}}
	providers := []resources.Provider{{
		Namespace:     to.StringPtr("Microsoft.Storage"),
		ResourceTypes: &resourceTypes,
	}}
	s.commonDeployment.Properties.Providers = &providers

	env := s.openEnviron(c)
	senders := s.startInstanceSenders(c, startInstanceSenderParams{bootstrap: false})
	s.sender = senders
	s.requests = nil

	_, err := env.StartInstance(s.callCtx, makeStartInstanceParams(c, s.controllerUUID, "bionic"))
	c.Assert(err, jc.ErrorIsNil)
	s.assertStartInstanceRequests(c, s.requests[1:], assertStartInstanceRequestsParams{
		imageReference:   &xenialImageReference,
		diskSizeGB:       32,
		osProfile:        &s.linuxOsProfile,
		instanceType:     "Standard_A1",
		unmanagedStorage: true,
		publicIP:         true,
	})
}

func (s *environSuite) TestStartInstanceCommonDeploymentWithStorageAccountAndAvailabilitySetName(c *gc.C) {
	resourceTypes := []resources.ProviderResourceType{{
		ResourceType: to.StringPtr("storageAccounts"),
	}}
	providers := []resources.Provider{{
		Namespace:     to.StringPtr("Microsoft.Storage"),
		ResourceTypes: &resourceTypes,
	}}
	s.commonDeployment.Properties.Providers = &providers

	env := s.openEnviron(c)
	unitsDeployed := "mysql/0 wordpress/0"
	s.vmTags[tags.JujuUnitsDeployed] = &unitsDeployed
	s.sender = s.startInstanceSenders(c, startInstanceSenderParams{bootstrap: false})
	s.requests = nil
	params := makeStartInstanceParams(c, s.controllerUUID, "bionic")
	params.InstanceConfig.Tags[tags.JujuUnitsDeployed] = unitsDeployed

	_, err := env.StartInstance(s.callCtx, params)
	c.Assert(err, jc.ErrorIsNil)
	s.assertStartInstanceRequests(c, s.requests[1:], assertStartInstanceRequestsParams{
		availabilitySetName: "mysql",
		imageReference:      &xenialImageReference,
		diskSizeGB:          32,
		osProfile:           &s.linuxOsProfile,
		instanceType:        "Standard_A1",
		unmanagedStorage:    true,
		publicIP:            true,
	})
}

>>>>>>> fd5bbc53
func (s *environSuite) TestStartInstanceCommonDeploymentRetryTimeout(c *gc.C) {
	// StartInstance waits for the "common" deployment to complete
	// successfully before creating the VM deployment.
	s.commonDeployment.Properties.ProvisioningState = resources.ProvisioningStateCreating

	env := s.openEnviron(c)
	senders := s.startInstanceSenders(c, startInstanceSenderParams{bootstrap: false})

	const failures = 60 // 5 minutes / 5 seconds
	head, tail := senders[:2], senders[2:]
	for i := 0; i < failures; i++ {
		head = append(head, makeSender("/deployments/common", s.commonDeployment))
	}
	senders = append(head, tail...)
	s.sender = senders
	s.requests = nil

	_, err := env.StartInstance(s.callCtx, makeStartInstanceParams(c, s.controllerUUID, "bionic"))
	c.Assert(err, gc.ErrorMatches,
		`creating virtual machine "machine-0": `+
			`waiting for common resources to be created: `+
			`max duration exceeded: deployment incomplete`)

	var expectedCalls []gitjujutesting.StubCall
	for i := 0; i < failures; i++ {
		expectedCalls = append(expectedCalls, gitjujutesting.StubCall{
			"After", []interface{}{5 * time.Second},
		})
	}
	s.retryClock.CheckCalls(c, expectedCalls)
}

func (s *environSuite) TestStartInstanceServiceAvailabilitySet(c *gc.C) {
	env := s.openEnviron(c)
	unitsDeployed := "mysql/0 wordpress/0"
	s.vmTags[tags.JujuUnitsDeployed] = &unitsDeployed
	s.sender = s.startInstanceSenders(c, startInstanceSenderParams{bootstrap: false})
	s.requests = nil
	params := makeStartInstanceParams(c, s.controllerUUID, "bionic")
	params.InstanceConfig.Tags[tags.JujuUnitsDeployed] = unitsDeployed

	_, err := env.StartInstance(s.callCtx, params)
	c.Assert(err, jc.ErrorIsNil)
	s.assertStartInstanceRequests(c, s.requests, assertStartInstanceRequestsParams{
		availabilitySetName: "mysql",
		imageReference:      &xenialImageReference,
		diskSizeGB:          32,
		osProfile:           &s.linuxOsProfile,
		instanceType:        "Standard_A1",
		publicIP:            true,
	})
}

func (s *environSuite) TestStartInstanceWithSpaceConstraints(c *gc.C) {
	env := s.openEnviron(c)
	s.sender = s.startInstanceSenders(c, startInstanceSenderParams{bootstrap: false})
	s.requests = nil
	params := makeStartInstanceParams(c, s.controllerUUID, "bionic")
	params.Constraints.Spaces = &[]string{"foo", "bar"}
	params.SubnetsToZones = []map[corenetwork.Id][]string{
		{"/path/to/subnet1": nil},
		{"/path/to/subnet2": nil},
	}

	_, err := env.StartInstance(s.callCtx, params)
	c.Assert(err, jc.ErrorIsNil)
	s.assertStartInstanceRequests(c, s.requests, assertStartInstanceRequestsParams{
		imageReference: &xenialImageReference,
		diskSizeGB:     32,
		osProfile:      &s.linuxOsProfile,
		instanceType:   "Standard_A1",
		publicIP:       true,
		subnets:        []string{"/path/to/subnet1", "/path/to/subnet2"},
	})
}

func (s *environSuite) TestStartInstanceWithInvalidPlacement(c *gc.C) {
	env := s.openEnviron(c)
	s.sender = s.startInstanceSenders(c, startInstanceSenderParams{bootstrap: false})
	s.requests = nil
	params := makeStartInstanceParams(c, s.controllerUUID, "bionic")
	params.Placement = "foo"

	_, err := env.StartInstance(s.callCtx, params)
	c.Assert(err, gc.ErrorMatches, `creating virtual machine "machine-0": unknown placement directive: foo`)
}

func (s *environSuite) TestStartInstanceWithInvalidSubnet(c *gc.C) {
	env := s.openEnviron(c)
	s.sender = s.startInstanceSenders(c, startInstanceSenderParams{bootstrap: false})
	s.requests = nil
	params := makeStartInstanceParams(c, s.controllerUUID, "bionic")
	params.Placement = "subnet=foo"

	_, err := env.StartInstance(s.callCtx, params)
	c.Assert(err, gc.ErrorMatches, `creating virtual machine "machine-0": subnet "foo" not found`)
}

func (s *environSuite) TestStartInstanceWithPlacementNoSpacesConstraint(c *gc.C) {
	env := s.openEnviron(c)
	subnets := []network.Subnet{{
		ID:   to.StringPtr("/path/to/subnet1"),
		Name: to.StringPtr("subnet1"),
		SubnetPropertiesFormat: &network.SubnetPropertiesFormat{
			AddressPrefix: to.StringPtr("192.168.0.0/20"),
		},
	}, {
		ID:   to.StringPtr("/path/to/subnet2"),
		Name: to.StringPtr("subnet2"),
		SubnetPropertiesFormat: &network.SubnetPropertiesFormat{
			AddressPrefix: to.StringPtr("192.168.1.0/20"),
		},
	}}
	s.sender = s.startInstanceSenders(c, startInstanceSenderParams{
		bootstrap: false,
		subnets:   subnets,
	})
	s.requests = nil
	params := makeStartInstanceParams(c, s.controllerUUID, "bionic")
	params.Placement = "subnet=subnet2"

	_, err := env.StartInstance(s.callCtx, params)
	c.Assert(err, jc.ErrorIsNil)
	s.assertStartInstanceRequests(c, s.requests, assertStartInstanceRequestsParams{
		imageReference:  &xenialImageReference,
		diskSizeGB:      32,
		osProfile:       &s.linuxOsProfile,
		instanceType:    "Standard_A1",
		publicIP:        true,
		subnets:         []string{"/path/to/subnet2"},
		placementSubnet: "subnet2",
	})
}

func (s *environSuite) TestStartInstanceWithPlacement(c *gc.C) {
	env := s.openEnviron(c)
	subnets := []network.Subnet{{
		ID:   to.StringPtr("/path/to/subnet1"),
		Name: to.StringPtr("subnet1"),
		SubnetPropertiesFormat: &network.SubnetPropertiesFormat{
			AddressPrefix: to.StringPtr("192.168.0.0/20"),
		},
	}, {
		ID:   to.StringPtr("/path/to/subnet2"),
		Name: to.StringPtr("subnet2"),
		SubnetPropertiesFormat: &network.SubnetPropertiesFormat{
			AddressPrefix: to.StringPtr("192.168.1.0/20"),
		},
	}}
	s.sender = s.startInstanceSenders(c, startInstanceSenderParams{
		bootstrap: false,
		subnets:   subnets,
	})
	s.requests = nil
	params := makeStartInstanceParams(c, s.controllerUUID, "bionic")
	params.Constraints.Spaces = &[]string{"foo", "bar"}
	params.SubnetsToZones = []map[corenetwork.Id][]string{
		{"/path/to/subnet1": nil},
		{"/path/to/subnet2": nil},
	}
	params.Placement = "subnet=subnet2"

	_, err := env.StartInstance(s.callCtx, params)
	c.Assert(err, jc.ErrorIsNil)
	s.assertStartInstanceRequests(c, s.requests, assertStartInstanceRequestsParams{
		imageReference:  &xenialImageReference,
		diskSizeGB:      32,
		osProfile:       &s.linuxOsProfile,
		instanceType:    "Standard_A1",
		publicIP:        true,
		subnets:         []string{"/path/to/subnet2"},
		placementSubnet: "subnet2",
	})
}

// numExpectedStartInstanceRequests is the number of expected requests base
// by StartInstance method calls. The number is one less for Bootstrap, which
// does not require a query on the common deployment.
const (
	numExpectedStartInstanceRequests          = 5
	numExpectedBootstrapStartInstanceRequests = 4
)

type assertStartInstanceRequestsParams struct {
	autocert            bool
	availabilitySetName string
	imageReference      *compute.ImageReference
	vmExtension         *compute.VirtualMachineExtensionProperties
	diskSizeGB          int
	diskEncryptionSet   string
	vaultName           string
	osProfile           *compute.OSProfile
	needsProviderInit   bool
	resourceGroupName   string
	instanceType        string
	publicIP            bool
	existingNetwork     string
	subnets             []string
	placementSubnet     string
	withQuotaRetry      bool
}

func (s *environSuite) assertStartInstanceRequests(
	c *gc.C,
	requests []*http.Request,
	args assertStartInstanceRequestsParams,
) startInstanceRequests {
	nsgId := `[resourceId('Microsoft.Network/networkSecurityGroups', 'juju-internal-nsg')]`
	securityRules := []network.SecurityRule{{
		Name: to.StringPtr("SSHInbound"),
		SecurityRulePropertiesFormat: &network.SecurityRulePropertiesFormat{
			Description:              to.StringPtr("Allow SSH access to all machines"),
			Protocol:                 network.SecurityRuleProtocolTCP,
			SourceAddressPrefix:      to.StringPtr("*"),
			SourcePortRange:          to.StringPtr("*"),
			DestinationAddressPrefix: to.StringPtr("*"),
			DestinationPortRange:     to.StringPtr("22"),
			Access:                   network.SecurityRuleAccessAllow,
			Priority:                 to.Int32Ptr(100),
			Direction:                network.SecurityRuleDirectionInbound,
		},
	}}
	if args.autocert {
		// Since a DNS name has been provided, Let's Encrypt is enabled.
		// Therefore ports 443 (for the API server) and 80 (for the HTTP
		// challenge) are accessible.
		securityRules = append(securityRules, network.SecurityRule{
			Name: to.StringPtr("JujuAPIInbound443"),
			SecurityRulePropertiesFormat: &network.SecurityRulePropertiesFormat{
				Description:              to.StringPtr("Allow API connections to controller machines"),
				Protocol:                 network.SecurityRuleProtocolTCP,
				SourceAddressPrefix:      to.StringPtr("*"),
				SourcePortRange:          to.StringPtr("*"),
				DestinationAddressPrefix: to.StringPtr("192.168.16.0/20"),
				DestinationPortRange:     to.StringPtr("443"),
				Access:                   network.SecurityRuleAccessAllow,
				Priority:                 to.Int32Ptr(101),
				Direction:                network.SecurityRuleDirectionInbound,
			},
		}, network.SecurityRule{
			Name: to.StringPtr("JujuAPIInbound80"),
			SecurityRulePropertiesFormat: &network.SecurityRulePropertiesFormat{
				Description:              to.StringPtr("Allow API connections to controller machines"),
				Protocol:                 network.SecurityRuleProtocolTCP,
				SourceAddressPrefix:      to.StringPtr("*"),
				SourcePortRange:          to.StringPtr("*"),
				DestinationAddressPrefix: to.StringPtr("192.168.16.0/20"),
				DestinationPortRange:     to.StringPtr("80"),
				Access:                   network.SecurityRuleAccessAllow,
				Priority:                 to.Int32Ptr(102),
				Direction:                network.SecurityRuleDirectionInbound,
			},
		})
	} else {
		port := fmt.Sprint(testing.FakeControllerConfig()["api-port"])
		securityRules = append(securityRules, network.SecurityRule{
			Name: to.StringPtr("JujuAPIInbound" + port),
			SecurityRulePropertiesFormat: &network.SecurityRulePropertiesFormat{
				Description:              to.StringPtr("Allow API connections to controller machines"),
				Protocol:                 network.SecurityRuleProtocolTCP,
				SourceAddressPrefix:      to.StringPtr("*"),
				SourcePortRange:          to.StringPtr("*"),
				DestinationAddressPrefix: to.StringPtr("192.168.16.0/20"),
				DestinationPortRange:     to.StringPtr(port),
				Access:                   network.SecurityRuleAccessAllow,
				Priority:                 to.Int32Ptr(101),
				Direction:                network.SecurityRuleDirectionInbound,
			},
		})
	}
	subnets := []network.Subnet{{
		Name: to.StringPtr("juju-internal-subnet"),
		SubnetPropertiesFormat: &network.SubnetPropertiesFormat{
			AddressPrefix: to.StringPtr("192.168.0.0/20"),
			NetworkSecurityGroup: &network.SecurityGroup{
				ID: to.StringPtr(nsgId),
			},
		},
	}, {
		Name: to.StringPtr("juju-controller-subnet"),
		SubnetPropertiesFormat: &network.SubnetPropertiesFormat{
			AddressPrefix: to.StringPtr("192.168.16.0/20"),
			NetworkSecurityGroup: &network.SecurityGroup{
				ID: to.StringPtr(nsgId),
			},
		},
	}}

	bootstrapping := false
	subnetName := "juju-internal-subnet"
	if args.availabilitySetName == "juju-controller" {
		subnetName = "juju-controller-subnet"
		bootstrapping = true
	}
	if args.placementSubnet != "" {
		subnetName = args.placementSubnet
	}

	var templateResources []armtemplates.Resource
	var vmDependsOn []string
	if bootstrapping {
		if args.existingNetwork == "" {
			addressPrefixes := []string{"192.168.0.0/20", "192.168.16.0/20"}
			templateResources = append(templateResources, armtemplates.Resource{
				APIVersion: networkAPIVersion,
				Type:       "Microsoft.Network/networkSecurityGroups",
				Name:       "juju-internal-nsg",
				Location:   "westus",
				Tags:       to.StringMap(s.envTags),
				Properties: &network.SecurityGroupPropertiesFormat{
					SecurityRules: &securityRules,
				},
			})
			if args.placementSubnet == "" {
				templateResources = append(templateResources, armtemplates.Resource{
					APIVersion: networkAPIVersion,
					Type:       "Microsoft.Network/virtualNetworks",
					Name:       "juju-internal-network",
					Location:   "westus",
					Tags:       to.StringMap(s.envTags),
					Properties: &network.VirtualNetworkPropertiesFormat{
						AddressSpace: &network.AddressSpace{&addressPrefixes},
						Subnets:      &subnets,
					},
					DependsOn: []string{
						"[resourceId('Microsoft.Network/networkSecurityGroups', 'juju-internal-nsg')]"},
				})
			}
		}
	}

	var availabilitySetSubResource *compute.SubResource
	if args.availabilitySetName != "" {
		availabilitySetId := fmt.Sprintf(
			`[resourceId('Microsoft.Compute/availabilitySets','%s')]`,
			args.availabilitySetName,
		)
		availabilitySetProperties := &compute.AvailabilitySetProperties{
			PlatformFaultDomainCount: to.Int32Ptr(3),
		}
		templateResources = append(templateResources, armtemplates.Resource{
			APIVersion: computeAPIVersion,
			Type:       "Microsoft.Compute/availabilitySets",
			Name:       args.availabilitySetName,
			Location:   "westus",
			Tags:       to.StringMap(s.envTags),
			Properties: availabilitySetProperties,
			Sku:        &armtemplates.Sku{Name: "Aligned"},
		})
		availabilitySetSubResource = &compute.SubResource{
			ID: to.StringPtr(availabilitySetId),
		}
		vmDependsOn = append(vmDependsOn, availabilitySetId)
	}

	internalNetwork := "juju-internal-network"
	if args.existingNetwork != "" {
		internalNetwork = args.existingNetwork
	}
	rgName := "juju-testmodel-deadbeef"
	if args.resourceGroupName != "" {
		rgName = args.resourceGroupName
	}
	var subnetIds = args.subnets
	if len(subnetIds) == 0 {
		if bootstrapping {
			if args.existingNetwork == "" {
				subnetIds = []string{fmt.Sprintf(
					`[concat(resourceId('%s', 'Microsoft.Network/virtualNetworks', '%s'), '/subnets/%s')]`,
					rgName,
					internalNetwork,
					subnetName,
				)}
			} else {
				subnetIds = []string{fmt.Sprintf("/virtualNetworks/%s/subnet/juju-controller-subnet", internalNetwork)}
			}
		} else {
			subnetIds = []string{fmt.Sprintf("/virtualNetworks/%s/subnet/juju-internal-subnet", internalNetwork)}
		}
	}

	var nicDependsOn []string
	if bootstrapping && args.existingNetwork == "" {
		nicDependsOn = append(nicDependsOn,
			`[resourceId('Microsoft.Network/networkSecurityGroups', 'juju-internal-nsg')]`,
		)
		if args.existingNetwork == "" {
			nicDependsOn = append(nicDependsOn,
				fmt.Sprintf(`[resourceId('%s', 'Microsoft.Network/virtualNetworks', 'juju-internal-network')]`, rgName),
			)
		}
	}
	var publicIPAddress *network.PublicIPAddress
	if args.publicIP {
		publicIPAddressId := `[resourceId('Microsoft.Network/publicIPAddresses', 'machine-0-public-ip')]`
		publicIPAddress = &network.PublicIPAddress{
			ID: to.StringPtr(publicIPAddressId),
		}
	}

	var nicResources []armtemplates.Resource
	var nics []compute.NetworkInterfaceReference
	for i, subnetId := range subnetIds {
		primary := i == 0
		name := "primary"
		if i > 0 {
			name = fmt.Sprintf("interface-%d", i)
		}
		ipConfigurations := []network.InterfaceIPConfiguration{{
			Name: to.StringPtr(name),
			InterfaceIPConfigurationPropertiesFormat: &network.InterfaceIPConfigurationPropertiesFormat{
				Primary:                   to.BoolPtr(primary),
				PrivateIPAllocationMethod: network.IPAllocationMethodDynamic,
				Subnet:                    &network.Subnet{ID: to.StringPtr(subnetId)},
			},
		}}
		if primary && publicIPAddress != nil {
			ipConfigurations[0].PublicIPAddress = publicIPAddress
			nicDependsOn = append(nicDependsOn, *publicIPAddress.ID)
		}

		nicId := fmt.Sprintf(`[resourceId('Microsoft.Network/networkInterfaces', 'machine-0-%s')]`, name)
		nics = append(nics, compute.NetworkInterfaceReference{
			ID: to.StringPtr(nicId),
			NetworkInterfaceReferenceProperties: &compute.NetworkInterfaceReferenceProperties{
				Primary: to.BoolPtr(primary),
			},
		})
		vmDependsOn = append(vmDependsOn, nicId)
		nicResources = append(nicResources, armtemplates.Resource{
			APIVersion: networkAPIVersion,
			Type:       "Microsoft.Network/networkInterfaces",
			Name:       "machine-0-" + name,
			Location:   "westus",
			Tags:       to.StringMap(s.vmTags),
			Properties: &network.InterfacePropertiesFormat{
				IPConfigurations: &ipConfigurations,
			},
			DependsOn: nicDependsOn,
		})
	}

	osDisk := &compute.OSDisk{
		Name:         to.StringPtr("machine-0"),
		CreateOption: compute.DiskCreateOptionTypesFromImage,
		Caching:      compute.CachingTypesReadWrite,
		DiskSizeGB:   to.Int32Ptr(int32(args.diskSizeGB)),
		ManagedDisk: &compute.ManagedDiskParameters{
			StorageAccountType: "Standard_LRS",
		},
	}
	if args.diskEncryptionSet != "" {
		osDisk.ManagedDisk.DiskEncryptionSet = &compute.DiskEncryptionSetParameters{
			ID: to.StringPtr(
				fmt.Sprintf("[resourceId('Microsoft.Compute/diskEncryptionSets', '%s')]", args.diskEncryptionSet)),
		}
	}

	if args.publicIP {
		templateResources = append(templateResources, armtemplates.Resource{
			APIVersion: networkAPIVersion,
			Type:       "Microsoft.Network/publicIPAddresses",
			Name:       "machine-0-public-ip",
			Location:   "westus",
			Tags:       to.StringMap(s.vmTags),
			Properties: &network.PublicIPAddressPropertiesFormat{
				PublicIPAllocationMethod: network.IPAllocationMethodStatic,
				PublicIPAddressVersion:   "IPv4",
			},
			Sku: &armtemplates.Sku{Name: "Standard"},
		})
	}
	templateResources = append(templateResources, nicResources...)
	templateResources = append(templateResources, []armtemplates.Resource{{
		APIVersion: computeAPIVersion,
		Type:       "Microsoft.Compute/virtualMachines",
		Name:       "machine-0",
		Location:   "westus",
		Tags:       to.StringMap(s.vmTags),
		Properties: &compute.VirtualMachineProperties{
			HardwareProfile: &compute.HardwareProfile{
				VMSize: compute.VirtualMachineSizeTypes(args.instanceType),
			},
			StorageProfile: &compute.StorageProfile{
				ImageReference: args.imageReference,
				OsDisk:         osDisk,
			},
			OsProfile: args.osProfile,
			NetworkProfile: &compute.NetworkProfile{
				NetworkInterfaces: &nics,
			},
			AvailabilitySet: availabilitySetSubResource,
		},
		DependsOn: vmDependsOn,
	}}...)
	if args.vmExtension != nil {
		templateResources = append(templateResources, armtemplates.Resource{
			APIVersion: computeAPIVersion,
			Type:       "Microsoft.Compute/virtualMachines/extensions",
			Name:       "machine-0/JujuCustomScriptExtension",
			Location:   "westus",
			Tags:       to.StringMap(s.vmTags),
			Properties: args.vmExtension,
			DependsOn:  []string{"Microsoft.Compute/virtualMachines/machine-0"},
		})
	}
	templateMap := map[string]interface{}{
		"$schema":        "http://schema.management.azure.com/schemas/2015-01-01/deploymentTemplate.json#",
		"contentVersion": "1.0.0.0",
		"resources":      templateResources,
	}
	deployment := &resources.Deployment{
		Properties: &resources.DeploymentProperties{
			Template: &templateMap,
			Mode:     resources.DeploymentModeIncremental,
		},
	}

	var i int
	nexti := func() int {
		i++
		return i - 1
	}

	// Validate HTTP request bodies.
	var startInstanceRequests startInstanceRequests
	if args.vmExtension != nil {
		// It must be Windows or CentOS, so
		// there should be no image query.
		c.Assert(requests, gc.HasLen, numExpectedStartInstanceRequests-1)
		c.Assert(requests[nexti()].Method, gc.Equals, "GET") // vmSizes
		startInstanceRequests.vmSizes = requests[0]
	} else {
		if bootstrapping {
			if args.existingNetwork == "" {
				c.Assert(requests, gc.HasLen, numExpectedBootstrapStartInstanceRequests-1)
			} else {
				c.Assert(requests, gc.HasLen, numExpectedBootstrapStartInstanceRequests+1)
			}
		} else {
			if args.diskEncryptionSet != "" && args.vaultName != "" {
				c.Assert(requests, gc.HasLen, numExpectedStartInstanceRequests+5)
			} else if args.withQuotaRetry {
				c.Assert(requests, gc.HasLen, numExpectedStartInstanceRequests+1)
			} else {
				c.Assert(requests, gc.HasLen, numExpectedStartInstanceRequests)
			}
		}
		if args.needsProviderInit {
			if args.resourceGroupName != "" {
				c.Assert(requests[nexti()].Method, gc.Equals, "GET") // resource groups
			} else {
				c.Assert(requests[nexti()].Method, gc.Equals, "PUT") // resource groups
			}
			c.Assert(requests[nexti()].Method, gc.Equals, "GET") // skus
			startInstanceRequests.resourceGroups = requests[0]
			startInstanceRequests.skus = requests[1]
		} else {
			c.Assert(requests[nexti()].Method, gc.Equals, "GET") // vmSizes
			c.Assert(requests[nexti()].Method, gc.Equals, "GET") // skus
			startInstanceRequests.vmSizes = requests[0]
			startInstanceRequests.skus = requests[1]
		}
	}
	if !bootstrapping {
		c.Assert(requests[nexti()].Method, gc.Equals, "GET") // wait for common deployment
		if len(args.subnets) == 0 {
			c.Assert(requests[nexti()].Method, gc.Equals, "GET") // subnets
		}
	}
	if args.placementSubnet != "" {
		c.Assert(requests[nexti()].Method, gc.Equals, "GET") // get subnets
	}
	if args.vaultName != "" {
		c.Assert(requests[nexti()].Method, gc.Equals, "GET")  // deleted vaults
		c.Assert(requests[nexti()].Method, gc.Equals, "PUT")  // create vault
		c.Assert(requests[nexti()].Method, gc.Equals, "GET")  // newly created vault
		c.Assert(requests[nexti()].Method, gc.Equals, "POST") // create key
		c.Assert(requests[nexti()].Method, gc.Equals, "GET")
	}
	if bootstrapping && args.existingNetwork != "" {
		c.Assert(requests[nexti()].Method, gc.Equals, "GET") // wait for common deployment
		c.Assert(requests[nexti()].Method, gc.Equals, "GET") // subnets
	}
	ideployment := nexti()
	c.Assert(requests[ideployment].Method, gc.Equals, "PUT") // create deployment
	startInstanceRequests.deployment = requests[ideployment]

	// Marshal/unmarshal the deployment we expect, so it's in map form.
	var expected resources.Deployment
	data, err := json.Marshal(&deployment)
	c.Assert(err, jc.ErrorIsNil)
	err = json.Unmarshal(data, &expected)
	c.Assert(err, jc.ErrorIsNil)

	// Check that we send what we expect. CustomData is non-deterministic,
	// so don't compare it.
	// TODO(axw) shouldn't CustomData be deterministic? Look into this.
	var actual resources.Deployment
	unmarshalRequestBody(c, startInstanceRequests.deployment, &actual)
	c.Assert(actual.Properties, gc.NotNil)
	c.Assert(actual.Properties.Template, gc.NotNil)
	resources, ok := actual.Properties.Template.(map[string]interface{})["resources"].([]interface{})
	c.Assert(ok, jc.IsTrue)
	c.Assert(resources, gc.HasLen, len(templateResources))

	vmResourceIndex := len(resources) - 1
	if args.vmExtension != nil {
		vmResourceIndex--
	}
	vmResource := resources[vmResourceIndex].(map[string]interface{})
	vmResourceProperties := vmResource["properties"].(map[string]interface{})
	osProfile := vmResourceProperties["osProfile"].(map[string]interface{})
	osProfile["customData"] = "<juju-goes-here>"
	c.Assert(actual, jc.DeepEquals, expected)

	return startInstanceRequests
}

type startInstanceRequests struct {
	resourceGroups *http.Request
	vmSizes        *http.Request
	skus           *http.Request
	deployment     *http.Request
}

const resourceGroupName = "juju-testmodel-deadbeef"

func (s *environSuite) TestBootstrap(c *gc.C) {
	defer envtesting.DisableFinishBootstrap()()

	ctx := envtesting.BootstrapTODOContext(c)
	env := prepareForBootstrap(c, ctx, s.provider, &s.sender)

	s.sender = s.initResourceGroupSenders(resourceGroupName)
	s.sender = append(s.sender, s.startInstanceSenders(c, startInstanceSenderParams{bootstrap: true})...)
	s.requests = nil
	result, err := env.Bootstrap(
		ctx, s.callCtx, environs.BootstrapParams{
			ControllerConfig:         testing.FakeControllerConfig(),
			AvailableTools:           makeToolsList("ubuntu"),
			BootstrapSeries:          "bionic",
			BootstrapConstraints:     constraints.MustParse("mem=3.5G"),
			SupportedBootstrapSeries: testing.FakeSupportedJujuSeries,
		},
	)
	c.Assert(err, jc.ErrorIsNil)
	c.Assert(result.Arch, gc.Equals, "amd64")
	c.Assert(result.Series, gc.Equals, "bionic")

	c.Assert(len(s.requests), gc.Equals, numExpectedBootstrapStartInstanceRequests)
	s.vmTags[tags.JujuIsController] = to.StringPtr("true")
	s.assertStartInstanceRequests(c, s.requests[1:], assertStartInstanceRequestsParams{
		availabilitySetName: "juju-controller",
		imageReference:      &xenialImageReference,
		diskSizeGB:          32,
		osProfile:           &s.linuxOsProfile,
		instanceType:        "Standard_D1",
		publicIP:            true,
	})
}

func (s *environSuite) TestBootstrapPrivateIP(c *gc.C) {
	defer envtesting.DisableFinishBootstrap()()

	ctx := envtesting.BootstrapTODOContext(c)
	env := prepareForBootstrap(c, ctx, s.provider, &s.sender)

	s.sender = s.initResourceGroupSenders(resourceGroupName)
	s.sender = append(s.sender, s.startInstanceSenders(c, startInstanceSenderParams{bootstrap: true})...)
	s.requests = nil
	result, err := env.Bootstrap(
		ctx, s.callCtx, environs.BootstrapParams{
			ControllerConfig:         testing.FakeControllerConfig(),
			AvailableTools:           makeToolsList("ubuntu"),
			BootstrapSeries:          "bionic",
			BootstrapConstraints:     constraints.MustParse("mem=3.5G allocate-public-ip=false"),
			SupportedBootstrapSeries: testing.FakeSupportedJujuSeries,
		},
	)
	c.Assert(err, jc.ErrorIsNil)
	c.Assert(result.Arch, gc.Equals, "amd64")
	c.Assert(result.Series, gc.Equals, "bionic")

	c.Assert(len(s.requests), gc.Equals, numExpectedBootstrapStartInstanceRequests)
	s.vmTags[tags.JujuIsController] = to.StringPtr("true")
	s.assertStartInstanceRequests(c, s.requests[1:], assertStartInstanceRequestsParams{
		availabilitySetName: "juju-controller",
		imageReference:      &xenialImageReference,
		diskSizeGB:          32,
		osProfile:           &s.linuxOsProfile,
		instanceType:        "Standard_D1",
	})
}

func (s *environSuite) TestBootstrapCustomNetwork(c *gc.C) {
	defer envtesting.DisableFinishBootstrap()()

	ctx := envtesting.BootstrapTODOContext(c)
	env := prepareForBootstrap(c, ctx, s.provider, &s.sender, testing.Attrs{"network": "mynetwork"})

	s.sender = s.initResourceGroupSenders(resourceGroupName)
	s.sender = append(s.sender, s.startInstanceSenders(c,
		startInstanceSenderParams{bootstrap: true, existingNetwork: "mynetwork"})...)
	s.requests = nil
	result, err := env.Bootstrap(
		ctx, s.callCtx, environs.BootstrapParams{
			ControllerConfig:         testing.FakeControllerConfig(),
			AvailableTools:           makeToolsList("ubuntu"),
			BootstrapSeries:          "bionic",
			BootstrapConstraints:     constraints.MustParse("mem=3.5G"),
			SupportedBootstrapSeries: testing.FakeSupportedJujuSeries,
		},
	)
	c.Assert(err, jc.ErrorIsNil)
	c.Assert(result.Arch, gc.Equals, "amd64")
	c.Assert(result.Series, gc.Equals, "bionic")

	// 2 extra requests for network setup.
	c.Assert(len(s.requests), gc.Equals, numExpectedBootstrapStartInstanceRequests+2)
	s.vmTags[tags.JujuIsController] = to.StringPtr("true")
	s.assertStartInstanceRequests(c, s.requests[1:], assertStartInstanceRequestsParams{
		availabilitySetName: "juju-controller",
		imageReference:      &xenialImageReference,
		diskSizeGB:          32,
		osProfile:           &s.linuxOsProfile,
		instanceType:        "Standard_D1",
		publicIP:            true,
		existingNetwork:     "mynetwork",
	})
}

func (s *environSuite) TestBootstrapWithInvalidCredential(c *gc.C) {
	defer envtesting.DisableFinishBootstrap()()

	ctx := envtesting.BootstrapTODOContext(c)
	env := prepareForBootstrap(c, ctx, s.provider, &s.sender)

	s.createSenderWithUnauthorisedStatusCode(c)
	s.sender = append(s.sender, s.startInstanceSenders(c, startInstanceSenderParams{bootstrap: true})...)
	s.requests = nil

	c.Assert(s.invalidatedCredential, jc.IsFalse)
	_, err := env.Bootstrap(
		ctx, s.callCtx, environs.BootstrapParams{
			ControllerConfig:         testing.FakeControllerConfig(),
			AvailableTools:           makeToolsList("ubuntu"),
			BootstrapSeries:          "bionic",
			BootstrapConstraints:     constraints.MustParse("mem=3.5G"),
			SupportedBootstrapSeries: testing.FakeSupportedJujuSeries,
		},
	)
	c.Assert(err, gc.NotNil)
	c.Assert(s.invalidatedCredential, jc.IsTrue)

	// Successful bootstrap expects 4 but we expect to bail out after getting an authorised error.
	// The authorised workflow attempts to refresh to token to there's 3 requests.
	c.Assert(s.requests, gc.HasLen, 3)
}

func (s *environSuite) TestBootstrapInstanceConstraints(c *gc.C) {
	if runtime.GOOS == "windows" {
		c.Skip("bootstrap not supported on Windows")
	}
	defer envtesting.DisableFinishBootstrap()()

	ctx := envtesting.BootstrapTODOContext(c)
	env := prepareForBootstrap(c, ctx, s.provider, &s.sender)

	s.sender = append(s.sender, s.resourceSkusSender())
	s.sender = append(s.sender, s.initResourceGroupSenders(resourceGroupName)...)
	s.sender = append(s.sender, s.startInstanceSendersNoSizes()...)
	s.requests = nil
	err := bootstrap.Bootstrap(
		ctx, env, s.callCtx, bootstrap.BootstrapParams{
			ControllerConfig: testing.FakeControllerConfig(),
			AdminSecret:      jujutesting.AdminSecret,
			CAPrivateKey:     testing.CAKey,
			BootstrapSeries:  "bionic",
			BuildAgentTarball: func(build bool, ver *version.Number, _ string) (*sync.BuiltAgent, error) {
				c.Assert(build, jc.IsFalse)
				return &sync.BuiltAgent{Dir: c.MkDir()}, nil
			},
			SupportedBootstrapSeries: testing.FakeSupportedJujuSeries,
		},
	)
	// If we aren't on amd64, this should correctly fail. See also:
	// lp#1638706: environSuite.TestBootstrapInstanceConstraints fails on rare archs and series
	if arch.HostArch() != "amd64" {
		wantErr := fmt.Sprintf("model %q of type %s does not support instances running on %q",
			env.Config().Name(),
			env.Config().Type(),
			arch.HostArch())
		c.Assert(err, gc.ErrorMatches, wantErr)
		c.SucceedNow()
	}
	// amd64 should pass the rest of the test.
	c.Assert(err, jc.ErrorIsNil)

	c.Assert(len(s.requests), gc.Equals, numExpectedBootstrapStartInstanceRequests)
	s.vmTags[tags.JujuIsController] = to.StringPtr("true")
	s.assertStartInstanceRequests(c, s.requests[1:], assertStartInstanceRequestsParams{
		availabilitySetName: "juju-controller",
		imageReference:      &xenialImageReference,
		diskSizeGB:          32,
		osProfile:           &s.linuxOsProfile,
		needsProviderInit:   true,
		instanceType:        "Standard_D1",
		publicIP:            true,
	})
}

func (s *environSuite) TestBootstrapCustomResourceGroup(c *gc.C) {
	if runtime.GOOS == "windows" {
		c.Skip("bootstrap not supported on Windows")
	}
	defer envtesting.DisableFinishBootstrap()()

	ctx := envtesting.BootstrapTODOContext(c)
	env := prepareForBootstrap(c, ctx, s.provider, &s.sender, testing.Attrs{"resource-group-name": "foo"})

	s.sender = append(s.sender, s.resourceSkusSender())
	s.sender = append(s.sender, s.initResourceGroupSenders("foo")...)
	s.sender = append(s.sender, s.startInstanceSendersNoSizes()...)
	s.requests = nil
	err := bootstrap.Bootstrap(
		ctx, env, s.callCtx, bootstrap.BootstrapParams{
			ControllerConfig: testing.FakeControllerConfig(),
			AdminSecret:      jujutesting.AdminSecret,
			CAPrivateKey:     testing.CAKey,
			BootstrapSeries:  "bionic",
			BuildAgentTarball: func(build bool, ver *version.Number, _ string) (*sync.BuiltAgent, error) {
				c.Assert(build, jc.IsFalse)
				return &sync.BuiltAgent{Dir: c.MkDir()}, nil
			},
			SupportedBootstrapSeries: testing.FakeSupportedJujuSeries,
		},
	)
	// If we aren't on amd64, this should correctly fail. See also:
	// lp#1638706: environSuite.TestBootstrapInstanceConstraints fails on rare archs and series
	if arch.HostArch() != "amd64" {
		wantErr := fmt.Sprintf("model %q of type %s does not support instances running on %q",
			env.Config().Name(),
			env.Config().Type(),
			arch.HostArch())
		c.Assert(err, gc.ErrorMatches, wantErr)
		c.SucceedNow()
	}
	// amd64 should pass the rest of the test.
	c.Assert(err, jc.ErrorIsNil)

	c.Assert(len(s.requests), gc.Equals, numExpectedBootstrapStartInstanceRequests)
	s.vmTags[tags.JujuIsController] = to.StringPtr("true")
	s.assertStartInstanceRequests(c, s.requests[1:], assertStartInstanceRequestsParams{
		availabilitySetName: "juju-controller",
		imageReference:      &xenialImageReference,
		diskSizeGB:          32,
		osProfile:           &s.linuxOsProfile,
		needsProviderInit:   true,
		resourceGroupName:   "foo",
		instanceType:        "Standard_D1",
		publicIP:            true,
	})
}

func (s *environSuite) TestBootstrapWithAutocert(c *gc.C) {
	defer envtesting.DisableFinishBootstrap()()

	ctx := envtesting.BootstrapTODOContext(c)
	env := prepareForBootstrap(c, ctx, s.provider, &s.sender)

	s.sender = s.initResourceGroupSenders(resourceGroupName)
	s.sender = append(s.sender, s.startInstanceSenders(c, startInstanceSenderParams{bootstrap: true})...)
	s.requests = nil
	config := testing.FakeControllerConfig()
	config["api-port"] = 443
	config["autocert-dns-name"] = "example.com"
	result, err := env.Bootstrap(
		ctx, s.callCtx, environs.BootstrapParams{
			ControllerConfig:         config,
			AvailableTools:           makeToolsList("ubuntu"),
			BootstrapSeries:          "bionic",
			BootstrapConstraints:     constraints.MustParse("mem=3.5G"),
			SupportedBootstrapSeries: testing.FakeSupportedJujuSeries,
		},
	)
	c.Assert(err, jc.ErrorIsNil)
	c.Assert(result.Arch, gc.Equals, "amd64")
	c.Assert(result.Series, gc.Equals, "bionic")

	c.Assert(len(s.requests), gc.Equals, numExpectedBootstrapStartInstanceRequests)
	s.vmTags[tags.JujuIsController] = to.StringPtr("true")
	s.assertStartInstanceRequests(c, s.requests[1:], assertStartInstanceRequestsParams{
		autocert:            true,
		availabilitySetName: "juju-controller",
		imageReference:      &xenialImageReference,
		diskSizeGB:          32,
		osProfile:           &s.linuxOsProfile,
		instanceType:        "Standard_D1",
		publicIP:            true,
	})
}

func (s *environSuite) TestAllRunningInstancesResourceGroupNotFound(c *gc.C) {
	env := s.openEnviron(c)
	azure.SetRetries(env)
	sender := mocks.NewSender()
	sender.AppendAndRepeatResponse(mocks.NewResponseWithStatus(
		"resource group not found", http.StatusNotFound,
	), 2)
	s.sender = azuretesting.Senders{sender, sender}
	_, err := env.AllRunningInstances(s.callCtx)
	c.Assert(err, jc.ErrorIsNil)
}

func (s *environSuite) TestAllRunningInstancesIgnoresCommonDeployment(c *gc.C) {
	env := s.openEnviron(c)

	dependencies := []resources.Dependency{{
		ID: to.StringPtr("whatever"),
	}}
	deployments := []resources.DeploymentExtended{{
		// common deployment should be ignored
		Name: to.StringPtr("common"),
		Properties: &resources.DeploymentPropertiesExtended{
			ProvisioningState: resources.ProvisioningStateSucceeded,
			Dependencies:      &dependencies,
		},
	}}
	s.sender = azuretesting.Senders{
		makeSender("/deployments", resources.DeploymentListResult{Value: &deployments}),
		makeSender("/virtualMachines", compute.VirtualMachineListResult{}),
	}

	instances, err := env.AllRunningInstances(s.callCtx)
	c.Assert(err, jc.ErrorIsNil)
	c.Assert(instances, gc.HasLen, 0)
}

func (s *environSuite) TestStopInstancesNotFound(c *gc.C) {
	env := s.openEnviron(c)
	sender0 := mocks.NewSender()
	sender0.AppendAndRepeatResponse(mocks.NewResponseWithStatus(
		"vm not found", http.StatusNotFound,
	), 2)
	sender1 := mocks.NewSender()
	sender1.AppendAndRepeatResponse(mocks.NewResponseWithStatus(
		"vm not found", http.StatusNotFound,
	), 2)
	s.sender = azuretesting.Senders{sender0, sender1}
	err := env.StopInstances(s.callCtx, "a", "b")
	c.Assert(err, jc.ErrorIsNil)
}

func (s *environSuite) TestStopInstancesInvalidCredential(c *gc.C) {
	env := s.openEnviron(c)
	s.createSenderWithUnauthorisedStatusCode(c)
	c.Assert(s.invalidatedCredential, jc.IsFalse)
	err := env.StopInstances(s.callCtx, "a")
	c.Assert(err, gc.NotNil)
	c.Assert(s.invalidatedCredential, jc.IsTrue)
	// The authorised workflow attempts to refresh to token to there's 3 additional requests.
	c.Assert(s.requests, gc.HasLen, 3)
}

func (s *environSuite) TestStopInstancesNoSecurityGroup(c *gc.C) {
	env := s.openEnviron(c)
	azure.SetRetries(env)

	// Make a NIC with the Juju security group so we can
	nic0IPConfiguration := makeIPConfiguration("192.168.0.4")
	nic0IPConfiguration.Primary = to.BoolPtr(true)
	internalSubnetId := path.Join(
		"/subscriptions", fakeManagedSubscriptionId,
		"resourceGroups/juju-testmodel-model-deadbeef-0bad-400d-8000-4b1d0d06f00d",
		"providers/Microsoft.Network/virtualNetworks/juju-internal-network/subnets/juju-internal-subnet",
	)
	nic0IPConfiguration.Subnet = &network.Subnet{
		ID:                     &internalSubnetId,
		SubnetPropertiesFormat: &network.SubnetPropertiesFormat{},
	}
	nic0IPConfiguration.PublicIPAddress = &network.PublicIPAddress{}
	nic0 := makeNetworkInterface("nic-0", "machine-0", nic0IPConfiguration)
	s.sender = azuretesting.Senders{
		makeSender("/deployments/machine-0", s.deployment),       // Cancel
		s.networkInterfacesSender(nic0),                          // GET: no NICs
		s.publicIPAddressesSender(),                              // GET: no public IPs
		makeSender(".*/virtualMachines/machine-0", nil),          // DELETE
		makeSender(".*/disks/machine-0", nil),                    // DELETE
		makeSender(internalSubnetId, nic0IPConfiguration.Subnet), // GET: subnets to get security group
		makeSender(".*/networkInterfaces/nic-0", nil),            // DELETE
		makeSender(".*/publicIPAddresses/pip-0", nil),            // DELETE
		makeSender(".*/deployments/machine-0", nil),              // DELETE
	}
	err := env.StopInstances(s.callCtx, "machine-0")
	c.Assert(err, jc.ErrorIsNil)
}

func (s *environSuite) TestStopInstances(c *gc.C) {
	env := s.openEnviron(c)

	// Security group has rules for machine-0, as well as a rule that doesn't match.
	nsg := makeSecurityGroup(
		makeSecurityRule("machine-0-80", "192.168.0.4", "80"),
		makeSecurityRule("machine-0-1000-2000", "192.168.0.4", "1000-2000"),
		makeSecurityRule("machine-42", "192.168.0.5", "*"),
	)

	// Create an IP configuration with a public IP reference. This will
	// cause an update to the NIC to detach public IPs.
	nic0IPConfiguration := makeIPConfiguration("192.168.0.4")
	nic0IPConfiguration.PublicIPAddress = &network.PublicIPAddress{}
	nic0 := makeNetworkInterface("nic-0", "machine-0", nic0IPConfiguration)

	s.sender = azuretesting.Senders{
		makeSender(".*/deployments/machine-0/cancel", nil), // POST
		s.networkInterfacesSender(nic0),
		s.publicIPAddressesSender(makePublicIPAddress("pip-0", "machine-0", "1.2.3.4")),
		makeSender(".*/virtualMachines/machine-0", nil),                                                 // DELETE
		makeSender(".*/disks/machine-0", nil),                                                           // DELETE
		makeSender(".*/networkInterfaces/nic-0", nil),                                                   // DELETE
		makeSender(".*/publicIPAddresses/pip-0", nil),                                                   // DELETE
		makeSender(".*/deployments/machine-0", nil),                                                     // DELETE
		makeSender(".*/networkSecurityGroups/juju-internal-nsg", nsg),                                   // GET
		makeSender(".*/networkSecurityGroups/juju-internal-nsg/securityRules/machine-0-80", nil),        // DELETE
		makeSender(".*/networkSecurityGroups/juju-internal-nsg/securityRules/machine-0-1000-2000", nil), // DELETE
	}

	err := env.StopInstances(s.callCtx, "machine-0")
	c.Assert(err, jc.ErrorIsNil)
}

func (s *environSuite) TestStopInstancesMultiple(c *gc.C) {
	env := s.openEnviron(c)
	azure.SetRetries(env)

	vmDeleteSender0 := s.makeErrorSender(c, ".*/virtualMachines/machine-[01]", errors.New("blargh"), 2)
	vmDeleteSender1 := s.makeErrorSender(c, ".*/virtualMachines/machine-[01]", errors.New("blargh"), 2)

	s.sender = azuretesting.Senders{
		makeSender(".*/deployments/machine-[01]/cancel", nil), // POST
		makeSender(".*/deployments/machine-[01]/cancel", nil), // POST

		// We should only query the NICs, public IPs regardless
		// of how many instances are deleted.
		s.networkInterfacesSender(),
		s.publicIPAddressesSender(),

		vmDeleteSender0,
		vmDeleteSender1,
	}
	err := env.StopInstances(s.callCtx, "machine-0", "machine-1")
	c.Assert(err, gc.ErrorMatches, `deleting instance "machine-[01]":.*blargh`)
}

func (s *environSuite) TestStopInstancesDeploymentNotFound(c *gc.C) {
	env := s.openEnviron(c)

	cancelSender := mocks.NewSender()
	cancelSender.AppendAndRepeatResponse(mocks.NewResponseWithStatus(
		"deployment not found", http.StatusNotFound,
	), 2)
	s.sender = azuretesting.Senders{cancelSender}
	err := env.StopInstances(s.callCtx, "machine-0")
	c.Assert(err, jc.ErrorIsNil)
}

func (s *environSuite) testStopInstancesStorageAccountNotFound(c *gc.C) {
	env := s.openEnviron(c)
	s.sender = azuretesting.Senders{
		makeSender("/deployments/machine-0", s.deployment),                            // Cancel
		s.networkInterfacesSender(),                                                   // GET: no NICs
		s.publicIPAddressesSender(),                                                   // GET: no public IPs
		makeSender(".*/virtualMachines/machine-0", nil),                               // DELETE
		makeSender(".*/disks/machine-0", nil),                                         // DELETE
		makeSender(".*/networkSecurityGroups/juju-internal-nsg", makeSecurityGroup()), // GET: no rules
		makeSender(".*/deployments/machine-0", nil),                                   // DELETE
	}
	err := env.StopInstances(s.callCtx, "machine-0")
	c.Assert(err, jc.ErrorIsNil)
}

func (s *environSuite) TestConstraintsValidatorUnsupported(c *gc.C) {
	validator := s.constraintsValidator(c)
	unsupported, err := validator.Validate(constraints.MustParse(
		"arch=amd64 tags=foo cpu-power=100 virt-type=kvm",
	))
	c.Assert(err, jc.ErrorIsNil)
	c.Assert(unsupported, jc.SameContents, []string{"tags", "cpu-power", "virt-type"})
}

func (s *environSuite) TestConstraintsValidatorVocabulary(c *gc.C) {
	validator := s.constraintsValidator(c)
	_, err := validator.Validate(constraints.MustParse("arch=armhf"))
	c.Assert(err, gc.ErrorMatches,
		"invalid constraint value: arch=armhf\nvalid values are: \\[amd64\\]",
	)
	_, err = validator.Validate(constraints.MustParse("instance-type=t1.micro"))
	c.Assert(err, gc.ErrorMatches,
		"invalid constraint value: instance-type=t1.micro\nvalid values are: \\[A1 D1 D2 Standard_A1 Standard_D1 Standard_D2\\]",
	)
}

func (s *environSuite) TestConstraintsValidatorMerge(c *gc.C) {
	validator := s.constraintsValidator(c)
	cons, err := validator.Merge(
		constraints.MustParse("mem=3G arch=amd64"),
		constraints.MustParse("instance-type=D1"),
	)
	c.Assert(err, jc.ErrorIsNil)
	c.Assert(cons.String(), gc.Equals, "instance-type=D1")
}

func (s *environSuite) constraintsValidator(c *gc.C) constraints.Validator {
	env := s.openEnviron(c)
	s.sender = azuretesting.Senders{s.resourceSkusSender()}
	validator, err := env.ConstraintsValidator(context.NewEmptyCloudCallContext())
	c.Assert(err, jc.ErrorIsNil)
	return validator
}

func (s *environSuite) TestHasRegion(c *gc.C) {
	env := s.openEnviron(c)
	c.Assert(env, gc.Implements, new(simplestreams.HasRegion))
	cloudSpec, err := env.(simplestreams.HasRegion).Region()
	c.Assert(err, jc.ErrorIsNil)
	c.Assert(cloudSpec, gc.Equals, simplestreams.CloudSpec{
		Region:   "westus",
		Endpoint: "https://api.azurestack.local",
	})
}

func (s *environSuite) TestDestroyHostedModel(c *gc.C) {
	env := s.openEnviron(c, testing.Attrs{"controller-uuid": utils.MustNewUUID().String()})
	s.sender = azuretesting.Senders{
		makeSender(".*/resourcegroups/juju-testmodel-"+testing.ModelTag.Id()[:8], nil), // DELETE
	}
	err := env.Destroy(s.callCtx)
	c.Assert(err, jc.ErrorIsNil)
	c.Assert(s.requests, gc.HasLen, 1)
	c.Assert(s.requests[0].Method, gc.Equals, "DELETE")
}

func (s *environSuite) TestDestroyHostedModelCustomResourceGroup(c *gc.C) {
	env := s.openEnviron(c,
		testing.Attrs{"controller-uuid": utils.MustNewUUID().String(), "resource-group-name": "foo"})
	res := []resources.GenericResourceExpanded{{
		ID:   to.StringPtr("id-0"),
		Name: to.StringPtr("machine-0"),
		Type: to.StringPtr("Microsoft.Compute/virtualMachines"),
	}, {
		ID:   to.StringPtr("id-0"),
		Name: to.StringPtr("machine-0-disk"),
		Type: to.StringPtr("Microsoft.Compute/disks"),
	}, {
		ID:   to.StringPtr("networkSecurityGroups/nsg-0"),
		Name: to.StringPtr("nsg-0"),
		Type: to.StringPtr("Microsoft.Network/networkSecurityGroups"),
	}, {
		ID:   to.StringPtr("vaults/secret-0"),
		Name: to.StringPtr("secret-0"),
		Type: to.StringPtr("Microsoft.KeyVault/vaults"),
	}}
	resourceListResult := resources.ListResult{Value: &res}

	nic0IPConfiguration := makeIPConfiguration("192.168.0.4")
	nic0IPConfiguration.PublicIPAddress = &network.PublicIPAddress{}
	nic0 := makeNetworkInterface("nic-0", "machine-0", nic0IPConfiguration)

	s.sender = azuretesting.Senders{
		makeSender(".*/resourceGroups/foo/resources.*", resourceListResult), // GET
		makeSender(".*/deployments/machine-0/cancel", nil),                  // POST
		s.networkInterfacesSender(nic0),
		s.publicIPAddressesSender(makePublicIPAddress("pip-0", "machine-0", "1.2.3.4")),
		makeSender(".*/virtualMachines/machine-0", nil), // DELETE
		makeSender(".*/disks/machine-0", nil),           // DELETE
		makeSender(".*/networkInterfaces/nic-0", nil),   // DELETE
		makeSender(".*/publicIPAddresses/pip-0", nil),   // DELETE
		makeSender(".*/deployments/machine-0", nil),     // DELETE
		s.makeErrorSender(c, "/networkSecurityGroups/nsg-0", autorest.DetailedError{Original: autorestazure.ServiceError{Code: "InUse"}}, 1), // DELETE
		makeSender(".*/vaults/secret-0", nil), // DELETE
	}
	err := env.Destroy(s.callCtx)
	c.Assert(err, jc.ErrorIsNil)
	c.Assert(s.requests, gc.HasLen, 12)
	c.Assert(s.requests[0].Method, gc.Equals, "GET")
	c.Assert(s.requests[0].URL.Query().Get("$filter"), gc.Equals, fmt.Sprintf(
		"tagName eq 'juju-model-uuid' and tagValue eq '%s'",
		testing.ModelTag.Id(),
	))
	c.Assert(s.requests[7].Method, gc.Equals, "DELETE")
	c.Assert(s.requests[8].Method, gc.Equals, "DELETE")
	c.Assert(s.requests[9].Method, gc.Equals, "DELETE")
	c.Assert(s.requests[10].Method, gc.Equals, "DELETE")
	c.Assert(s.requests[11].Method, gc.Equals, "DELETE")
}

func (s *environSuite) TestDestroyHostedModelWithInvalidCredential(c *gc.C) {
	env := s.openEnviron(c, testing.Attrs{"controller-uuid": utils.MustNewUUID().String()})
	s.createSenderWithUnauthorisedStatusCode(c)
	c.Assert(s.invalidatedCredential, jc.IsFalse)
	err := env.Destroy(s.callCtx)
	c.Assert(err, gc.NotNil)
	c.Assert(s.invalidatedCredential, jc.IsTrue)
	// The authorised workflow attempts to refresh to token to there's 3 requests.
	c.Assert(s.requests, gc.HasLen, 3)
	c.Assert(s.requests[0].Method, gc.Equals, "DELETE")
}

func (s *environSuite) TestDestroyController(c *gc.C) {
	groups := []resources.Group{{
		Name: to.StringPtr("group1"),
	}, {
		Name: to.StringPtr("group2"),
	}}
	result := resources.GroupListResult{Value: &groups}

	env := s.openEnviron(c)
	s.sender = azuretesting.Senders{
		makeSender(".*/resourcegroups", result),        // GET
		makeSender(".*/resourcegroups/group[12]", nil), // DELETE
		makeSender(".*/resourcegroups/group[12]", nil), // DELETE
	}
	err := env.DestroyController(s.callCtx, s.controllerUUID)
	c.Assert(err, jc.ErrorIsNil)

	c.Assert(s.requests, gc.HasLen, 3)
	c.Assert(s.requests[0].Method, gc.Equals, "GET")
	c.Assert(s.requests[0].URL.Query().Get("$filter"), gc.Equals, fmt.Sprintf(
		"tagName eq 'juju-controller-uuid' and tagValue eq '%s'",
		testing.ControllerTag.Id(),
	))
	c.Assert(s.requests[1].Method, gc.Equals, "DELETE")
	c.Assert(s.requests[2].Method, gc.Equals, "DELETE")

	// Groups are deleted concurrently, so there's no known order.
	groupsDeleted := []string{
		path.Base(s.requests[1].URL.Path),
		path.Base(s.requests[2].URL.Path),
	}
	c.Assert(groupsDeleted, jc.SameContents, []string{"group1", "group2"})
}

func (s *environSuite) TestDestroyControllerWithInvalidCredential(c *gc.C) {
	env := s.openEnviron(c)
	s.createSenderWithUnauthorisedStatusCode(c)

	c.Assert(s.invalidatedCredential, jc.IsFalse)
	err := env.DestroyController(s.callCtx, s.controllerUUID)
	c.Assert(err, gc.NotNil)
	c.Assert(s.invalidatedCredential, jc.IsTrue)

	// The authorised workflow attempts to refresh to token to there's 3 requests.
	c.Assert(s.requests, gc.HasLen, 3)
	c.Assert(s.requests[0].Method, gc.Equals, "GET")
	c.Assert(s.requests[0].URL.Query().Get("$filter"), gc.Equals, fmt.Sprintf(
		"tagName eq 'juju-controller-uuid' and tagValue eq '%s'",
		testing.ControllerTag.Id(),
	))
}

func (s *environSuite) TestDestroyControllerErrors(c *gc.C) {
	groups := []resources.Group{
		{Name: to.StringPtr("group1")},
		{Name: to.StringPtr("group2")},
	}
	result := resources.GroupListResult{Value: &groups}

	makeErrorSender := func(err string) *azuretesting.MockSender {
		errorSender := s.makeErrorSender(c, ".*/resourcegroups/group[12].*", errors.New(err), 2)
		return errorSender
	}

	env := s.openEnviron(c)
	s.requests = nil
	s.sender = azuretesting.Senders{
		makeSender(".*/resourcegroups", result), // GET
		makeErrorSender("foo"),                  // DELETE
		makeErrorSender("bar"),                  // DELETE
	}
	destroyErr := env.DestroyController(s.callCtx, s.controllerUUID)
	// checked below, once we know the order of deletions.

	c.Assert(s.requests, gc.HasLen, 5)
	c.Assert(s.requests[0].Method, gc.Equals, "GET")
	c.Assert(s.requests[1].Method, gc.Equals, "DELETE")
	c.Assert(s.requests[2].Method, gc.Equals, "DELETE") // retry
	c.Assert(s.requests[3].Method, gc.Equals, "DELETE")
	c.Assert(s.requests[4].Method, gc.Equals, "DELETE") // retry

	// Groups are deleted concurrently, so there's no known order.
	groupsDeleted := []string{
		path.Base(s.requests[1].URL.Path),
		path.Base(s.requests[2].URL.Path),
		path.Base(s.requests[3].URL.Path),
		path.Base(s.requests[4].URL.Path),
	}
	c.Assert(groupsDeleted, jc.SameContents, []string{"group1", "group1", "group2", "group2"})

	c.Check(destroyErr, gc.ErrorMatches,
		`deleting resource group "group1":.*; `+
			`deleting resource group "group2":.*`)
	c.Check(destroyErr, gc.ErrorMatches, ".*(foo|bar).*")
}

func (s *environSuite) TestInstanceInformation(c *gc.C) {
	env := s.openEnviron(c)
	s.sender = s.startInstanceSenders(c, startInstanceSenderParams{bootstrap: false})
	types, err := env.InstanceTypes(s.callCtx, constraints.Value{})
	c.Assert(err, jc.ErrorIsNil)
	c.Assert(types.InstanceTypes, gc.HasLen, 6)

	cons := constraints.MustParse("mem=4G")
	types, err = env.InstanceTypes(s.callCtx, cons)
	c.Assert(err, jc.ErrorIsNil)
	c.Assert(types.InstanceTypes, gc.HasLen, 2)
}

func (s *environSuite) TestInstanceInformationWithInvalidCredential(c *gc.C) {
	env := s.openEnviron(c)
	s.createSenderWithUnauthorisedStatusCode(c)

	c.Assert(s.invalidatedCredential, jc.IsFalse)
	_, err := env.InstanceTypes(s.callCtx, constraints.Value{})
	c.Assert(err, gc.NotNil)
	c.Assert(s.invalidatedCredential, jc.IsTrue)
}

func (s *environSuite) TestAdoptResources(c *gc.C) {
	providersResult := makeProvidersResult()
	resourcesResult := makeResourcesResult()

	res1 := (*resourcesResult.Value)[0]
	res1.Properties = &map[string]interface{}{"has-properties": true}

	res2 := (*resourcesResult.Value)[1]
	res2.Properties = &map[string]interface{}{"has-properties": true}

	env := s.openEnviron(c)

	s.sender = azuretesting.Senders{
		makeSender(".*/resourcegroups/juju-testmodel-.*", makeResourceGroupResult()),
		makeSender(".*/resourcegroups/juju-testmodel-.*", nil),

		makeSender(".*/providers", providersResult),
		makeSender(".*/resourceGroups/juju-testmodel-.*/resources", resourcesResult),

		// First request is the get, second is the update. (The
		// lowercase resourcegroups here is a quirk of the
		// autogenerated Go SDK.)
		makeSender(".*/resourcegroups/.*/providers/Beck.Replica/liars/scissor/boxing-day-blues", res1),
		makeSender(".*/resourcegroups/.*/providers/Beck.Replica/liars/scissor/boxing-day-blues", res1),

		makeSender(".*/resourcegroups/.*/providers/Tuneyards.Bizness/micachu/drop-dead", res2),
		makeSender(".*/resourcegroups/.*/providers/Tuneyards.Bizness/micachu/drop-dead", res2),
	}

	err := env.AdoptResources(s.callCtx, "new-controller", version.MustParse("1.2.4"))
	c.Assert(err, jc.ErrorIsNil)

	// Check that properties and tags are preserved and the correct
	// API version is sent.
	checkAPIVersion := func(ix uint, expectedMethod, expectedVersion string) {
		req := s.requests[ix]
		c.Check(req.Method, gc.Equals, expectedMethod)
		c.Check(req.URL.Query().Get("api-version"), gc.Equals, expectedVersion)
	}
	// Resource group get and update.
	checkAPIVersion(0, "GET", "2020-10-01")
	checkAPIVersion(1, "PUT", "2020-10-01")
	// Resources.
	checkAPIVersion(4, "GET", "2021-07-01")
	checkAPIVersion(5, "PUT", "2021-07-01")
	checkAPIVersion(6, "GET", "2021-07-01")
	checkAPIVersion(7, "PUT", "2021-07-01")

	checkTagsAndProperties := func(ix uint) {
		req := s.requests[ix]
		data := make([]byte, req.ContentLength)
		_, err := req.Body.Read(data)
		c.Assert(err, jc.ErrorIsNil)

		var resource resources.GenericResource
		err = json.Unmarshal(data, &resource)
		c.Assert(err, jc.ErrorIsNil)

		rTags := to.StringMap(resource.Tags)
		c.Check(rTags["something else"], gc.Equals, "good")
		c.Check(rTags[tags.JujuController], gc.Equals, "new-controller")
		c.Check(resource.Properties, gc.DeepEquals, map[string]interface{}{"has-properties": true})
	}
	checkTagsAndProperties(5)
	checkTagsAndProperties(7)

	// Also check the tags are right for the resource group.
	req := s.requests[1] // the resource group update.
	data := make([]byte, req.ContentLength)
	_, err = req.Body.Read(data)
	c.Assert(err, jc.ErrorIsNil)
	var group resources.Group
	err = json.Unmarshal(data, &group)
	c.Assert(err, jc.ErrorIsNil)

	// Check that the provisioning state wasn't sent back.
	c.Check((*group.Properties).ProvisioningState, gc.IsNil)

	gTags := to.StringMap(group.Tags)
	c.Check(gTags["something else"], gc.Equals, "good")
	c.Check(gTags[tags.JujuController], gc.Equals, "new-controller")
	c.Check(gTags[tags.JujuModel], gc.Equals, "deadbeef-0bad-400d-8000-4b1d0d06f00d")
}

func makeProvidersResult() resources.ProviderListResult {
	providers := []resources.Provider{{
		Namespace: to.StringPtr("Beck.Replica"),
		ResourceTypes: &[]resources.ProviderResourceType{{
			ResourceType: to.StringPtr("battles/ladida"),
			APIVersions:  &[]string{"2016-12-15", "2014-02-02"},
		}, {
			ResourceType: to.StringPtr("liars/scissor"),
			APIVersions:  &[]string{"2021-07-01", "2015-03-02"},
		}},
	}, {
		Namespace: to.StringPtr("Tuneyards.Bizness"),
		ResourceTypes: &[]resources.ProviderResourceType{{
			ResourceType: to.StringPtr("slaves/debbie"),
			APIVersions:  &[]string{"2016-12-14", "2014-04-02"},
		}, {
			ResourceType: to.StringPtr("micachu"),
			APIVersions:  &[]string{"2021-07-01", "2015-05-02"},
		}},
	}}
	return resources.ProviderListResult{Value: &providers}
}

func makeResourcesResult() resources.ListResult {
	theResources := []resources.GenericResourceExpanded{{
		ID:       to.StringPtr("/subscriptions/foo/resourcegroups/bar/providers/Beck.Replica/liars/scissor/boxing-day-blues"),
		Name:     to.StringPtr("boxing-day-blues"),
		Type:     to.StringPtr("Beck.Replica/liars/scissor"),
		Location: to.StringPtr("westus"),
		Tags: map[string]*string{
			tags.JujuController: to.StringPtr("old-controller"),
			"something else":    to.StringPtr("good"),
		},
	}, {
		ID:       to.StringPtr("/subscriptions/foo/resourcegroups/bar/providers/Tuneyards.Bizness/micachu/drop-dead"),
		Name:     to.StringPtr("drop-dead"),
		Type:     to.StringPtr("Tuneyards.Bizness/micachu"),
		Location: to.StringPtr("westus"),
		Tags: map[string]*string{
			tags.JujuController: to.StringPtr("old-controller"),
			"something else":    to.StringPtr("good"),
		},
	}}
	return resources.ListResult{Value: &theResources}
}

func makeResourceGroupResult() resources.Group {
	return resources.Group{
		Name:     to.StringPtr("charles"),
		Location: to.StringPtr("westus"),
		Properties: &resources.GroupProperties{
			ProvisioningState: to.StringPtr("very yes"),
		},
		Tags: map[string]*string{
			tags.JujuController: to.StringPtr("old-controller"),
			tags.JujuModel:      to.StringPtr("deadbeef-0bad-400d-8000-4b1d0d06f00d"),
			"something else":    to.StringPtr("good"),
		},
	}
}

func (s *environSuite) TestAdoptResourcesErrorGettingGroup(c *gc.C) {
	env := s.openEnviron(c)
	sender := s.makeErrorSender(
		c,
		".*/resourcegroups/juju-testmodel-.*",
		errors.New("uhoh"),
		4)
	s.sender = azuretesting.Senders{sender}

	err := env.AdoptResources(s.callCtx, "new-controller", version.MustParse("1.0.0"))
	c.Assert(err, gc.ErrorMatches, ".*uhoh$")
	c.Assert(s.requests, gc.HasLen, 2)
}

func (s *environSuite) TestAdoptResourcesErrorUpdatingGroup(c *gc.C) {
	env := s.openEnviron(c)
	errorSender := s.makeErrorSender(
		c,
		".*/resourcegroups/juju-testmodel-.*",
		errors.New("uhoh"),
		2)
	s.sender = azuretesting.Senders{
		makeSender(".*/resourcegroups/juju-testmodel-.*", makeResourceGroupResult()),
		errorSender,
	}

	err := env.AdoptResources(s.callCtx, "new-controller", version.MustParse("1.0.0"))
	c.Assert(err, gc.ErrorMatches, ".*uhoh$")
	c.Assert(s.requests, gc.HasLen, 3)
}

func (s *environSuite) TestAdoptResourcesErrorGettingVersions(c *gc.C) {
	env := s.openEnviron(c)
	errorSender := s.makeErrorSender(
		c,
		".*/providers",
		errors.New("uhoh"),
		2)
	s.sender = azuretesting.Senders{
		makeSender(".*/resourcegroups/juju-testmodel-.*", makeResourceGroupResult()),
		makeSender(".*/resourcegroups/juju-testmodel-.*", nil),
		errorSender,
	}

	err := env.AdoptResources(s.callCtx, "new-controller", version.MustParse("1.0.0"))
	c.Assert(err, gc.ErrorMatches, ".*uhoh$")
	c.Assert(s.requests, gc.HasLen, 4)
}

func (s *environSuite) TestAdoptResourcesErrorListingResources(c *gc.C) {
	env := s.openEnviron(c)
	errorSender := s.makeErrorSender(
		c,
		".*/resourceGroups/juju-testmodel-.*/resources",
		errors.New("ouch!"),
		2)
	s.sender = azuretesting.Senders{
		makeSender(".*/resourcegroups/juju-testmodel-.*", makeResourceGroupResult()),
		makeSender(".*/resourcegroups/juju-testmodel-.*", nil),
		makeSender(".*/providers", resources.ProviderListResult{}),
		errorSender,
	}

	err := env.AdoptResources(s.callCtx, "new-controller", version.MustParse("1.0.0"))
	c.Assert(err, gc.ErrorMatches, ".*ouch!$")
	c.Assert(s.requests, gc.HasLen, 5)
}

func (s *environSuite) TestAdoptResourcesWithInvalidCredential(c *gc.C) {
	env := s.openEnviron(c)
	s.createSenderWithUnauthorisedStatusCode(c)

	c.Assert(s.invalidatedCredential, jc.IsFalse)
	err := env.AdoptResources(s.callCtx, "new-controller", version.MustParse("1.0.0"))
	c.Assert(err, gc.NotNil)
	c.Assert(s.invalidatedCredential, jc.IsTrue)
}

func (s *environSuite) TestAdoptResourcesNoUpdateNeeded(c *gc.C) {
	providersResult := makeProvidersResult()
	resourcesResult := makeResourcesResult()

	// Give the first resource the right controller tag so it doesn't need updating.
	res1 := (*resourcesResult.Value)[0]
	res1.Tags[tags.JujuController] = to.StringPtr("new-controller")
	res2 := (*resourcesResult.Value)[1]

	env := s.openEnviron(c)

	s.sender = azuretesting.Senders{
		makeSender(".*/resourcegroups/juju-testmodel-.*", makeResourceGroupResult()),
		makeSender(".*/resourcegroups/juju-testmodel-.*", nil),
		makeSender(".*/providers", providersResult),
		makeSender(".*/resourceGroups/juju-testmodel-.*/resources", resourcesResult),

		// Doesn't bother updating res1, continues to do res2.
		makeSender(".*/resourcegroups/.*/providers/Tuneyards.Bizness/micachu/drop-dead", res2),
		makeSender(".*/resourcegroups/.*/providers/Tuneyards.Bizness/micachu/drop-dead", res2),
	}

	err := env.AdoptResources(s.callCtx, "new-controller", version.MustParse("1.2.4"))
	c.Assert(err, jc.ErrorIsNil)
	c.Check(s.requests, gc.HasLen, 6)
}

func (s *environSuite) TestAdoptResourcesErrorGettingFullResource(c *gc.C) {
	providersResult := makeProvidersResult()
	resourcesResult := makeResourcesResult()

	res2 := (*resourcesResult.Value)[1]

	env := s.openEnviron(c)

	errorSender := s.makeErrorSender(
		c,
		".*/resourcegroups/.*/providers/Beck.Replica/liars/scissor/boxing-day-blues",
		errors.New("flagrant error! virus=very yes"),
		2)

	s.sender = azuretesting.Senders{
		makeSender(".*/resourcegroups/juju-testmodel-.*", makeResourceGroupResult()),
		makeSender(".*/resourcegroups/juju-testmodel-.*", nil),
		makeSender(".*/providers", providersResult),
		makeSender(".*/resourceGroups/juju-testmodel-.*/resources", resourcesResult),

		// The first resource yields an error but the update continues.
		errorSender,

		makeSender(".*/resourcegroups/.*/providers/Tuneyards.Bizness/micachu/drop-dead", res2),
		makeSender(".*/resourcegroups/.*/providers/Tuneyards.Bizness/micachu/drop-dead", res2),
	}

	err := env.AdoptResources(s.callCtx, "new-controller", version.MustParse("1.2.4"))
	c.Check(err, gc.ErrorMatches, `failed to update controller for some resources: \[boxing-day-blues\]`)
	c.Check(s.requests, gc.HasLen, 8)
}

func (s *environSuite) TestAdoptResourcesErrorUpdating(c *gc.C) {
	providersResult := makeProvidersResult()
	resourcesResult := makeResourcesResult()

	res1 := (*resourcesResult.Value)[0]
	res2 := (*resourcesResult.Value)[1]

	env := s.openEnviron(c)

	errorSender := s.makeErrorSender(
		c,
		".*/resourcegroups/.*/providers/Beck.Replica/liars/scissor/boxing-day-blues",
		errors.New("oopsie"),
		2)

	s.sender = azuretesting.Senders{
		makeSender(".*/resourcegroups/juju-testmodel-.*", makeResourceGroupResult()),
		makeSender(".*/resourcegroups/juju-testmodel-.*", nil),
		makeSender(".*/providers", providersResult),
		makeSender(".*/resourceGroups/juju-testmodel-.*/resources", resourcesResult),

		// Updating the first resource yields an error but the update continues.
		makeSender(".*/resourcegroups/.*/providers/Beck.Replica/liars/scissor/boxing-day-blues", res1),
		errorSender,

		makeSender(".*/resourcegroups/.*/providers/Tuneyards.Bizness/micachu/drop-dead", res2),
		makeSender(".*/resourcegroups/.*/providers/Tuneyards.Bizness/micachu/drop-dead", res2),
	}

	err := env.AdoptResources(s.callCtx, "new-controller", version.MustParse("1.2.4"))
	c.Check(err, gc.ErrorMatches, `failed to update controller for some resources: \[boxing-day-blues\]`)
	c.Check(s.requests, gc.HasLen, 9)
}

func (s *environSuite) TestStartInstanceEncryptedRootDiskExistingDES(c *gc.C) {
	rootDiskParams := map[string]interface{}{
		"encrypted":                "true",
		"disk-encryption-set-name": "my-disk-encryption-set",
	}
	s.assertStartInstance(c, nil, rootDiskParams, true, false)
}

func (s *environSuite) TestStartInstanceEncryptedRootDisk(c *gc.C) {
	rootDiskParams := map[string]interface{}{
		"encrypted":                "true",
		"disk-encryption-set-name": "my-disk-encryption-set",
		"vault-name-prefix":        "my-vault",
		"vault-key-name":           "shhhh",
	}
	s.assertStartInstance(c, nil, rootDiskParams, true, false)
}<|MERGE_RESOLUTION|>--- conflicted
+++ resolved
@@ -869,67 +869,6 @@
 			`common resource deployment status is "Failed"`)
 }
 
-<<<<<<< HEAD
-=======
-func (s *environSuite) TestStartInstanceCommonDeploymentStorageAccount(c *gc.C) {
-	resourceTypes := []resources.ProviderResourceType{{
-		ResourceType: to.StringPtr("storageAccounts"),
-	}}
-	providers := []resources.Provider{{
-		Namespace:     to.StringPtr("Microsoft.Storage"),
-		ResourceTypes: &resourceTypes,
-	}}
-	s.commonDeployment.Properties.Providers = &providers
-
-	env := s.openEnviron(c)
-	senders := s.startInstanceSenders(c, startInstanceSenderParams{bootstrap: false})
-	s.sender = senders
-	s.requests = nil
-
-	_, err := env.StartInstance(s.callCtx, makeStartInstanceParams(c, s.controllerUUID, "bionic"))
-	c.Assert(err, jc.ErrorIsNil)
-	s.assertStartInstanceRequests(c, s.requests[1:], assertStartInstanceRequestsParams{
-		imageReference:   &xenialImageReference,
-		diskSizeGB:       32,
-		osProfile:        &s.linuxOsProfile,
-		instanceType:     "Standard_A1",
-		unmanagedStorage: true,
-		publicIP:         true,
-	})
-}
-
-func (s *environSuite) TestStartInstanceCommonDeploymentWithStorageAccountAndAvailabilitySetName(c *gc.C) {
-	resourceTypes := []resources.ProviderResourceType{{
-		ResourceType: to.StringPtr("storageAccounts"),
-	}}
-	providers := []resources.Provider{{
-		Namespace:     to.StringPtr("Microsoft.Storage"),
-		ResourceTypes: &resourceTypes,
-	}}
-	s.commonDeployment.Properties.Providers = &providers
-
-	env := s.openEnviron(c)
-	unitsDeployed := "mysql/0 wordpress/0"
-	s.vmTags[tags.JujuUnitsDeployed] = &unitsDeployed
-	s.sender = s.startInstanceSenders(c, startInstanceSenderParams{bootstrap: false})
-	s.requests = nil
-	params := makeStartInstanceParams(c, s.controllerUUID, "bionic")
-	params.InstanceConfig.Tags[tags.JujuUnitsDeployed] = unitsDeployed
-
-	_, err := env.StartInstance(s.callCtx, params)
-	c.Assert(err, jc.ErrorIsNil)
-	s.assertStartInstanceRequests(c, s.requests[1:], assertStartInstanceRequestsParams{
-		availabilitySetName: "mysql",
-		imageReference:      &xenialImageReference,
-		diskSizeGB:          32,
-		osProfile:           &s.linuxOsProfile,
-		instanceType:        "Standard_A1",
-		unmanagedStorage:    true,
-		publicIP:            true,
-	})
-}
-
->>>>>>> fd5bbc53
 func (s *environSuite) TestStartInstanceCommonDeploymentRetryTimeout(c *gc.C) {
 	// StartInstance waits for the "common" deployment to complete
 	// successfully before creating the VM deployment.
