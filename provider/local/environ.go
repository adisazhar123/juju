--- conflicted
+++ resolved
@@ -111,17 +111,12 @@
 		return "", "", nil, err
 	}
 
-<<<<<<< HEAD
-	vers := version.Current
-	if _, err := common.EnsureBootstrapTools(ctx, env, vers.Series, &vers.Arch); err != nil {
-=======
 	// Make sure there are tools available for the
 	// host's architecture and series.
 	if _, err := args.AvailableTools.Match(tools.Filter{
 		Arch:   version.Current.Arch,
 		Series: version.Current.Series,
 	}); err != nil {
->>>>>>> 52c2ebe5
 		return "", "", nil, err
 	}
 
@@ -169,11 +164,8 @@
 	mcfg.ProxySettings = proxy.Settings{}
 
 	cloudcfg := coreCloudinit.New()
-<<<<<<< HEAD
-=======
 	cloudcfg.SetAptUpdate(mcfg.EnableOSRefreshUpdate)
 	cloudcfg.SetAptUpgrade(mcfg.EnableOSUpgrade)
->>>>>>> 52c2ebe5
 
 	// Since rsyslogd is restricted by apparmor to only write to /var/log/**
 	// we now provide a symlink to the written file in the local log dir.
@@ -196,19 +188,11 @@
 	)
 	udata, err := cloudinit.NewUserdataConfig(mcfg, cloudcfg)
 	if err != nil {
-<<<<<<< HEAD
 		return err
 	}
 	if err := udata.ConfigureJuju(); err != nil {
 		return err
 	}
-=======
-		return err
-	}
-	if err := udata.ConfigureJuju(); err != nil {
-		return err
-	}
->>>>>>> 52c2ebe5
 	return executeCloudConfig(ctx, mcfg, cloudcfg)
 }
 
