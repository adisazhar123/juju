--- conflicted
+++ resolved
@@ -1087,23 +1087,13 @@
 		if !ok || subnet.CidrBlock == nil {
 			continue
 		}
-<<<<<<< HEAD
+		// Provider does not support interface names.
 		nic := network.InterfaceInfo{
-			InterfaceName: fmt.Sprintf("unsupported%d", iface.Idx),
-			DeviceIndex:   iface.Idx,
-			ProviderId:    network.Id(*iface.Vnic.Id),
-			MACAddress:    *iface.Vnic.MacAddress,
+			DeviceIndex: iface.Idx,
+			ProviderId:  network.Id(*iface.Vnic.Id),
+			MACAddress:  *iface.Vnic.MacAddress,
 			Addresses: network.ProviderAddresses{
 				network.NewScopedProviderAddress(
-=======
-		// Provider does not support interface names.
-		nic := corenetwork.InterfaceInfo{
-			DeviceIndex: iface.Idx,
-			ProviderId:  corenetwork.Id(*iface.Vnic.Id),
-			MACAddress:  *iface.Vnic.MacAddress,
-			Addresses: corenetwork.ProviderAddresses{
-				corenetwork.NewScopedProviderAddress(
->>>>>>> 672babec
 					*iface.Vnic.PrivateIp,
 					network.ScopeCloudLocal,
 				),
