// Copyright 2013 Canonical Ltd.
// Licensed under the AGPLv3, see LICENCE file for details.

package common

import (
	"fmt"
	"net"
	"time"

	"launchpad.net/loggo"

	coreCloudinit "launchpad.net/juju-core/cloudinit"
	"launchpad.net/juju-core/cloudinit/sshinit"
	"launchpad.net/juju-core/constraints"
	"launchpad.net/juju-core/environs"
<<<<<<< HEAD
	"launchpad.net/juju-core/environs/cloudinit"
=======
	"launchpad.net/juju-core/environs/bootstrap"
>>>>>>> 25792f18
	"launchpad.net/juju-core/instance"
	coretools "launchpad.net/juju-core/tools"
)

var logger = loggo.GetLogger("juju.provider.common")

// Bootstrap is a common implementation of the Bootstrap method defined on
// environs.Environ; we strongly recommend that this implementation be used
// when writing a new provider.
<<<<<<< HEAD
func Bootstrap(env environs.Environ, cons constraints.Value, possibleTools coretools.List) (err error) {
=======
func Bootstrap(env environs.Environ, cons constraints.Value) error {
>>>>>>> 25792f18
	// TODO make safe in the case of racing Bootstraps
	// If two Bootstraps are called concurrently, there's
	// no way to make sure that only one succeeds.

	var inst instance.Instance
	defer func() {
		if err == nil || inst == nil {
			return
		}
		if stoperr := env.StopInstances([]instance.Instance{inst}); stoperr != nil {
			// Failure upon failure.  Log it, but return the original error.
			logger.Errorf("cannot stop failed bootstrap instance %q: %v", inst.Id(), stoperr)
		}
	}()

	// Create an empty bootstrap state file so we can get its URL.
	// It will be updated with the instance id and hardware characteristics
	// after the bootstrap instance is started.
	stateFileURL, err := bootstrap.CreateStateFile(env.Storage())
	if err != nil {
		return err
	}
	machineConfig := environs.NewBootstrapMachineConfig(stateFileURL)
<<<<<<< HEAD
	var hw *instance.HardwareCharacteristics
	inst, hw, err = env.StartInstance(cons, possibleTools, machineConfig)
=======

	selectedTools, err := EnsureBootstrapTools(env, env.Config().DefaultSeries(), cons.Arch)
	if err != nil {
		return err
	}

	inst, hw, err := env.StartInstance(cons, selectedTools, machineConfig)
>>>>>>> 25792f18
	if err != nil {
		return fmt.Errorf("cannot start bootstrap instance: %v", err)
	}
	var characteristics []instance.HardwareCharacteristics
	if hw != nil {
		characteristics = []instance.HardwareCharacteristics{*hw}
	}
	err = bootstrap.SaveState(
		env.Storage(),
		&bootstrap.BootstrapState{
			StateInstances:  []instance.Id{inst.Id()},
			Characteristics: characteristics,
		})
	if err != nil {
		return fmt.Errorf("cannot save state: %v", err)
	}
<<<<<<< HEAD
	logger.Infof("waiting for DNS name for instance %q", inst.Id())
	dnsName, err := WaitDNSName(inst)
	if err != nil {
		return err
	}
	// Wait until we can open a connection to port 22.
	connected := false
	for a := LongAttempt.Start(); !connected && a.Next(); {
		logger.Infof("attempting to connect to %s:22...", dnsName)
		conn, err := net.DialTimeout("tcp", dnsName+":22", 5*time.Second)
		if err == nil {
			conn.Close()
			connected = true
		} else {
			logger.Errorf("failed to connect: %v", err)
		}
	}
	if !connected {
		return fmt.Errorf("could not connect to host")
	}
	cloudcfg := coreCloudinit.New()
	if err := cloudinit.ConfigureJuju(machineConfig, cloudcfg); err != nil {
		return err
	}
	return sshinit.Configure("ubuntu@"+dnsName, cloudcfg)
=======
	return nil
}

// EnsureBootstrapTools finds tools, syncing with an external tools source as
// necessary; it then selects the newest tools to bootstrap with, and sets
// agent-version.
func EnsureBootstrapTools(env environs.Environ, series string, arch *string) (coretools.List, error) {
	possibleTools, err := bootstrap.EnsureToolsAvailability(env, series, arch)
	if err != nil {
		return nil, err
	}
	return bootstrap.SetBootstrapTools(env, possibleTools)
}

// EnsureNotBootstrapped returns null if the environment is not bootstrapped,
// and an error if it is or if the function was not able to tell.
func EnsureNotBootstrapped(env environs.Environ) error {
	_, err := bootstrap.LoadState(env.Storage())
	// If there is no error loading the bootstrap state, then we are
	// bootstrapped.
	if err == nil {
		return fmt.Errorf("environment is already bootstrapped")
	}
	if err == environs.ErrNotBootstrapped {
		return nil
	}
	return err
>>>>>>> 25792f18
}<|MERGE_RESOLUTION|>--- conflicted
+++ resolved
@@ -14,11 +14,8 @@
 	"launchpad.net/juju-core/cloudinit/sshinit"
 	"launchpad.net/juju-core/constraints"
 	"launchpad.net/juju-core/environs"
-<<<<<<< HEAD
+	"launchpad.net/juju-core/environs/bootstrap"
 	"launchpad.net/juju-core/environs/cloudinit"
-=======
-	"launchpad.net/juju-core/environs/bootstrap"
->>>>>>> 25792f18
 	"launchpad.net/juju-core/instance"
 	coretools "launchpad.net/juju-core/tools"
 )
@@ -28,11 +25,7 @@
 // Bootstrap is a common implementation of the Bootstrap method defined on
 // environs.Environ; we strongly recommend that this implementation be used
 // when writing a new provider.
-<<<<<<< HEAD
-func Bootstrap(env environs.Environ, cons constraints.Value, possibleTools coretools.List) (err error) {
-=======
-func Bootstrap(env environs.Environ, cons constraints.Value) error {
->>>>>>> 25792f18
+func Bootstrap(env environs.Environ, cons constraints.Value) (err error) {
 	// TODO make safe in the case of racing Bootstraps
 	// If two Bootstraps are called concurrently, there's
 	// no way to make sure that only one succeeds.
@@ -56,18 +49,14 @@
 		return err
 	}
 	machineConfig := environs.NewBootstrapMachineConfig(stateFileURL)
-<<<<<<< HEAD
-	var hw *instance.HardwareCharacteristics
-	inst, hw, err = env.StartInstance(cons, possibleTools, machineConfig)
-=======
 
 	selectedTools, err := EnsureBootstrapTools(env, env.Config().DefaultSeries(), cons.Arch)
 	if err != nil {
 		return err
 	}
 
-	inst, hw, err := env.StartInstance(cons, selectedTools, machineConfig)
->>>>>>> 25792f18
+	var hw *instance.HardwareCharacteristics
+	inst, hw, err = env.StartInstance(cons, selectedTools, machineConfig)
 	if err != nil {
 		return fmt.Errorf("cannot start bootstrap instance: %v", err)
 	}
@@ -84,7 +73,6 @@
 	if err != nil {
 		return fmt.Errorf("cannot save state: %v", err)
 	}
-<<<<<<< HEAD
 	logger.Infof("waiting for DNS name for instance %q", inst.Id())
 	dnsName, err := WaitDNSName(inst)
 	if err != nil {
@@ -110,8 +98,6 @@
 		return err
 	}
 	return sshinit.Configure("ubuntu@"+dnsName, cloudcfg)
-=======
-	return nil
 }
 
 // EnsureBootstrapTools finds tools, syncing with an external tools source as
@@ -138,5 +124,4 @@
 		return nil
 	}
 	return err
->>>>>>> 25792f18
 }