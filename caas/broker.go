// Copyright 2017 Canonical Ltd.
// Licensed under the AGPLv3, see LICENCE file for details.

package caas

import (
	"fmt"

	"github.com/juju/errors"
	"github.com/juju/version"

	"github.com/juju/juju/constraints"
	"github.com/juju/juju/core/application"
	"github.com/juju/juju/core/devices"
	"github.com/juju/juju/core/status"
	"github.com/juju/juju/core/watcher"
	"github.com/juju/juju/environs"
	"github.com/juju/juju/environs/context"
	"github.com/juju/juju/network"
	"github.com/juju/juju/storage"
)

// ContainerEnvironProvider represents a computing and storage provider
// for a container runtime.
type ContainerEnvironProvider interface {
	environs.EnvironProvider

	// Open opens the broker and returns it. The configuration must
	// have passed through PrepareConfig at some point in its lifecycle.
	//
	// Open should not perform any expensive operations, such as querying
	// the cloud API, as it will be called frequently.
	Open(args environs.OpenParams) (Broker, error)

	// ParsePodSpec unmarshalls the given YAML pod spec.
	ParsePodSpec(in string) (*PodSpec, error)
}

// RegisterContainerProvider is used for providers that we want to use for managing 'instances',
// but are not possible sources for 'juju bootstrap'.
func RegisterContainerProvider(name string, p ContainerEnvironProvider, alias ...string) (unregister func()) {
	if err := environs.GlobalProviderRegistry().RegisterProvider(p, name, alias...); err != nil {
		panic(fmt.Errorf("juju: %v", err))
	}
	return func() {
		environs.GlobalProviderRegistry().UnregisterProvider(name)
	}
}

// New returns a new broker based on the provided configuration.
func New(args environs.OpenParams) (Broker, error) {
	p, err := environs.Provider(args.Cloud.Type)
	if err != nil {
		return nil, errors.Trace(err)
	}
	return Open(p, args)
}

// Open creates a Broker instance and errors if the provider is not for
// a container substrate.
func Open(p environs.EnvironProvider, args environs.OpenParams) (Broker, error) {
	if envProvider, ok := p.(ContainerEnvironProvider); !ok {
		return nil, errors.NotValidf("container environ provider %T", p)
	} else {
		return envProvider.Open(args)
	}
}

// NewContainerBrokerFunc returns a Container Broker.
type NewContainerBrokerFunc func(args environs.OpenParams) (Broker, error)

// StatusCallbackFunc represents a function that can be called to report a status.
type StatusCallbackFunc func(appName string, settableStatus status.Status, info string, data map[string]interface{}) error

// ServiceParams defines parameters used to create a service.
type ServiceParams struct {
	// PodSpec is the spec used to configure a pod.
	PodSpec *PodSpec

	// ResourceTags is a set of tags to set on the created service.
	ResourceTags map[string]string

	// Placement defines node affinity rules.
	Placement string

	// Constraints is a set of constraints on
	// the pod to create.
	Constraints constraints.Value

	// Filesystems is a set of parameters for filesystems that should be created.
	Filesystems []storage.KubernetesFilesystemParams

	// Devices is a set of parameters for Devices that is required.
	Devices []devices.KubernetesDeviceParams
}

// Broker instances interact with the CAAS substrate.
type Broker interface {
	// Provider returns the ContainerEnvironProvider that created this Broker.
	Provider() ContainerEnvironProvider

	// Destroy terminates all containers and other resources in this broker's namespace.
	Destroy(context.ProviderCallContext) error

	// Namespaces returns name names of the namespaces on the cluster.
	Namespaces() ([]string, error)

	// EnsureNamespace ensures this broker's namespace is created.
	EnsureNamespace() error

	// EnsureOperator creates or updates an operator pod for running
	// a charm for the specified application.
	EnsureOperator(appName, agentPath string, config *OperatorConfig) error

	// OperatorExists returns true if the operator for the specified
	// application exists.
	OperatorExists(appName string) (bool, error)

	// DeleteOperator deletes the specified operator.
	DeleteOperator(appName string) error

	// EnsureService creates or updates a service for pods with the given params.
	EnsureService(appName string, statusCallback StatusCallbackFunc, params *ServiceParams, numUnits int, config application.ConfigAttributes) error

	// EnsureCustomResourceDefinition creates or updates a custom resource definition resource.
	EnsureCustomResourceDefinition(appName string, podSpec *PodSpec) error

	// Service returns the service for the specified application.
	Service(appName string) (*Service, error)

	// DeleteService deletes the specified service.
	DeleteService(appName string) error

	// ExposeService sets up external access to the specified service.
	ExposeService(appName string, resourceTags map[string]string, config application.ConfigAttributes) error

	// UnexposeService removes external access to the specified service.
	UnexposeService(appName string) error

	// WatchUnits returns a watcher which notifies when there
	// are changes to units of the specified application.
	WatchUnits(appName string) (watcher.NotifyWatcher, error)

	// Units returns all units and any associated filesystems
	// of the specified application. Filesystems are mounted
	// via volumes bound to the unit.
	Units(appName string) ([]Unit, error)

	// WatchOperator returns a watcher which notifies when there
	// are changes to the operator of the specified application.
	WatchOperator(string) (watcher.NotifyWatcher, error)

	// Operator returns an Operator with current status and life details.
	Operator(string) (*Operator, error)

	// ProviderRegistry is an interface for obtaining storage providers.
	storage.ProviderRegistry

	// InstancePrechecker provides a means of "prechecking" placement
	// arguments before recording them in state.
	environs.InstancePrechecker

<<<<<<< HEAD
	environs.BootstrapEnviron
=======
	// ResourceAdopter defines methods for adopting resources.
	environs.ResourceAdopter
>>>>>>> a01c9902
}

// Service represents information about the status of a caas service entity.
type Service struct {
	Id        string
	Addresses []network.Address
}

// FilesystemInfo represents information about a filesystem
// mounted by a unit.
type FilesystemInfo struct {
	StorageName  string
	FilesystemId string
	Size         uint64
	MountPoint   string
	ReadOnly     bool
	Status       status.StatusInfo
	Volume       VolumeInfo
}

// VolumeInfo represents information about a volume
// mounted by a unit.
type VolumeInfo struct {
	VolumeId   string
	Size       uint64
	Persistent bool
	Status     status.StatusInfo
}

// Unit represents information about the status of a "pod".
type Unit struct {
	Id             string
	Address        string
	Ports          []string
	Dying          bool
	Status         status.StatusInfo
	FilesystemInfo []FilesystemInfo
}

// Operator represents information about the status of an "operator pod".
type Operator struct {
	Id     string
	Dying  bool
	Status status.StatusInfo
}

// CharmStorageParams defines parameters used to create storage
// for operators to use for charm state.
type CharmStorageParams struct {
	// Size is the minimum size of the filesystem in MiB.
	Size uint64

	// The provider type for this filesystem.
	Provider storage.ProviderType

	// Attributes is a set of provider-specific options for storage creation,
	// as defined in a storage pool.
	Attributes map[string]interface{}

	// ResourceTags is a set of tags to set on the created filesystem, if the
	// storage provider supports tags.
	ResourceTags map[string]string
}

// OperatorConfig is the config to use when creating an operator.
type OperatorConfig struct {
	// OperatorImagePath is the docker registry URL for the image.
	OperatorImagePath string

	// Version is the Juju version of the operator image.
	Version version.Number

	// CharmStorage defines parameters used to create storage
	// for operators to use for charm state.
	CharmStorage CharmStorageParams

	// AgentConf is the contents of the agent.conf file.
	AgentConf []byte

	// ResourceTags is a set of tags to set on the operator pod.
	ResourceTags map[string]string
}<|MERGE_RESOLUTION|>--- conflicted
+++ resolved
@@ -160,12 +160,9 @@
 	// arguments before recording them in state.
 	environs.InstancePrechecker
 
-<<<<<<< HEAD
 	environs.BootstrapEnviron
-=======
 	// ResourceAdopter defines methods for adopting resources.
 	environs.ResourceAdopter
->>>>>>> a01c9902
 }
 
 // Service represents information about the status of a caas service entity.
