// Copyright 2019 Canonical Ltd.
// Licensed under the AGPLv3, see LICENCE file for details.

package provider

import (
	"context"
	"fmt"
	"strings"
	"time"

	"github.com/juju/charm/v9"
	"github.com/juju/collections/set"
	"github.com/juju/errors"
	"github.com/juju/featureflag"
	"github.com/juju/loggo"
	"github.com/juju/names/v4"
	"github.com/juju/retry"
	apps "k8s.io/api/apps/v1"
	core "k8s.io/api/core/v1"
	rbacv1 "k8s.io/api/rbac/v1"
	"k8s.io/apimachinery/pkg/api/resource"
	metav1 "k8s.io/apimachinery/pkg/apis/meta/v1"
	"k8s.io/apimachinery/pkg/labels"
	"k8s.io/apimachinery/pkg/util/intstr"
	"k8s.io/client-go/kubernetes"

	"github.com/juju/juju/agent"
	agentconstants "github.com/juju/juju/agent/constants"
	"github.com/juju/juju/caas"
	k8s "github.com/juju/juju/caas/kubernetes"
	"github.com/juju/juju/caas/kubernetes/provider/application"
	"github.com/juju/juju/caas/kubernetes/provider/constants"
	k8sproxy "github.com/juju/juju/caas/kubernetes/provider/proxy"
	"github.com/juju/juju/caas/kubernetes/provider/resources"
	providerutils "github.com/juju/juju/caas/kubernetes/provider/utils"
	"github.com/juju/juju/cloud"
	"github.com/juju/juju/cloudconfig"
	"github.com/juju/juju/cloudconfig/podcfg"
	k8sannotations "github.com/juju/juju/core/annotations"
	"github.com/juju/juju/core/series"
	"github.com/juju/juju/core/watcher"
	"github.com/juju/juju/environs"
	environsbootstrap "github.com/juju/juju/environs/bootstrap"
	"github.com/juju/juju/juju/osenv"
	"github.com/juju/juju/mongo"
	"github.com/juju/juju/version"
)

const (
	// JujuControllerStackName is the juju CAAS controller stack name.
	JujuControllerStackName = "controller"

	// ControllerServiceFQDNTemplate is the FQDN of the controller service using the cluster DNS.
	ControllerServiceFQDNTemplate = "controller-service.controller-%s.svc.cluster.local"

	proxyResourceName = "proxy"
	storageName       = "storage"
)

var (
	// TemplateFileNameServerPEM is the template server.pem file name.
	TemplateFileNameServerPEM = "template-" + mongo.FileNameDBSSLKey
)

const (
	mongoDBContainerName   = "mongodb"
	apiServerContainerName = "api-server"
)

type controllerServiceSpec struct {
	// ServiceType is required.
	ServiceType core.ServiceType

	// ExternalName is optional.
	ExternalName string

	// ExternalIP is optional.
	ExternalIP string

	// ExternalIPs is optional.
	ExternalIPs []string

	// Annotations is optional.
	Annotations k8sannotations.Annotation
}

func getDefaultControllerServiceSpecs(cloudType string) *controllerServiceSpec {
	specs := map[string]*controllerServiceSpec{
		k8s.K8sCloudAzure: {
			ServiceType: core.ServiceTypeLoadBalancer,
		},
		k8s.K8sCloudEC2: {
			ServiceType: core.ServiceTypeLoadBalancer,
			Annotations: k8sannotations.New(nil).
				Add("service.beta.kubernetes.io/aws-load-balancer-backend-protocol", "tcp"),
		},
		k8s.K8sCloudGCE: {
			ServiceType: core.ServiceTypeLoadBalancer,
		},
		k8s.K8sCloudMicrok8s: {
			ServiceType: core.ServiceTypeClusterIP,
		},
		k8s.K8sCloudOpenStack: {
			ServiceType: core.ServiceTypeLoadBalancer,
		},
		k8s.K8sCloudMAAS: {
			ServiceType: core.ServiceTypeLoadBalancer, // TODO(caas): test and verify this.
		},
		k8s.K8sCloudLXD: {
			ServiceType: core.ServiceTypeClusterIP, // TODO(caas): test and verify this.
		},
		k8s.K8sCloudOther: {
			ServiceType: core.ServiceTypeClusterIP, // Default svc spec for any other cloud is not listed above.
		},
	}
	if out, ok := specs[cloudType]; ok {
		return out
	}
	return specs[k8s.K8sCloudOther]
}

type controllerStack struct {
	ctx environs.BootstrapContext

	stackName        string
	selectorLabels   map[string]string
	stackLabels      map[string]string
	stackAnnotations map[string]string
	broker           *kubernetesClient
	timeout          time.Duration

	pcfg *podcfg.ControllerPodConfig
	// agentConfig is the controller api server config.
	agentConfig agent.ConfigSetterWriter
	// unitAgentConfig is the controller charm agent config.
	unitAgentConfig agent.ConfigSetterWriter

	storageClass               string
	storageSize                resource.Quantity
	portMongoDB, portAPIServer int

	resourceNameService,
	resourceNameConfigMap,
	resourceNameSecret, resourceNamedockerSecret,
	resourceNameVolSharedSecret, resourceNameVolSSLKey,
	resourceNameVolBootstrapParams, resourceNameVolAgentConf string

	dockerAuthSecretData []byte

	cleanUps []func()
}

type controllerStacker interface {
	// Deploy creates all resources for controller stack.
	Deploy() error
}

// findControllerNamespace is used for finding a controller's namespace based on
// its model name and controller uuid. This function really shouldn't exist
// and should be removed in 3.0. We have it here as we are still trying to use
// Kubernetes annotations as database selectors in some parts of Juju.
func findControllerNamespace(
	client kubernetes.Interface,
	controllerUUID string,
) (*core.Namespace, error) {
	// First we are going to start off by listing namespaces that are not using
	// legacy labels as that is the direction we are moving towards and hence
	// should be the quickest operation
	namespaces, err := client.CoreV1().Namespaces().List(
		context.TODO(),
		metav1.ListOptions{
			LabelSelector: labels.Set{
				constants.LabelJujuModelName: environsbootstrap.ControllerModelName,
			}.String(),
		},
	)

	if err != nil {
		return nil, errors.Annotate(err, "finding controller namespace with non legacy labels")
	}

	for _, ns := range namespaces.Items {
		if ns.Annotations[providerutils.AnnotationControllerUUIDKey(false)] == controllerUUID {
			return &ns, nil
		}
	}

	// We didn't find anything using new labels so lets try the old ones.
	namespaces, err = client.CoreV1().Namespaces().List(
		context.TODO(),
		metav1.ListOptions{
			LabelSelector: labels.Set{
				constants.LegacyLabelModelName: environsbootstrap.ControllerModelName,
			}.String(),
		},
	)

	if err != nil {
		return nil, errors.Annotate(err, "finding controller namespace with legacy labels")
	}

	for _, ns := range namespaces.Items {
		if ns.Annotations[providerutils.AnnotationControllerUUIDKey(true)] == controllerUUID {
			return &ns, nil
		}
	}

	return nil, errors.NotFoundf(
		"controller namespace not found for model %q and controller uuid %q",
		environsbootstrap.ControllerModelName,
		controllerUUID,
	)
}

// DecideControllerNamespace decides the namespace name to use for a new controller.
func DecideControllerNamespace(controllerName string) string {
	return "controller-" + controllerName
}

func newcontrollerStack(
	ctx environs.BootstrapContext,
	stackName string,
	storageClass string,
	broker *kubernetesClient,
	pcfg *podcfg.ControllerPodConfig,
) (controllerStacker, error) {
	storageSizeControllerRaw := "20Gi"
	if rootDiskSize := pcfg.Bootstrap.BootstrapMachineConstraints.RootDisk; rootDiskSize != nil {
		storageSizeControllerRaw = fmt.Sprintf("%dMi", *rootDiskSize)
	}
	storageSize, err := resource.ParseQuantity(storageSizeControllerRaw)
	if err != nil {
		return nil, errors.Trace(err)
	}

	var agentConfig agent.ConfigSetterWriter
	agentConfig, err = pcfg.AgentConfig(names.NewControllerAgentTag(pcfg.ControllerId))
	if err != nil {
		return nil, errors.Trace(err)
	}

	si, ok := agentConfig.StateServingInfo()
	if !ok {
		return nil, errors.NewNotValid(nil, "agent config has no state serving info")
	}

	// ensures shared-secret content.
	if si.SharedSecret == "" {
		// Generate a shared secret for the Mongo replica set.
		sharedSecret, err := mongo.GenerateSharedSecret()
		if err != nil {
			return nil, errors.Trace(err)
		}
		si.SharedSecret = sharedSecret
	}

	agentConfig.SetStateServingInfo(si)
	pcfg.Bootstrap.StateServingInfo = si

	unitAgentConfig, err := pcfg.UnitAgentConfig()
	if err != nil {
		return nil, errors.Trace(err)
	}

	selectorLabels := providerutils.SelectorLabelsForApp(stackName, false)
	labels := providerutils.LabelsForApp(stackName, false)

	controllerUUIDKey := providerutils.AnnotationControllerUUIDKey(false)
	cs := &controllerStack{
		ctx:              ctx,
		stackName:        stackName,
		selectorLabels:   selectorLabels,
		stackLabels:      labels,
		stackAnnotations: map[string]string{controllerUUIDKey: pcfg.ControllerTag.Id()},
		broker:           broker,
		timeout:          pcfg.Bootstrap.Timeout,

		pcfg:            pcfg,
		agentConfig:     agentConfig,
		unitAgentConfig: unitAgentConfig,

		storageSize:   storageSize,
		storageClass:  storageClass,
		portMongoDB:   pcfg.Bootstrap.ControllerConfig.StatePort(),
		portAPIServer: pcfg.Bootstrap.ControllerConfig.APIPort(),
	}
	cs.resourceNameService = cs.getResourceName("service")
	cs.resourceNameConfigMap = cs.getResourceName("configmap")
	cs.resourceNameSecret = cs.getResourceName("secret")
	cs.resourceNamedockerSecret = constants.CAASImageRepoSecretName

	cs.resourceNameVolSharedSecret = cs.getResourceName(mongo.SharedSecretFile)
	cs.resourceNameVolSSLKey = cs.getResourceName(mongo.FileNameDBSSLKey)
	cs.resourceNameVolBootstrapParams = cs.getResourceName(cloudconfig.FileNameBootstrapParams)
	cs.resourceNameVolAgentConf = cs.getResourceName(agentconstants.AgentConfigFilename)

	if cs.dockerAuthSecretData, err = pcfg.Controller.Config.CAASImageRepo().SecretData(); err != nil {
		return nil, errors.Trace(err)
	}
	return cs, nil
}

func (c *controllerStack) isPrivateRepo() bool {
	return len(c.dockerAuthSecretData) > 0
}

func getBootstrapResourceName(stackName string, name string) string {
	return stackName + "-" + strings.Replace(name, ".", "-", -1)
}

func (c *controllerStack) getResourceName(name string) string {
	return getBootstrapResourceName(c.stackName, name)
}

func (c *controllerStack) pathJoin(elem ...string) string {
	// Setting series for bootstrapping to kubernetes is currently not supported.
	// We always use forward-slash because Linux is the only OS we support now.
	pathSeparator := "/"
	return strings.Join(elem, pathSeparator)
}

func (c *controllerStack) getControllerSecret() (secret *core.Secret, err error) {
	defer func() {
		if err == nil && secret != nil && secret.Data == nil {
			secret.Data = map[string][]byte{}
		}
	}()

	secret, err = c.broker.getSecret(c.resourceNameSecret)
	if err == nil {
		return secret, nil
	}
	if errors.IsNotFound(err) {
		_, err = c.broker.createSecret(&core.Secret{
			ObjectMeta: metav1.ObjectMeta{
				Name:        c.resourceNameSecret,
				Labels:      c.stackLabels,
				Namespace:   c.broker.GetCurrentNamespace(),
				Annotations: c.stackAnnotations,
			},
			Type: core.SecretTypeOpaque,
		})
	}
	if err != nil {
		return nil, errors.Trace(err)
	}
	return c.broker.getSecret(c.resourceNameSecret)
}

func (c *controllerStack) getControllerConfigMap() (cm *core.ConfigMap, err error) {
	defer func() {
		if cm != nil && cm.Data == nil {
			cm.Data = map[string]string{}
		}
	}()

	cm, err = c.broker.getConfigMap(c.resourceNameConfigMap)
	if err == nil {
		return cm, nil
	}
	if errors.IsNotFound(err) {
		_, err = c.broker.createConfigMap(&core.ConfigMap{
			ObjectMeta: metav1.ObjectMeta{
				Name:        c.resourceNameConfigMap,
				Labels:      c.stackLabels,
				Namespace:   c.broker.GetCurrentNamespace(),
				Annotations: c.stackAnnotations,
			},
		})
	}
	if err != nil {
		return nil, errors.Trace(err)
	}
	return c.broker.getConfigMap(c.resourceNameConfigMap)
}

func (c *controllerStack) doCleanUp() {
	logger.Debugf("bootstrap failed, removing %d resources.", len(c.cleanUps))
	for _, f := range c.cleanUps {
		f()
	}
}

// Deploy creates all resources for the controller stack.
func (c *controllerStack) Deploy() (err error) {
	// creating namespace for controller stack, this namespace will be removed by broker.DestroyController if bootstrap failed.
	nsName := c.broker.GetCurrentNamespace()
	c.ctx.Infof("Creating k8s resources for controller %q", nsName)
	if err = c.broker.createNamespace(nsName); err != nil {
		return errors.Annotate(err, "creating namespace for controller stack")
	}

	// Check context manually for cancellation between each step (not ideal,
	// but it avoids wiring context absolutely everywhere).
	isDone := func() bool {
		select {
		case <-c.ctx.Context().Done():
			return true
		default:
			return false
		}
	}
	if isDone() {
		return environsbootstrap.Cancelled()
	}

	defer func() {
		if err != nil {
			c.doCleanUp()
		}
	}()

	// create service for controller pod.
	if err = c.createControllerService(c.ctx.Context()); err != nil {
		return errors.Annotate(err, "creating service for controller")
	}
	if isDone() {
		return environsbootstrap.Cancelled()
	}

	// create the proxy resources for services of type cluster ip
	if err = c.createControllerProxy(c.ctx.Context()); err != nil {
		return errors.Annotate(err, "creating controller service proxy for controller")
	}

	// create shared-secret secret for controller pod.
	if err = c.createControllerSecretSharedSecret(); err != nil {
		return errors.Annotate(err, "creating shared-secret secret for controller")
	}
	if isDone() {
		return environsbootstrap.Cancelled()
	}

	// create server.pem secret for controller pod.
	if err = c.createControllerSecretServerPem(); err != nil {
		return errors.Annotate(err, "creating server.pem secret for controller")
	}
	if isDone() {
		return environsbootstrap.Cancelled()
	}

	// create bootstrap-params configmap for controller pod.
	if err = c.ensureControllerConfigmapBootstrapParams(); err != nil {
		return errors.Annotate(err, "creating bootstrap-params configmap for controller")
	}
	if isDone() {
		return environsbootstrap.Cancelled()
	}

	// Note: create agent config configmap for controller pod lastly because agentConfig has been updated in previous steps.
	if err = c.ensureControllerConfigmapAgentConf(); err != nil {
		return errors.Annotate(err, "creating agent config configmap for controller")
	}
	if isDone() {
		return environsbootstrap.Cancelled()
	}

	if err = c.ensureControllerApplicationSecret(); err != nil {
		return errors.Annotate(err, "creating secret for controller application")
	}
	if isDone() {
		return environsbootstrap.Cancelled()
	}

	// create service account for local cluster/provider connections.
	saName, saCleanUps, err := ensureControllerServiceAccount(
		c.ctx.Context(),
		c.broker.client(),
		c.broker.GetCurrentNamespace(),
		c.stackLabels,
		c.stackAnnotations,
	)
	c.addCleanUp(func() {
		logger.Debugf("delete controller service accounts")
		for _, v := range saCleanUps {
			v()
		}
	})
	if err != nil {
		return errors.Annotate(err, "creating service account for controller")
	}
	if isDone() {
		return environsbootstrap.Cancelled()
	}

	if err = c.patchServiceAccountForImagePullSecret(saName); err != nil {
		return errors.Annotate(err, "patching image pull secret for controller service account")
	}
	if isDone() {
		return environsbootstrap.Cancelled()
	}

	// create statefulset to ensure controller stack.
	if err = c.createControllerStatefulset(); err != nil {
		return errors.Annotate(err, "creating statefulset for controller")
	}
	if isDone() {
		return environsbootstrap.Cancelled()
	}

	return nil
}

func (c *controllerStack) getControllerSvcSpec(cloudType string, cfg *podcfg.BootstrapConfig) (spec *controllerServiceSpec, err error) {
	defer func() {
		if spec != nil && len(spec.ServiceType) == 0 {
			// ServiceType is required.
			err = errors.NotValidf("service type is empty for %q", cloudType)
		}
	}()

	spec = getDefaultControllerServiceSpecs(cloudType)
	if cfg == nil {
		return spec, nil
	}
	if len(cfg.ControllerServiceType) > 0 {
		if spec.ServiceType, err = CaasServiceToK8s(caas.ServiceType(cfg.ControllerServiceType)); err != nil {
			return nil, errors.Trace(err)
		}
	}

	spec.ExternalIPs = append([]string(nil), cfg.ControllerExternalIPs...)

	switch spec.ServiceType {
	case core.ServiceTypeExternalName:
		spec.ExternalName = cfg.ControllerExternalName
	case core.ServiceTypeLoadBalancer:
		if len(cfg.ControllerExternalName) > 0 {
			return nil, errors.NewNotValid(nil, fmt.Sprintf(
				"external name %q provided but service type was set to %q",
				cfg.ControllerExternalName, spec.ServiceType,
			))
		}
		if len(cfg.ControllerExternalIPs) > 0 {
			spec.ExternalIP = cfg.ControllerExternalIPs[0]
		}
	}
	return spec, nil
}

func (c *controllerStack) createControllerProxy(ctx context.Context) error {
	if c.pcfg.Bootstrap.IgnoreProxy {
		return nil
	}

	// Lets first take a look at what will be deployed for a service.
	// If the service type is clusterip then we will setup the proxy

	cloudType, _, _ := cloud.SplitHostCloudRegion(c.pcfg.Bootstrap.ControllerCloud.HostCloudRegion)
	controllerSvcSpec, err := c.getControllerSvcSpec(cloudType, c.pcfg.Bootstrap)
	if err != nil {
		return errors.Trace(err)
	}

	if controllerSvcSpec.ServiceType != core.ServiceTypeClusterIP {
		// Not a cluster ip service so we don't need to setup a k8s proxy
		return nil
	}

	k8sClient := c.broker.client()

	remotePort := intstr.FromInt(c.portAPIServer)
	config := k8sproxy.ControllerProxyConfig{
		Name:          c.getResourceName(proxyResourceName),
		Namespace:     c.broker.GetCurrentNamespace(),
		RemotePort:    remotePort.String(),
		TargetService: c.resourceNameService,
	}

	err = k8sproxy.CreateControllerProxy(
		ctx,
		config,
		c.stackLabels,
		k8sClient.CoreV1().ConfigMaps(c.broker.GetCurrentNamespace()),
		k8sClient.RbacV1().Roles(c.broker.GetCurrentNamespace()),
		k8sClient.RbacV1().RoleBindings(c.broker.GetCurrentNamespace()),
		k8sClient.CoreV1().ServiceAccounts(c.broker.GetCurrentNamespace()),
	)

	return errors.Trace(err)
}

func (c *controllerStack) createControllerService(ctx context.Context) error {
	svcName := c.resourceNameService

	cloudType, _, _ := cloud.SplitHostCloudRegion(c.pcfg.Bootstrap.ControllerCloud.HostCloudRegion)
	controllerSvcSpec, err := c.getControllerSvcSpec(cloudType, c.pcfg.Bootstrap)
	if err != nil {
		return errors.Trace(err)
	}

	spec := &core.Service{
		ObjectMeta: metav1.ObjectMeta{
			Name:        svcName,
			Labels:      c.stackLabels,
			Namespace:   c.broker.GetCurrentNamespace(),
			Annotations: c.stackAnnotations,
		},
		Spec: core.ServiceSpec{
			Selector: c.selectorLabels,
			Type:     controllerSvcSpec.ServiceType,
			Ports: []core.ServicePort{
				{
					Name:       "api-server",
					TargetPort: intstr.FromInt(c.portAPIServer),
					Port:       int32(c.portAPIServer),
				},
			},
			ExternalName:   controllerSvcSpec.ExternalName,
			ExternalIPs:    controllerSvcSpec.ExternalIPs,
			LoadBalancerIP: controllerSvcSpec.ExternalIP,
		},
	}

	if controllerSvcSpec.Annotations != nil {
		spec.SetAnnotations(controllerSvcSpec.Annotations.ToMap())
	}

	logger.Debugf("creating controller service: \n%+v", spec)
	if _, err := c.broker.ensureK8sService(spec); err != nil {
		return errors.Trace(err)
	}

	c.addCleanUp(func() {
		logger.Debugf("deleting %q", svcName)
		_ = c.broker.deleteService(svcName)
	})

	publicAddressPoller := func() error {
		// get the service by app name;
		svc, err := c.broker.GetService(c.stackName, caas.ModeWorkload, false)
		if err != nil {
			return errors.Annotate(err, "getting controller service")
		}
		if len(svc.Addresses) == 0 {
			return errors.NotProvisionedf("controller service address")
		}
		// we need to ensure svc DNS has been provisioned already here because
		// we do Not want bootstrap-state cmd wait instead.
		return nil
	}
	retryCallArgs := retry.CallArgs{
		Attempts: -1,
		Delay:    3 * time.Second,
		Stop:     ctx.Done(),
		Clock:    c.broker.clock,
		Func:     publicAddressPoller,
		IsFatalError: func(err error) bool {
			return !errors.IsNotProvisioned(err)
		},
		NotifyFunc: func(err error, attempt int) {
			logger.Debugf("polling k8s controller svc DNS, in %d attempt, %v", attempt, err)
		},
	}
	err = retry.Call(retryCallArgs)
	if retry.IsDurationExceeded(err) || (retry.IsRetryStopped(err) && ctx.Err() == context.DeadlineExceeded) {
		return errors.Timeoutf("waiting for controller service address fully provisioned")
	}
	return errors.Trace(err)
}

func (c *controllerStack) addCleanUp(cleanUp func()) {
	c.cleanUps = append(c.cleanUps, cleanUp)
}

func (c *controllerStack) createControllerSecretSharedSecret() error {
	si, ok := c.agentConfig.StateServingInfo()
	if !ok {
		return errors.NewNotValid(nil, "agent config has no state serving info")
	}

	secret, err := c.getControllerSecret()
	if err != nil {
		return errors.Trace(err)
	}
	secret.Data[mongo.SharedSecretFile] = []byte(si.SharedSecret)
	logger.Tracef("ensuring shared secret: \n%+v", secret)
	c.addCleanUp(func() {
		logger.Debugf("deleting %q shared-secret", secret.Name)
		_ = c.broker.deleteSecret(secret.GetName(), secret.GetUID())
	})
	return c.broker.updateSecret(secret)
}

func (c *controllerStack) createDockerSecret() (string, error) {
	if len(c.dockerAuthSecretData) == 0 {
		return "", errors.NotValidf("empty docker secret data")
	}
	name := c.resourceNamedockerSecret
	logger.Debugf("ensuring docker secret %q", name)
	cleanUp, err := c.broker.ensureOCIImageSecret(
		name, c.stackLabels, c.dockerAuthSecretData, c.stackAnnotations,
	)
	c.addCleanUp(func() {
		logger.Debugf("deleting %q", name)
		cleanUp()
	})
	if err != nil {
		return "", errors.Trace(err)
	}
	return name, nil
}

func (c *controllerStack) patchServiceAccountForImagePullSecret(saName string) error {
	if !c.isPrivateRepo() {
		return nil
	}
	dockerSecretName, err := c.createDockerSecret()
	if err != nil {
		return errors.Annotate(err, "creating docker secret for controller")
	}
	sa, err := c.broker.getServiceAccount(saName)
	if err != nil {
		return errors.Trace(err)
	}
	sa.ImagePullSecrets = append(
		sa.ImagePullSecrets,
		core.LocalObjectReference{Name: dockerSecretName},
	)
	_, err = c.broker.updateServiceAccount(sa)
	return errors.Trace(err)
}

func (c *controllerStack) createControllerSecretServerPem() error {
	si, ok := c.agentConfig.StateServingInfo()
	if !ok || si.CAPrivateKey == "" {
		// No certificate information exists yet, nothing to do.
		return errors.NewNotValid(nil, "certificate is empty")
	}

	secret, err := c.getControllerSecret()
	if err != nil {
		return errors.Trace(err)
	}
	secret.Data[mongo.FileNameDBSSLKey] = []byte(mongo.GenerateSSLKey(si.Cert, si.PrivateKey))

	logger.Tracef("ensuring server.pem secret: \n%+v", secret)
	c.addCleanUp(func() {
		logger.Debugf("deleting %q server.pem", secret.Name)
		_ = c.broker.deleteSecret(secret.GetName(), secret.GetUID())
	})
	return c.broker.updateSecret(secret)
}

func (c *controllerStack) ensureControllerConfigmapBootstrapParams() error {
	bootstrapParamsFileContent, err := c.pcfg.Bootstrap.StateInitializationParams.Marshal()
	if err != nil {
		return errors.Trace(err)
	}
	logger.Tracef("bootstrapParams file content: \n%s", string(bootstrapParamsFileContent))

	cm, err := c.getControllerConfigMap()
	if err != nil {
		return errors.Trace(err)
	}
	cm.Data[cloudconfig.FileNameBootstrapParams] = string(bootstrapParamsFileContent)

	logger.Tracef("creating bootstrap-params configmap: \n%+v", cm)

	cleanUp, err := c.broker.ensureConfigMap(cm)
	c.addCleanUp(func() {
		logger.Debugf("deleting %q bootstrap-params", cm.Name)
		cleanUp()
	})
	return errors.Trace(err)
}

func (c *controllerStack) ensureControllerConfigmapAgentConf() error {
	agentConfigFileContent, err := c.agentConfig.Render()
	if err != nil {
		return errors.Trace(err)
	}
	logger.Tracef("controller agentConfig file content: \n%s", string(agentConfigFileContent))

	unitAgentConfigFileContent, err := c.unitAgentConfig.Render()
	if err != nil {
		return errors.Trace(err)
	}
	logger.Tracef("controller unit agentConfig file content: \n%s", string(unitAgentConfigFileContent))

	cm, err := c.getControllerConfigMap()
	if err != nil {
		return errors.Trace(err)
	}
	cm.Data[constants.ControllerAgentConfigFilename] = string(agentConfigFileContent)
	cm.Data[constants.ControllerUnitAgentConfigFilename] = string(unitAgentConfigFileContent)

	logger.Tracef("ensuring agent.conf configmap: \n%+v", cm)
	cleanUp, err := c.broker.ensureConfigMap(cm)
	c.addCleanUp(func() {
		logger.Debugf("deleting %q template-agent.conf", cm.Name)
		cleanUp()
	})
	return errors.Trace(err)
}

func (c *controllerStack) ensureControllerApplicationSecret() error {
	controllerUnitPassword := c.unitAgentConfig.OldPassword()
	apiInfo, ok := c.unitAgentConfig.APIInfo()
	if ok {
		controllerUnitPassword = apiInfo.Password
	}

	secret := &core.Secret{
		ObjectMeta: metav1.ObjectMeta{
			Name:        c.appSecretName(),
			Namespace:   c.broker.namespace,
			Labels:      c.stackLabels,
			Annotations: c.stackAnnotations,
		},
		Type: core.SecretTypeOpaque,
		Data: map[string][]byte{
			constants.EnvJujuK8sUnitPassword: []byte(controllerUnitPassword),
		},
	}
	cleanUp, err := c.broker.ensureSecret(secret)
	c.addCleanUp(func() {
		logger.Debugf("deleting %q secret", c.appSecretName())
		cleanUp()
	})
	return errors.Trace(err)
}

// ensureControllerServiceAccount is responsible for making sure the in cluster
// service account for the controller exists and is upto date. Returns the name
// of the service account create, cleanup functions and any errors.
func ensureControllerServiceAccount(
	ctx context.Context,
	client kubernetes.Interface,
	namespace string,
	labels map[string]string,
	annotations map[string]string,
) (string, []func(), error) {
	sa := resources.NewServiceAccount(environsbootstrap.ControllerApplicationName, namespace, &core.ServiceAccount{
		ObjectMeta: metav1.ObjectMeta{
			Labels: providerutils.LabelsMerge(
				labels,
				providerutils.LabelsJujuModelOperatorDisableWebhook,
			),
			Annotations: annotations,
		},
		AutomountServiceAccountToken: boolPtr(true),
	})

	cleanUps, err := sa.Ensure(context.TODO(), client)
	if err != nil {
		return sa.Name, cleanUps, errors.Trace(err)
	}

	// name cluster role binding after the controller namespace.
	clusterRoleBindingName := namespace
	crb := resources.NewClusterRoleBinding(clusterRoleBindingName, &rbacv1.ClusterRoleBinding{
		ObjectMeta: metav1.ObjectMeta{
			Name:        clusterRoleBindingName,
			Labels:      providerutils.LabelsForModel(environsbootstrap.ControllerModelName, false),
			Annotations: annotations,
		},
		RoleRef: rbacv1.RoleRef{
			APIGroup: "rbac.authorization.k8s.io",
			Kind:     "ClusterRole",
			Name:     "cluster-admin",
		},
		Subjects: []rbacv1.Subject{{
			Kind:      "ServiceAccount",
			Name:      environsbootstrap.ControllerApplicationName,
			Namespace: namespace,
		}},
	})

	crbCleanUps, err := crb.Ensure(ctx, client)
	cleanUps = append(cleanUps, crbCleanUps...)
	return sa.Name, cleanUps, errors.Trace(err)
}

func (c *controllerStack) createControllerStatefulset() error {
	numberOfPods := int32(1) // TODO(caas): HA mode!
	controllerStatefulSet := &apps.StatefulSet{
		ObjectMeta: metav1.ObjectMeta{
			Name: c.stackName,
			Labels: providerutils.LabelsMerge(
				c.stackLabels,
				providerutils.LabelsJujuModelOperatorDisableWebhook,
			),
			Namespace:   c.broker.GetCurrentNamespace(),
			Annotations: c.stackAnnotations,
		},
		Spec: apps.StatefulSetSpec{
			ServiceName: c.resourceNameService,
			Replicas:    &numberOfPods,
			Selector: &metav1.LabelSelector{
				MatchLabels: c.selectorLabels,
			},
			Template: core.PodTemplateSpec{
				ObjectMeta: metav1.ObjectMeta{
					Labels: providerutils.LabelsMerge(
						c.selectorLabels,
						providerutils.LabelsJujuModelOperatorDisableWebhook,
					),
					Name:        c.pcfg.GetPodName(), // This really should not be set.
					Namespace:   c.broker.GetCurrentNamespace(),
					Annotations: c.stackAnnotations,
				},
			},
		},
	}

	controllerSpec, err := c.buildContainerSpecForController()
	if err != nil {
		return errors.Trace(err)
	}
	controllerStatefulSet.Spec.Template.Spec = *controllerSpec
	if err := c.buildStorageSpecForController(controllerStatefulSet); err != nil {
		return errors.Trace(err)
	}

	logger.Tracef("creating controller statefulset: \n%+v", controllerStatefulSet)
	c.addCleanUp(func() {
		logger.Debugf("deleting %q statefulset", controllerStatefulSet.Name)
		_ = c.broker.deleteStatefulSet(controllerStatefulSet.Name)
	})
	w, err := c.broker.WatchUnits(c.stackName, caas.ModeWorkload)
	if err != nil {
		return errors.Trace(err)
	}
	defer w.Kill()

	if _, err = c.broker.createStatefulSet(controllerStatefulSet); err != nil {
		return errors.Trace(err)
	}

	for i := int32(0); i < numberOfPods; i++ {
		podName := c.pcfg.GetPodName() // TODO(caas): HA mode!
		if err = c.waitForPod(w, podName); err != nil {
			return errors.Trace(err)
		}
	}
	return nil
}

func (c *controllerStack) waitForPod(podWatcher watcher.NotifyWatcher, podName string) error {
	timeout := c.broker.clock.NewTimer(c.timeout)

	podEventWatcher, err := c.broker.watchEvents(podName, "Pod")
	if err != nil {
		return errors.Trace(err)
	}
	defer podEventWatcher.Kill()

	printedMsg := set.NewStrings()
	printPodEvents := func() error {
		events, err := c.broker.getEvents(podName, "Pod")
		if err != nil {
			return errors.Trace(err)
		}
		for _, evt := range events {
			// clean the messages to prevent duplicated records.
			// we don't care which image is been pulling/pulled and this reason should be printed once only.
			switch evt.Reason {
			case PullingImage:
				evt.Message = "Downloading images"
			case PulledImage:
				evt.Message = "Pulled images"
			case StartedContainer:
				if evt.InvolvedObject.FieldPath == fmt.Sprintf("spec.containers{%s}", mongoDBContainerName) {
					evt.Message = "Started mongodb container"
				} else if evt.InvolvedObject.FieldPath == fmt.Sprintf("spec.containers{%s}", apiServerContainerName) {
					evt.Message = "Started controller container"
				}
			}
			if evt.Type == core.EventTypeNormal && !printedMsg.Contains(evt.Message) {
				printedMsg.Add(evt.Message)
				logger.Debugf(evt.Message)
				if evt.Reason == PullingImage {
					c.ctx.Infof(evt.Message)
				}
			}
		}
		return nil
	}

	unschedulableReason := func(pod *core.Pod) error {
		// TODO: handle reason for unschedulable state such as node taints (HA)
		// Volumes
		for _, volume := range pod.Spec.Volumes {
			if pvcSource := volume.PersistentVolumeClaim; pvcSource != nil {
				pvc, err := c.broker.getPVC(pvcSource.ClaimName)
				if err != nil {
					return errors.Annotatef(err, "failed to get pvc %s", pvcSource.ClaimName)
				}
				if pvc.Status.Phase == core.ClaimPending {
					events, err := c.broker.getEvents(pvc.Name, "PersistentVolumeClaim")
					if err != nil {
						return errors.Annotate(err, "failed to get pvc events")
					}
					numEvents := len(events)
					if numEvents > 0 {
						lastEvent := events[numEvents-1]
						return errors.Errorf("pvc %s pending due to %s - %s",
							pvc.Name, lastEvent.Reason, lastEvent.Message)
					}
				}
			}
		}
		return nil
	}

	pendingReason := func() error {
		pod, err := c.broker.getPod(podName)
		if err != nil {
			return errors.Trace(err)
		}
		for _, cond := range pod.Status.Conditions {
			switch cond.Type {
			case core.PodScheduled:
				if cond.Reason == core.PodReasonUnschedulable {
					err := unschedulableReason(pod)
					if err != nil {
						return errors.Annotate(err, "unschedulable")
					}
					return errors.Errorf("unschedulable: %v", cond.Message)
				}
			}
		}
		if pod.Status.Phase == core.PodPending {
			return errors.Errorf("pending: %v - %v", pod.Status.Reason, pod.Status.Message)
		}
		return nil
	}

	checkStatus := func(pod *core.Pod) (bool, error) {
		switch pod.Status.Phase {
		case core.PodRunning:
			return true, nil
		case core.PodFailed:
			return false, errors.Annotate(pendingReason(), "controller pod failed")
		case core.PodSucceeded:
			return false, errors.Errorf("controller pod terminated unexpectedly")
		}
		return false, nil
	}

	_ = printPodEvents()
	for {
		select {
		case <-podWatcher.Changes():
			_ = printPodEvents()
			pod, err := c.broker.getPod(podName)
			if errors.IsNotFound(err) {
				logger.Debugf("pod %q is not provisioned yet", podName)
				continue
			}
			if err != nil {
				return errors.Annotate(err, "fetching pods' status for controller")
			}
			done, err := checkStatus(pod)
			if err != nil {
				return errors.Trace(err)
			}
			if done {
				c.ctx.Infof("Starting controller pod")
				return nil
			}
		case <-podEventWatcher.Changes():
			_ = printPodEvents()
		case <-timeout.Chan():
			err := pendingReason()
			if err != nil {
				return errors.Annotatef(err, "timed out waiting for controller pod")
			}
			return errors.Timeoutf("timed out waiting for controller pod")
		}
	}
}

func (c *controllerStack) buildStorageSpecForController(statefulset *apps.StatefulSet) error {
	sc, err := c.broker.getStorageClass(c.storageClass)
	if err != nil {
		return errors.Trace(err)
	}
	// try to find <namespace>-<c.storageClass>,
	// if it's not found, then fallback to c.storageClass.
	c.storageClass = sc.GetName()

	// build persistent volume claim.
	statefulset.Spec.VolumeClaimTemplates = append(statefulset.Spec.VolumeClaimTemplates, core.PersistentVolumeClaim{
		ObjectMeta: metav1.ObjectMeta{
			Name:        storageName,
			Labels:      c.stackLabels,
			Annotations: c.stackAnnotations,
		},
		Spec: core.PersistentVolumeClaimSpec{
			StorageClassName: &c.storageClass,
			AccessModes:      []core.PersistentVolumeAccessMode{core.ReadWriteOnce},
			Resources: core.ResourceRequirements{
				Requests: core.ResourceList{
					core.ResourceStorage: c.storageSize,
				},
			},
		},
	})

	fileMode := int32(256)
	var vols []core.Volume
	// add volume server.pem secret.
	vols = append(vols, core.Volume{
		Name: c.resourceNameVolSSLKey,
		VolumeSource: core.VolumeSource{
			Secret: &core.SecretVolumeSource{
				SecretName:  c.resourceNameSecret,
				DefaultMode: &fileMode,
				Items: []core.KeyToPath{
					{
						Key:  mongo.FileNameDBSSLKey,
						Path: TemplateFileNameServerPEM,
					},
				},
			},
		},
	})
	// add volume shared secret.
	vols = append(vols, core.Volume{
		Name: c.resourceNameVolSharedSecret,
		VolumeSource: core.VolumeSource{
			Secret: &core.SecretVolumeSource{
				SecretName:  c.resourceNameSecret,
				DefaultMode: &fileMode,
				Items: []core.KeyToPath{
					{
						Key:  mongo.SharedSecretFile,
						Path: mongo.SharedSecretFile,
					},
				},
			},
		},
	})
	// add volume agent.conf configmap.
	volAgentConf := core.Volume{
		Name: c.resourceNameVolAgentConf,
		VolumeSource: core.VolumeSource{
			ConfigMap: &core.ConfigMapVolumeSource{
				Items: []core.KeyToPath{
					{
						Key:  constants.ControllerAgentConfigFilename,
						Path: constants.ControllerAgentConfigFilename,
					}, {
						Key:  constants.ControllerUnitAgentConfigFilename,
						Path: constants.ControllerUnitAgentConfigFilename,
					},
				},
			},
		},
	}
	volAgentConf.VolumeSource.ConfigMap.Name = c.resourceNameConfigMap
	vols = append(vols, volAgentConf)
	// add volume bootstrap-params configmap.
	volBootstrapParams := core.Volume{
		Name: c.resourceNameVolBootstrapParams,
		VolumeSource: core.VolumeSource{
			ConfigMap: &core.ConfigMapVolumeSource{
				Items: []core.KeyToPath{
					{
						Key:  cloudconfig.FileNameBootstrapParams,
						Path: cloudconfig.FileNameBootstrapParams,
					},
				},
			},
		},
	}
	volBootstrapParams.VolumeSource.ConfigMap.Name = c.resourceNameConfigMap
	vols = append(vols, volBootstrapParams)

	statefulset.Spec.Template.Spec.Volumes = append(statefulset.Spec.Template.Spec.Volumes, vols...)
	return nil
}

func (c *controllerStack) appSecretName() string {
	return c.stackName + "-application-config"
}

func (c *controllerStack) controllerContainers(jujudCmd, controllerImage string) ([]core.Container, error) {
	var containerSpec []core.Container
	// add container mongoDB.
	// TODO(bootstrap): refactor mongo package to make it usable for IAAS and CAAS,
	// then generate mongo config from EnsureServerParams.
	probCmds := &core.ExecAction{
		Command: []string{
			"mongo",
			fmt.Sprintf("--port=%d", c.portMongoDB),
			"--tls",
			"--tlsAllowInvalidHostnames",
			"--tlsAllowInvalidCertificates",
			fmt.Sprintf("--tlsCertificateKeyFile=%s", c.pathJoin(c.pcfg.DataDir, mongo.FileNameDBSSLKey)),
			"--eval",
			"db.adminCommand('ping')",
		},
	}
	args := []string{
		fmt.Sprintf("--dbpath=%s", c.pathJoin(c.pcfg.DataDir, "db")),
		fmt.Sprintf("--tlsCertificateKeyFile=%s", c.pathJoin(c.pcfg.DataDir, mongo.FileNameDBSSLKey)),
		"--tlsCertificateKeyFilePassword=ignored",
		"--tlsMode=requireTLS",
		fmt.Sprintf("--port=%d", c.portMongoDB),
		"--journal",
		fmt.Sprintf("--replSet=%s", mongo.ReplicaSetName),
		"--quiet",
		"--oplogSize=1024",
		"--auth",
		fmt.Sprintf("--keyFile=%s", c.pathJoin(c.pcfg.DataDir, mongo.SharedSecretFile)),
		"--storageEngine=wiredTiger",
		"--bind_ip_all",
	}

	var wiredTigerCacheSize float32
	if c.pcfg.Controller.Config.MongoMemoryProfile() == string(mongo.MemoryProfileLow) {
		wiredTigerCacheSize = mongo.LowCacheSize
	}
	if wiredTigerCacheSize > 0 {
		args = append(args, fmt.Sprintf("--wiredTigerCacheSizeGB=%v", wiredTigerCacheSize))
	}
	// Create the script used to start mongo.
	const mongoSh = "/root/mongo.sh"
	mongoStartup := fmt.Sprintf(caas.MongoStartupShTemplate, strings.Join(args, " "))
	// Write it to a file so it can be executed.
	mongoStartup = strings.ReplaceAll(mongoStartup, "\n", "\\n")
	makeMongoCmd := fmt.Sprintf("printf '%s'>%s", mongoStartup, mongoSh)
	mongoArgs := fmt.Sprintf("%[1]s && chmod a+x %[2]s && %[2]s", makeMongoCmd, mongoSh)
	logger.Debugf("mongodb container args:\n%s", mongoArgs)

	dbImage, err := c.pcfg.GetJujuDbOCIImagePath()
	if err != nil {
		return nil, errors.Trace(err)
	}
	containerSpec = append(containerSpec, core.Container{
		Name:            mongoDBContainerName,
		ImagePullPolicy: core.PullIfNotPresent,
		Image:           dbImage,
		Command: []string{
			"/bin/sh",
		},
		Args: []string{
			"-c",
			mongoArgs,
		},
		Ports: []core.ContainerPort{
			{
				Name:          "mongodb",
				ContainerPort: int32(c.portMongoDB),
				Protocol:      "TCP",
			},
		},
		ReadinessProbe: &core.Probe{
			Handler: core.Handler{
				Exec: probCmds,
			},
			FailureThreshold:    3,
			InitialDelaySeconds: 5,
			PeriodSeconds:       10,
			SuccessThreshold:    1,
			TimeoutSeconds:      1,
		},
		LivenessProbe: &core.Probe{
			Handler: core.Handler{
				Exec: probCmds,
			},
			FailureThreshold:    3,
			InitialDelaySeconds: 30,
			PeriodSeconds:       10,
			SuccessThreshold:    1,
			TimeoutSeconds:      5,
		},
		VolumeMounts: []core.VolumeMount{
			{
				Name:      storageName,
				MountPath: c.pcfg.DataDir,
			},
<<<<<<< HEAD
			{
				Name:      storageName,
				MountPath: c.pathJoin(c.pcfg.DataDir, "db"),
				SubPath:   "db",
			},
			{
				Name:      c.resourceNameVolSSLKey,
				MountPath: c.pathJoin(c.pcfg.DataDir, TemplateFileNameServerPEM),
				SubPath:   TemplateFileNameServerPEM,
				ReadOnly:  true,
=======
			ReadinessProbe: &core.Probe{
				ProbeHandler: core.ProbeHandler{
					Exec: probCmds,
				},
				FailureThreshold:    3,
				InitialDelaySeconds: 5,
				PeriodSeconds:       10,
				SuccessThreshold:    1,
				TimeoutSeconds:      1,
			},
			LivenessProbe: &core.Probe{
				ProbeHandler: core.ProbeHandler{
					Exec: probCmds,
				},
				FailureThreshold:    3,
				InitialDelaySeconds: 30,
				PeriodSeconds:       10,
				SuccessThreshold:    1,
				TimeoutSeconds:      5,
>>>>>>> 4b9c89d9
			},
			{
				Name:      c.resourceNameVolSharedSecret,
				MountPath: c.pathJoin(c.pcfg.DataDir, mongo.SharedSecretFile),
				SubPath:   mongo.SharedSecretFile,
				ReadOnly:  true,
			},
		},
	})

	// add container API server.
	apiContainer := core.Container{
		Name:            apiServerContainerName,
		ImagePullPolicy: core.PullIfNotPresent,
		Image:           controllerImage,
		Command: []string{
			"/bin/sh",
		},
		Args: []string{
			"-c",
			fmt.Sprintf(
				caas.JujudStartUpSh,
				c.pcfg.DataDir,
				"tools",
				jujudCmd,
			),
		},
		WorkingDir: c.pcfg.DataDir,
		EnvFrom: []core.EnvFromSource{{
			SecretRef: &core.SecretEnvSource{
				LocalObjectReference: core.LocalObjectReference{
					Name: c.appSecretName(),
				},
			},
		}},
		VolumeMounts: []core.VolumeMount{
			{
				Name:      storageName,
				MountPath: c.pcfg.DataDir,
			},
			{
				Name: c.resourceNameVolAgentConf,
				MountPath: c.pathJoin(
					c.pcfg.DataDir,
					"agents",
					"controller-"+c.pcfg.ControllerId,
					constants.TemplateFileNameAgentConf,
				),
				SubPath: constants.ControllerAgentConfigFilename,
			},
			{
				Name:      c.resourceNameVolSSLKey,
				MountPath: c.pathJoin(c.pcfg.DataDir, TemplateFileNameServerPEM),
				SubPath:   TemplateFileNameServerPEM,
				ReadOnly:  true,
			},
			{
				Name:      c.resourceNameVolSharedSecret,
				MountPath: c.pathJoin(c.pcfg.DataDir, mongo.SharedSecretFile),
				SubPath:   mongo.SharedSecretFile,
				ReadOnly:  true,
			},
			{
				Name:      c.resourceNameVolBootstrapParams,
				MountPath: c.pathJoin(c.pcfg.DataDir, cloudconfig.FileNameBootstrapParams),
				SubPath:   cloudconfig.FileNameBootstrapParams,
				ReadOnly:  true,
			},
		},
	}
	if features := featureflag.AsEnvironmentValue(); features != "" {
		apiContainer.Env = []core.EnvVar{{
			Name:  osenv.JujuFeatureFlagEnvKey,
			Value: features,
		}}
	}

	containerSpec = append(containerSpec, apiContainer)
	return containerSpec, nil
}

func (c *controllerStack) buildContainerSpecForController() (*core.PodSpec, error) {
	loggingOption := "--show-log"
	if loggo.GetLogger("").LogLevel() == loggo.DEBUG {
		// If the bootstrap command was requested with --debug, then the root
		// logger will be set to DEBUG. If it is, then we use --debug here too.
		loggingOption = "--debug"
	}

	agentConfigRelativePath := c.pathJoin(
		"agents",
		fmt.Sprintf("controller-%s", c.pcfg.ControllerId),
		agentconstants.AgentConfigFilename,
	)
	var jujudCmds []string
	pushCmd := func(cmd string) {
		jujudCmds = append(jujudCmds, cmd)
	}
	featureFlags := featureflag.AsEnvironmentValue()
	if featureFlags != "" {
		featureFlags = fmt.Sprintf("%s=%s", osenv.JujuFeatureFlagEnvKey, featureFlags)
	}
	if c.pcfg.ControllerId == agent.BootstrapControllerId {
		// only do bootstrap-state on the bootstrap controller - controller-0.
		bootstrapStateCmd := fmt.Sprintf(
			"%s bootstrap-state %s --data-dir $JUJU_DATA_DIR %s --timeout %s",
			c.pathJoin("$JUJU_TOOLS_DIR", "jujud"),
			c.pathJoin("$JUJU_DATA_DIR", cloudconfig.FileNameBootstrapParams),
			loggingOption,
			c.timeout.String(),
		)
		if featureFlags != "" {
			bootstrapStateCmd = fmt.Sprintf("%s %s", featureFlags, bootstrapStateCmd)
		}
		pushCmd(
			fmt.Sprintf(
				"test -e %s || %s",
				c.pathJoin("$JUJU_DATA_DIR", agentConfigRelativePath),
				bootstrapStateCmd,
			),
		)
	}
	machineCmd := fmt.Sprintf(
		"%s machine --data-dir $JUJU_DATA_DIR --controller-id %s --log-to-stderr %s",
		c.pathJoin("$JUJU_TOOLS_DIR", "jujud"),
		c.pcfg.ControllerId,
		loggingOption,
	)
	if featureFlags != "" {
		machineCmd = fmt.Sprintf("%s %s", featureFlags, machineCmd)
	}
	pushCmd(machineCmd)

	return c.buildContainerSpecForCommands(jujudCmds)
}

func (c *controllerStack) buildContainerSpecForCommands(jujudCmds []string) (*core.PodSpec, error) {
	controllerImage, err := c.pcfg.GetControllerImagePath()
	if err != nil {
		return nil, errors.Trace(err)
	}

	containers, err := c.controllerContainers(strings.Join(jujudCmds, "\n"), controllerImage)
	if err != nil {
		return nil, errors.Trace(err)
	}

	controllerApp := application.NewApplication(
		environsbootstrap.ControllerApplicationName,
		c.broker.namespace,
		c.broker.modelUUID,
		environsbootstrap.ControllerModelName,
		false,
		caas.DeploymentStateful,
		c.broker.client(),
		c.broker.newWatcher,
		c.broker.clock,
		c.broker.randomPrefix,
	)

	chSeries := version.DefaultSupportedLTS()
	os, err := series.GetOSFromSeries(chSeries)
	if err != nil {
		return nil, errors.Trace(err)
	}

	ver, err := series.SeriesVersion(chSeries)
	if err != nil {
		return nil, errors.Trace(err)
	}
	repo := c.pcfg.Controller.ControllerConfig.Config.CAASOperatorImagePath()
	charmBaseImage, err := podcfg.ImageForBase(repo.Repository, charm.Base{
		Name: strings.ToLower(os.String()),
		Channel: charm.Channel{
			Track: ver,
			Risk:  charm.Stable,
		},
	})
	if err != nil {
		return nil, errors.Annotate(err, "getting image for base")
	}

	cfg := caas.ApplicationConfig{
		AgentVersion:         c.pcfg.JujuVersion,
		AgentImagePath:       controllerImage,
		CharmBaseImagePath:   charmBaseImage,
		IsPrivateImageRepo:   repo.IsPrivate(),
		CharmModifiedVersion: 0,
		InitialScale:         1,
		Constraints:          c.pcfg.Bootstrap.BootstrapMachineConstraints,
		// TODO(wallyworld) - use pebble to manage the controller workloads
		//Containers:           containers,
		// TODO(wallyworld) - use storage so the volumes don't need to be manually set up
		//Filesystems: nil,
	}
	spec, err := controllerApp.ApplicationPodSpec(cfg)
	if err != nil {
		return nil, errors.Annotate(err, "creating controller pod spec")
	}
	spec.Containers = append(spec.Containers, containers...)

	agentConfigMount := core.VolumeMount{
		Name: c.resourceNameVolAgentConf,
		MountPath: c.pathJoin(
			c.pcfg.DataDir,
			constants.TemplateFileNameAgentConf,
		),
		SubPath: constants.ControllerUnitAgentConfigFilename,
	}
	for i, ct := range spec.InitContainers {
		if ct.Name != constants.ApplicationInitContainer {
			continue
		}
		ct.VolumeMounts = append(ct.VolumeMounts, agentConfigMount)
		spec.InitContainers[i] = ct
	}
	for i, ct := range spec.Containers {
		if ct.Name != constants.ApplicationCharmContainer {
			continue
		}
		ct.VolumeMounts = append(ct.VolumeMounts, agentConfigMount)
		spec.Containers[i] = ct
	}
	return spec, nil
}<|MERGE_RESOLUTION|>--- conflicted
+++ resolved
@@ -1250,7 +1250,7 @@
 			},
 		},
 		ReadinessProbe: &core.Probe{
-			Handler: core.Handler{
+			ProbeHandler: core.ProbeHandler{
 				Exec: probCmds,
 			},
 			FailureThreshold:    3,
@@ -1260,7 +1260,7 @@
 			TimeoutSeconds:      1,
 		},
 		LivenessProbe: &core.Probe{
-			Handler: core.Handler{
+			ProbeHandler: core.ProbeHandler{
 				Exec: probCmds,
 			},
 			FailureThreshold:    3,
@@ -1274,7 +1274,6 @@
 				Name:      storageName,
 				MountPath: c.pcfg.DataDir,
 			},
-<<<<<<< HEAD
 			{
 				Name:      storageName,
 				MountPath: c.pathJoin(c.pcfg.DataDir, "db"),
@@ -1285,27 +1284,6 @@
 				MountPath: c.pathJoin(c.pcfg.DataDir, TemplateFileNameServerPEM),
 				SubPath:   TemplateFileNameServerPEM,
 				ReadOnly:  true,
-=======
-			ReadinessProbe: &core.Probe{
-				ProbeHandler: core.ProbeHandler{
-					Exec: probCmds,
-				},
-				FailureThreshold:    3,
-				InitialDelaySeconds: 5,
-				PeriodSeconds:       10,
-				SuccessThreshold:    1,
-				TimeoutSeconds:      1,
-			},
-			LivenessProbe: &core.Probe{
-				ProbeHandler: core.ProbeHandler{
-					Exec: probCmds,
-				},
-				FailureThreshold:    3,
-				InitialDelaySeconds: 30,
-				PeriodSeconds:       10,
-				SuccessThreshold:    1,
-				TimeoutSeconds:      5,
->>>>>>> 4b9c89d9
 			},
 			{
 				Name:      c.resourceNameVolSharedSecret,
