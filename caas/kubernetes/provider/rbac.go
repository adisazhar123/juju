// Copyright 2019 Canonical Ltd.
// Licensed under the AGPLv3, see LICENCE file for details.

package provider

import (
	"context"
	"fmt"
	"reflect"
	"sort"
	"strings"
	"time"

	jujuclock "github.com/juju/clock"
	"github.com/juju/errors"
	"github.com/juju/retry"
	core "k8s.io/api/core/v1"
	rbacv1 "k8s.io/api/rbac/v1"
	k8serrors "k8s.io/apimachinery/pkg/api/errors"
	v1 "k8s.io/apimachinery/pkg/apis/meta/v1"
	k8slabels "k8s.io/apimachinery/pkg/labels"
	"k8s.io/apimachinery/pkg/types"

	"github.com/juju/juju/caas/kubernetes/provider/constants"
	"github.com/juju/juju/caas/kubernetes/provider/resources"
	"github.com/juju/juju/caas/kubernetes/provider/utils"
)

// AppNameForServiceAccount returns the juju application name associated with a
// given ServiceAccount. If app name cannot be obtained from the service
// account, errors.NotFound is returned.
func AppNameForServiceAccount(sa *core.ServiceAccount) (string, error) {
	if appName, ok := sa.Labels[constants.LabelKubernetesAppName]; ok {
		return appName, nil
	} else if appName, ok := sa.Labels[constants.LegacyLabelKubernetesAppName]; ok {
		return appName, nil
	}
	return "", errors.NotFoundf("application labels for service account %s", sa.Name)
}

// RBACLabels returns a set of labels that should be present for RBAC objects.
func RBACLabels(appName, model string, global, legacy bool) map[string]string {
	labels := utils.LabelsForApp(appName, legacy)
	if global {
		labels = utils.LabelsMerge(labels, utils.LabelsForModel(model, legacy))
	}
	return labels
}

func (k *kubernetesClient) createServiceAccount(ctx context.Context, sa *core.ServiceAccount) (*core.ServiceAccount, error) {
	if k.namespace == "" {
		return nil, errNoNamespace
	}
	utils.PurifyResource(sa)
	out, err := k.client().CoreV1().ServiceAccounts(k.namespace).Create(ctx, sa, v1.CreateOptions{})
	if k8serrors.IsAlreadyExists(err) {
		return nil, errors.AlreadyExistsf("service account %q", sa.GetName())
	}
	return out, errors.Trace(err)
}

func (k *kubernetesClient) updateServiceAccount(ctx context.Context, sa *core.ServiceAccount) (*core.ServiceAccount, error) {
	if k.namespace == "" {
		return nil, errNoNamespace
	}
	out, err := k.client().CoreV1().ServiceAccounts(k.namespace).Update(ctx, sa, v1.UpdateOptions{})
	if k8serrors.IsNotFound(err) {
		return nil, errors.NotFoundf("service account %q", sa.GetName())
	}
	return out, errors.Trace(err)
}

func (k *kubernetesClient) ensureServiceAccount(ctx context.Context, sa *core.ServiceAccount) (out *core.ServiceAccount, cleanups []func(), err error) {
	out, err = k.createServiceAccount(ctx, sa)
	if err == nil {
		logger.Debugf("service account %q created", out.GetName())
		cleanups = append(cleanups, func() { _ = k.deleteServiceAccount(ctx, out.GetName(), out.GetUID()) })
		return out, cleanups, nil
	}
	if !errors.Is(err, errors.AlreadyExists) {
		return nil, cleanups, errors.Trace(err)
	}
	_, err = k.listServiceAccount(ctx, sa.GetLabels())
	if err != nil {
		if errors.Is(err, errors.NotFound) {
			// sa.Name is already used for an existing service account.
			return nil, cleanups, errors.AlreadyExistsf("service account %q", sa.GetName())
		}
		return nil, cleanups, errors.Trace(err)
	}
	out, err = k.updateServiceAccount(ctx, sa)
	logger.Debugf("updating service account %q", sa.GetName())
	return out, cleanups, errors.Trace(err)
}

func (k *kubernetesClient) getServiceAccount(ctx context.Context, name string) (*core.ServiceAccount, error) {
	if k.namespace == "" {
		return nil, errNoNamespace
	}
	out, err := k.client().CoreV1().ServiceAccounts(k.namespace).Get(ctx, name, v1.GetOptions{})
	if k8serrors.IsNotFound(err) {
		return nil, errors.NotFoundf("service account %q", name)
	}
	return out, errors.Trace(err)
}

func (k *kubernetesClient) deleteServiceAccount(ctx context.Context, name string, uid types.UID) error {
	if k.namespace == "" {
		return errNoNamespace
	}
	err := k.client().CoreV1().ServiceAccounts(k.namespace).Delete(ctx, name, utils.NewPreconditionDeleteOptions(uid))
	if k8serrors.IsNotFound(err) {
		return nil
	}
	return errors.Trace(err)
}

func (k *kubernetesClient) listServiceAccount(ctx context.Context, labels map[string]string) ([]core.ServiceAccount, error) {
	if k.namespace == "" {
		return nil, errNoNamespace
	}
	listOps := v1.ListOptions{
		LabelSelector: utils.LabelsToSelector(labels).String(),
	}
	saList, err := k.client().CoreV1().ServiceAccounts(k.namespace).List(ctx, listOps)
	if err != nil {
		return nil, errors.Trace(err)
	}
	if len(saList.Items) == 0 {
		return nil, errors.NotFoundf("service account with labels %v", labels)
	}
	return saList.Items, nil
}

func (k *kubernetesClient) createRole(ctx context.Context, role *rbacv1.Role) (*rbacv1.Role, error) {
	if k.namespace == "" {
		return nil, errNoNamespace
	}
	utils.PurifyResource(role)
	out, err := k.client().RbacV1().Roles(k.namespace).Create(ctx, role, v1.CreateOptions{})
	if k8serrors.IsAlreadyExists(err) {
		return nil, errors.AlreadyExistsf("role %q", role.GetName())
	}
	return out, errors.Trace(err)
}

func (k *kubernetesClient) updateRole(ctx context.Context, role *rbacv1.Role) (*rbacv1.Role, error) {
	if k.namespace == "" {
		return nil, errNoNamespace
	}
	out, err := k.client().RbacV1().Roles(k.namespace).Update(ctx, role, v1.UpdateOptions{})
	if k8serrors.IsNotFound(err) {
		return nil, errors.NotFoundf("role %q", role.GetName())
	}
	return out, errors.Trace(err)
}

func (k *kubernetesClient) ensureRole(ctx context.Context, role *rbacv1.Role) (out *rbacv1.Role, cleanups []func(), err error) {
	out, err = k.createRole(ctx, role)
	if err == nil {
		logger.Debugf("role %q created", out.GetName())
		cleanups = append(cleanups, func() { _ = k.deleteRole(ctx, out.GetName(), out.GetUID()) })
		return out, cleanups, nil
	}
	if !errors.Is(err, errors.AlreadyExists) {
		return nil, cleanups, errors.Trace(err)
	}
	_, err = k.listRoles(ctx, utils.LabelsToSelector(role.GetLabels()))
	if err != nil {
		if errors.Is(err, errors.NotFound) {
			// role.Name is already used for an existing role.
			return nil, cleanups, errors.AlreadyExistsf("role %q", role.GetName())
		}
		return nil, cleanups, errors.Trace(err)
	}
	out, err = k.updateRole(ctx, role)
	logger.Debugf("updating role %q", role.GetName())
	return out, cleanups, errors.Trace(err)
}

func (k *kubernetesClient) getRole(ctx context.Context, name string) (*rbacv1.Role, error) {
	if k.namespace == "" {
		return nil, errNoNamespace
	}
	out, err := k.client().RbacV1().Roles(k.namespace).Get(ctx, name, v1.GetOptions{})
	if k8serrors.IsNotFound(err) {
		return nil, errors.NotFoundf("role %q", name)
	}
	return out, errors.Trace(err)
}

func (k *kubernetesClient) deleteRole(ctx context.Context, name string, uid types.UID) error {
	if k.namespace == "" {
		return errNoNamespace
	}
	err := k.client().RbacV1().Roles(k.namespace).Delete(ctx, name, utils.NewPreconditionDeleteOptions(uid))
	if k8serrors.IsNotFound(err) {
		return nil
	}
	return errors.Trace(err)
}

func (k *kubernetesClient) listRoles(ctx context.Context, selector k8slabels.Selector) ([]rbacv1.Role, error) {
	if k.namespace == "" {
		return nil, errNoNamespace
	}
	listOps := v1.ListOptions{
		LabelSelector: selector.String(),
	}
	rList, err := k.client().RbacV1().Roles(k.namespace).List(ctx, listOps)
	if err != nil {
		return nil, errors.Trace(err)
	}
	if len(rList.Items) == 0 {
		return nil, errors.NotFoundf("role with selector %q", selector)
	}
	return rList.Items, nil
}

<<<<<<< HEAD
func (k *kubernetesClient) createClusterRole(ctx context.Context, clusterrole *rbacv1.ClusterRole) (*rbacv1.ClusterRole, error) {
	if k.namespace == "" {
		return nil, errNoNamespace
	}
	utils.PurifyResource(clusterrole)
	out, err := k.client().RbacV1().ClusterRoles().Create(ctx, clusterrole, v1.CreateOptions{})
	if k8serrors.IsAlreadyExists(err) {
		return nil, errors.AlreadyExistsf("clusterrole %q", clusterrole.GetName())
	}
	return out, errors.Trace(err)
}

func (k *kubernetesClient) updateClusterRole(ctx context.Context, clusterrole *rbacv1.ClusterRole) (*rbacv1.ClusterRole, error) {
	if k.namespace == "" {
		return nil, errNoNamespace
	}
	out, err := k.client().RbacV1().ClusterRoles().Update(ctx, clusterrole, v1.UpdateOptions{})
	if k8serrors.IsNotFound(err) {
		return nil, errors.NotFoundf("clusterrole %q", clusterrole.GetName())
	}
	return out, errors.Trace(err)
}

func (k *kubernetesClient) getClusterRole(ctx context.Context, name string) (*rbacv1.ClusterRole, error) {
	if k.namespace == "" {
		return nil, errNoNamespace
	}
	out, err := k.client().RbacV1().ClusterRoles().Get(ctx, name, v1.GetOptions{})
	if k8serrors.IsNotFound(err) {
		return nil, errors.NotFoundf("clusterrole %q", name)
	}
	return out, errors.Trace(err)
}

func (k *kubernetesClient) deleteClusterRoles(ctx context.Context, selector k8slabels.Selector) error {
	err := k.client().RbacV1().ClusterRoles().DeleteCollection(ctx, v1.DeleteOptions{
=======
func (k *kubernetesClient) deleteClusterRoles(selector k8slabels.Selector) error {
	err := k.client().RbacV1().ClusterRoles().DeleteCollection(context.TODO(), v1.DeleteOptions{
>>>>>>> 7dbf675a
		PropagationPolicy: constants.DefaultPropagationPolicy(),
	}, v1.ListOptions{
		LabelSelector: selector.String(),
	})
	if k8serrors.IsNotFound(err) {
		return nil
	}
	return errors.Trace(err)
}

func (k *kubernetesClient) listClusterRoles(ctx context.Context, selector k8slabels.Selector) ([]rbacv1.ClusterRole, error) {
	listOps := v1.ListOptions{
		LabelSelector: selector.String(),
	}
	cRList, err := k.client().RbacV1().ClusterRoles().List(ctx, listOps)
	if err != nil {
		return nil, errors.Trace(err)
	}
	if len(cRList.Items) == 0 {
		return nil, errors.NotFoundf("cluster role with selector %q", selector)
	}
	return cRList.Items, nil
}

func (k *kubernetesClient) createRoleBinding(ctx context.Context, rb *rbacv1.RoleBinding) (*rbacv1.RoleBinding, error) {
	if k.namespace == "" {
		return nil, errNoNamespace
	}
	utils.PurifyResource(rb)
	out, err := k.client().RbacV1().RoleBindings(k.namespace).Create(ctx, rb, v1.CreateOptions{})
	if k8serrors.IsAlreadyExists(err) {
		return nil, errors.AlreadyExistsf("role binding %q", rb.GetName())
	}
	return out, errors.Trace(err)
}

func ensureResourceDeleted(clock jujuclock.Clock, getResource func() error) error {
	notReadyYetErr := errors.New("resource is still being deleted")
	deletionChecker := func() error {
		err := getResource()
		if errors.Is(err, errors.NotFound) {
			return nil
		}
		if err == nil {
			return notReadyYetErr
		}
		return errors.Trace(err)
	}

	err := retry.Call(retry.CallArgs{
		Attempts: 10,
		Delay:    2 * time.Second,
		Clock:    clock,
		Func:     deletionChecker,
		IsFatalError: func(err error) bool {
			return err != nil && err != notReadyYetErr
		},
		NotifyFunc: func(error, int) {
			logger.Debugf("waiting for resource to be deleted")
		},
	})
	return errors.Trace(err)
}

func isRoleBindingEqual(a, b rbacv1.RoleBinding) bool {
	sortSubjects := func(s []rbacv1.Subject) {
		sort.Slice(s, func(i, j int) bool {
			return s[i].Name+s[i].Namespace+s[i].Kind > s[j].Name+s[j].Namespace+s[j].Kind
		})
	}
	sortSubjects(a.Subjects)
	sortSubjects(b.Subjects)

	// We don't compare labels.
	return reflect.DeepEqual(a.RoleRef, b.RoleRef) &&
		reflect.DeepEqual(a.Subjects, b.Subjects) &&
		reflect.DeepEqual(a.ObjectMeta.Annotations, b.ObjectMeta.Annotations)
}

func (k *kubernetesClient) ensureRoleBinding(ctx context.Context, rb *rbacv1.RoleBinding) (out *rbacv1.RoleBinding, cleanups []func(), err error) {
	isFirstDeploy := false
	// RoleRef is immutable, so delete first then re-create.
	existing, err := k.getRoleBinding(ctx, rb.GetName())
	if errors.Is(err, errors.NotFound) {
		isFirstDeploy = true
	} else if err != nil {
		return nil, cleanups, errors.Trace(err)
	}
	if existing != nil {
		if isRoleBindingEqual(*existing, *rb) {
			return existing, cleanups, nil
		}
		name := existing.GetName()
		uid := existing.GetUID()
		if err := k.deleteRoleBinding(ctx, name, uid); err != nil {
			return nil, cleanups, errors.Trace(err)
		}

		if err := ensureResourceDeleted(
			k.clock,
			func() error {
				_, err := k.getRoleBinding(ctx, name)
				return errors.Trace(err)
			},
		); err != nil {
			return nil, cleanups, errors.Trace(err)
		}
	}
	out, err = k.createRoleBinding(ctx, rb)
	if err != nil {
		return nil, cleanups, errors.Trace(err)
	}
	if isFirstDeploy {
		// only do cleanup for the first time, don't do this for existing deployments.
		cleanups = append(cleanups, func() { _ = k.deleteRoleBinding(ctx, out.GetName(), out.GetUID()) })
	}
	logger.Debugf("role binding %q created", rb.GetName())
	return out, cleanups, nil
}

func (k *kubernetesClient) getRoleBinding(ctx context.Context, name string) (*rbacv1.RoleBinding, error) {
	if k.namespace == "" {
		return nil, errNoNamespace
	}
	out, err := k.client().RbacV1().RoleBindings(k.namespace).Get(ctx, name, v1.GetOptions{})
	if k8serrors.IsNotFound(err) {
		return nil, errors.NotFoundf("role binding %q", name)
	}
	return out, errors.Trace(err)
}

func (k *kubernetesClient) deleteRoleBinding(ctx context.Context, name string, uid types.UID) error {
	if k.namespace == "" {
		return errNoNamespace
	}
	err := k.client().RbacV1().RoleBindings(k.namespace).Delete(ctx, name, utils.NewPreconditionDeleteOptions(uid))
	if k8serrors.IsNotFound(err) {
		return nil
	}
	return errors.Trace(err)
}

func (k *kubernetesClient) deleteClusterRoleBindings(ctx context.Context, selector k8slabels.Selector) error {
	err := k.client().RbacV1().ClusterRoleBindings().DeleteCollection(ctx, v1.DeleteOptions{
		PropagationPolicy: constants.DefaultPropagationPolicy(),
	}, v1.ListOptions{
		LabelSelector: selector.String(),
	})
	if k8serrors.IsNotFound(err) {
		return nil
	}
	return errors.Trace(err)
}

func (k *kubernetesClient) listClusterRoleBindings(ctx context.Context, selector k8slabels.Selector) ([]rbacv1.ClusterRoleBinding, error) {
	listOps := v1.ListOptions{
		LabelSelector: selector.String(),
	}
	cRBList, err := k.client().RbacV1().ClusterRoleBindings().List(ctx, listOps)
	if err != nil {
		return nil, errors.Trace(err)
	}
	if len(cRBList.Items) == 0 {
		return nil, errors.NotFoundf("cluster role binding with selector %q", selector)
	}
	return cRBList.Items, nil
<<<<<<< HEAD
}

// TODO: make this configurable.
var expiresInSeconds = int64(60 * 10)

// EnsureSecretAccessToken ensures the RBAC resources created and updated for the provided resource name.
// Any revisions listed in removed have access revoked.
func (k *kubernetesClient) EnsureSecretAccessToken(ctx context.Context, unitName string, owned, read, removed []string) (string, error) {
	appName, _ := names.UnitApplication(unitName)
	labels := utils.LabelsForApp(appName, k.IsLegacyLabels())

	objMeta := v1.ObjectMeta{
		Name:      "unit-" + strings.ReplaceAll(unitName, "/", "-"),
		Labels:    labels,
		Namespace: k.namespace,
	}

	sa := &core.ServiceAccount{
		ObjectMeta:                   objMeta,
		AutomountServiceAccountToken: boolPtr(true),
	}
	_, _, err := k.ensureServiceAccount(ctx, sa)
	if err != nil {
		return "", errors.Annotatef(err, "cannot ensure service account %q", sa.GetName())
	}

	if err := k.ensureBindingForSecretAccessToken(ctx, sa, objMeta, owned, read, removed); err != nil {
		return "", errors.Trace(err)
	}

	treq := &authenticationv1.TokenRequest{
		Spec: authenticationv1.TokenRequestSpec{
			ExpirationSeconds: &expiresInSeconds,
		},
	}
	tr, err := k.client().CoreV1().ServiceAccounts(k.namespace).CreateToken(ctx, sa.Name, treq, v1.CreateOptions{})
	if err != nil {
		return "", errors.Annotatef(err, "cannot request a token for %q", sa.Name)
	}
	return tr.Status.Token, nil
}

func (k *kubernetesClient) ensureClusterBindingForSecretAccessToken(ctx context.Context, sa *core.ServiceAccount, objMeta v1.ObjectMeta, owned, read, removed []string) error {
	objMeta.Name = fmt.Sprintf("%s-%s", k.namespace, objMeta.Name)
	clusterRole, err := k.getClusterRole(ctx, objMeta.Name)
	if err != nil && !errors.Is(err, errors.NotFound) {
		return errors.Trace(err)
	}
	if errors.Is(err, errors.NotFound) {
		clusterRole, err = k.createClusterRole(
			ctx,
			&rbacv1.ClusterRole{
				ObjectMeta: objMeta,
				Rules:      rulesForSecretAccess(k.namespace, true, nil, owned, read, removed),
			},
		)
	} else {
		clusterRole.Rules = rulesForSecretAccess(k.namespace, true, clusterRole.Rules, owned, read, removed)
		clusterRole, err = k.updateClusterRole(ctx, clusterRole)
	}
	if err != nil {
		return errors.Trace(err)
	}
	bindingSpec := &rbacv1.ClusterRoleBinding{
		ObjectMeta: objMeta,
		RoleRef: rbacv1.RoleRef{
			APIGroup: "rbac.authorization.k8s.io",
			Kind:     "ClusterRole",
			Name:     clusterRole.Name,
		},
		Subjects: []rbacv1.Subject{
			{
				Kind:      "ServiceAccount",
				Name:      sa.Name,
				Namespace: sa.Namespace,
			},
		},
	}
	clusterRoleBinding := resources.NewClusterRoleBinding(bindingSpec.Name, bindingSpec)
	_, err = clusterRoleBinding.Ensure(ctx, k.client(), resources.ClaimJujuOwnership)
	if err != nil {
		return errors.Trace(err)
	}

	// Ensure role binding exists before we return to avoid a race where a client
	// attempts to perform an operation before the role is allowed.
	return errors.Trace(retry.Call(retry.CallArgs{
		Func: func() error {
			api := k.client().RbacV1().ClusterRoleBindings()
			_, err := api.Get(ctx, clusterRoleBinding.Name, v1.GetOptions{ResourceVersion: clusterRoleBinding.ResourceVersion})
			if k8serrors.IsNotFound(err) {
				return errors.NewNotFound(err, "k8s")
			}
			return errors.Trace(err)
		},
		IsFatalError: func(err error) bool {
			return !errors.Is(err, errors.NotFound)
		},
		Clock:    jujuclock.WallClock,
		Attempts: 5,
		Delay:    time.Second,
	}))
}

func (k *kubernetesClient) ensureBindingForSecretAccessToken(ctx context.Context, sa *core.ServiceAccount, objMeta v1.ObjectMeta, owned, read, removed []string) error {
	if k.Config().Name() == environsbootstrap.ControllerModelName {
		return k.ensureClusterBindingForSecretAccessToken(ctx, sa, objMeta, owned, read, removed)
	}

	role, err := k.getRole(ctx, objMeta.Name)
	if err != nil && !errors.Is(err, errors.NotFound) {
		return errors.Trace(err)
	}
	if errors.Is(err, errors.NotFound) {
		role, err = k.createRole(
			ctx,
			&rbacv1.Role{
				ObjectMeta: objMeta,
				Rules:      rulesForSecretAccess(k.namespace, false, nil, owned, read, removed),
			},
		)
	} else {
		role.Rules = rulesForSecretAccess(k.namespace, false, role.Rules, owned, read, removed)
		role, err = k.updateRole(ctx, role)
	}
	if err != nil {
		return errors.Trace(err)
	}
	bindingSpec := &rbacv1.RoleBinding{
		ObjectMeta: objMeta,
		RoleRef: rbacv1.RoleRef{
			APIGroup: "rbac.authorization.k8s.io",
			Kind:     "Role",
			Name:     role.Name,
		},
		Subjects: []rbacv1.Subject{
			{
				Kind:      "ServiceAccount",
				Name:      sa.Name,
				Namespace: sa.Namespace,
			},
		},
	}
	roleBinding := resources.NewRoleBinding(bindingSpec.Name, bindingSpec.Namespace, bindingSpec)
	err = roleBinding.Apply(ctx, k.client())
	if err != nil {
		return errors.Trace(err)
	}

	// Ensure role binding exists before we return to avoid a race where a client
	// attempts to perform an operation before the role is allowed.
	return errors.Trace(retry.Call(retry.CallArgs{
		Func: func() error {
			api := k.client().RbacV1().RoleBindings(k.namespace)
			_, err := api.Get(ctx, roleBinding.Name, v1.GetOptions{ResourceVersion: roleBinding.ResourceVersion})
			if k8serrors.IsNotFound(err) {
				return errors.NewNotFound(err, "k8s")
			}
			return errors.Trace(err)
		},
		IsFatalError: func(err error) bool {
			return !errors.Is(err, errors.NotFound)
		},
		Clock:    jujuclock.WallClock,
		Attempts: 5,
		Delay:    time.Second,
	}))
}

func cleanRules(existing []rbacv1.PolicyRule, shouldRemove func(string) bool) []rbacv1.PolicyRule {
	if len(existing) == 0 {
		return nil
	}

	i := 0
	for _, r := range existing {
		if len(r.ResourceNames) == 1 && shouldRemove(r.ResourceNames[0]) {
			continue
		}
		existing[i] = r
		i++
	}
	return existing[:i]
}

func rulesForSecretAccess(
	namespace string, isControllerModel bool,
	existing []rbacv1.PolicyRule, owned, read, removed []string,
) []rbacv1.PolicyRule {
	if len(existing) == 0 {
		existing = []rbacv1.PolicyRule{
			{
				APIGroups: []string{rbacv1.APIGroupAll},
				Resources: []string{"secrets"},
				Verbs: []string{
					"create",
					"patch", // TODO: we really should only allow "create" but not patch  but currently we uses .Apply() which requres patch!!!
				},
			},
		}
		if isControllerModel {
			// We need to be able to list/get all namespaces for units in controller model.
			existing = append(existing, rbacv1.PolicyRule{
				APIGroups: []string{rbacv1.APIGroupAll},
				Resources: []string{"namespaces"},
				Verbs:     []string{"get", "list"},
			})
		} else {
			// We just need to be able to list/get our own namespace for units in other models.
			existing = append(existing, rbacv1.PolicyRule{
				APIGroups:     []string{rbacv1.APIGroupAll},
				Resources:     []string{"namespaces"},
				Verbs:         []string{"get", "list"},
				ResourceNames: []string{namespace},
			})
		}
	}

	ownedIDs := set.NewStrings(owned...)
	readIDs := set.NewStrings(read...)
	removedIDs := set.NewStrings(removed...)

	existing = cleanRules(existing,
		func(s string) bool {
			return ownedIDs.Contains(s) || readIDs.Contains(s) || removedIDs.Contains(s)
		},
	)

	for _, rName := range owned {
		if removedIDs.Contains(rName) {
			continue
		}
		existing = append(existing, rbacv1.PolicyRule{
			APIGroups:     []string{rbacv1.APIGroupAll},
			Resources:     []string{"secrets"},
			Verbs:         []string{rbacv1.VerbAll},
			ResourceNames: []string{rName},
		})
	}
	for _, rName := range read {
		if removedIDs.Contains(rName) {
			continue
		}
		existing = append(existing, rbacv1.PolicyRule{
			APIGroups:     []string{rbacv1.APIGroupAll},
			Resources:     []string{"secrets"},
			Verbs:         []string{"get"},
			ResourceNames: []string{rName},
		})
	}
	return existing
=======
>>>>>>> 7dbf675a
}<|MERGE_RESOLUTION|>--- conflicted
+++ resolved
@@ -5,10 +5,8 @@
 
 import (
 	"context"
-	"fmt"
 	"reflect"
 	"sort"
-	"strings"
 	"time"
 
 	jujuclock "github.com/juju/clock"
@@ -22,7 +20,6 @@
 	"k8s.io/apimachinery/pkg/types"
 
 	"github.com/juju/juju/caas/kubernetes/provider/constants"
-	"github.com/juju/juju/caas/kubernetes/provider/resources"
 	"github.com/juju/juju/caas/kubernetes/provider/utils"
 )
 
@@ -178,17 +175,6 @@
 	return out, cleanups, errors.Trace(err)
 }
 
-func (k *kubernetesClient) getRole(ctx context.Context, name string) (*rbacv1.Role, error) {
-	if k.namespace == "" {
-		return nil, errNoNamespace
-	}
-	out, err := k.client().RbacV1().Roles(k.namespace).Get(ctx, name, v1.GetOptions{})
-	if k8serrors.IsNotFound(err) {
-		return nil, errors.NotFoundf("role %q", name)
-	}
-	return out, errors.Trace(err)
-}
-
 func (k *kubernetesClient) deleteRole(ctx context.Context, name string, uid types.UID) error {
 	if k.namespace == "" {
 		return errNoNamespace
@@ -217,47 +203,8 @@
 	return rList.Items, nil
 }
 
-<<<<<<< HEAD
-func (k *kubernetesClient) createClusterRole(ctx context.Context, clusterrole *rbacv1.ClusterRole) (*rbacv1.ClusterRole, error) {
-	if k.namespace == "" {
-		return nil, errNoNamespace
-	}
-	utils.PurifyResource(clusterrole)
-	out, err := k.client().RbacV1().ClusterRoles().Create(ctx, clusterrole, v1.CreateOptions{})
-	if k8serrors.IsAlreadyExists(err) {
-		return nil, errors.AlreadyExistsf("clusterrole %q", clusterrole.GetName())
-	}
-	return out, errors.Trace(err)
-}
-
-func (k *kubernetesClient) updateClusterRole(ctx context.Context, clusterrole *rbacv1.ClusterRole) (*rbacv1.ClusterRole, error) {
-	if k.namespace == "" {
-		return nil, errNoNamespace
-	}
-	out, err := k.client().RbacV1().ClusterRoles().Update(ctx, clusterrole, v1.UpdateOptions{})
-	if k8serrors.IsNotFound(err) {
-		return nil, errors.NotFoundf("clusterrole %q", clusterrole.GetName())
-	}
-	return out, errors.Trace(err)
-}
-
-func (k *kubernetesClient) getClusterRole(ctx context.Context, name string) (*rbacv1.ClusterRole, error) {
-	if k.namespace == "" {
-		return nil, errNoNamespace
-	}
-	out, err := k.client().RbacV1().ClusterRoles().Get(ctx, name, v1.GetOptions{})
-	if k8serrors.IsNotFound(err) {
-		return nil, errors.NotFoundf("clusterrole %q", name)
-	}
-	return out, errors.Trace(err)
-}
-
 func (k *kubernetesClient) deleteClusterRoles(ctx context.Context, selector k8slabels.Selector) error {
 	err := k.client().RbacV1().ClusterRoles().DeleteCollection(ctx, v1.DeleteOptions{
-=======
-func (k *kubernetesClient) deleteClusterRoles(selector k8slabels.Selector) error {
-	err := k.client().RbacV1().ClusterRoles().DeleteCollection(context.TODO(), v1.DeleteOptions{
->>>>>>> 7dbf675a
 		PropagationPolicy: constants.DefaultPropagationPolicy(),
 	}, v1.ListOptions{
 		LabelSelector: selector.String(),
@@ -424,258 +371,4 @@
 		return nil, errors.NotFoundf("cluster role binding with selector %q", selector)
 	}
 	return cRBList.Items, nil
-<<<<<<< HEAD
-}
-
-// TODO: make this configurable.
-var expiresInSeconds = int64(60 * 10)
-
-// EnsureSecretAccessToken ensures the RBAC resources created and updated for the provided resource name.
-// Any revisions listed in removed have access revoked.
-func (k *kubernetesClient) EnsureSecretAccessToken(ctx context.Context, unitName string, owned, read, removed []string) (string, error) {
-	appName, _ := names.UnitApplication(unitName)
-	labels := utils.LabelsForApp(appName, k.IsLegacyLabels())
-
-	objMeta := v1.ObjectMeta{
-		Name:      "unit-" + strings.ReplaceAll(unitName, "/", "-"),
-		Labels:    labels,
-		Namespace: k.namespace,
-	}
-
-	sa := &core.ServiceAccount{
-		ObjectMeta:                   objMeta,
-		AutomountServiceAccountToken: boolPtr(true),
-	}
-	_, _, err := k.ensureServiceAccount(ctx, sa)
-	if err != nil {
-		return "", errors.Annotatef(err, "cannot ensure service account %q", sa.GetName())
-	}
-
-	if err := k.ensureBindingForSecretAccessToken(ctx, sa, objMeta, owned, read, removed); err != nil {
-		return "", errors.Trace(err)
-	}
-
-	treq := &authenticationv1.TokenRequest{
-		Spec: authenticationv1.TokenRequestSpec{
-			ExpirationSeconds: &expiresInSeconds,
-		},
-	}
-	tr, err := k.client().CoreV1().ServiceAccounts(k.namespace).CreateToken(ctx, sa.Name, treq, v1.CreateOptions{})
-	if err != nil {
-		return "", errors.Annotatef(err, "cannot request a token for %q", sa.Name)
-	}
-	return tr.Status.Token, nil
-}
-
-func (k *kubernetesClient) ensureClusterBindingForSecretAccessToken(ctx context.Context, sa *core.ServiceAccount, objMeta v1.ObjectMeta, owned, read, removed []string) error {
-	objMeta.Name = fmt.Sprintf("%s-%s", k.namespace, objMeta.Name)
-	clusterRole, err := k.getClusterRole(ctx, objMeta.Name)
-	if err != nil && !errors.Is(err, errors.NotFound) {
-		return errors.Trace(err)
-	}
-	if errors.Is(err, errors.NotFound) {
-		clusterRole, err = k.createClusterRole(
-			ctx,
-			&rbacv1.ClusterRole{
-				ObjectMeta: objMeta,
-				Rules:      rulesForSecretAccess(k.namespace, true, nil, owned, read, removed),
-			},
-		)
-	} else {
-		clusterRole.Rules = rulesForSecretAccess(k.namespace, true, clusterRole.Rules, owned, read, removed)
-		clusterRole, err = k.updateClusterRole(ctx, clusterRole)
-	}
-	if err != nil {
-		return errors.Trace(err)
-	}
-	bindingSpec := &rbacv1.ClusterRoleBinding{
-		ObjectMeta: objMeta,
-		RoleRef: rbacv1.RoleRef{
-			APIGroup: "rbac.authorization.k8s.io",
-			Kind:     "ClusterRole",
-			Name:     clusterRole.Name,
-		},
-		Subjects: []rbacv1.Subject{
-			{
-				Kind:      "ServiceAccount",
-				Name:      sa.Name,
-				Namespace: sa.Namespace,
-			},
-		},
-	}
-	clusterRoleBinding := resources.NewClusterRoleBinding(bindingSpec.Name, bindingSpec)
-	_, err = clusterRoleBinding.Ensure(ctx, k.client(), resources.ClaimJujuOwnership)
-	if err != nil {
-		return errors.Trace(err)
-	}
-
-	// Ensure role binding exists before we return to avoid a race where a client
-	// attempts to perform an operation before the role is allowed.
-	return errors.Trace(retry.Call(retry.CallArgs{
-		Func: func() error {
-			api := k.client().RbacV1().ClusterRoleBindings()
-			_, err := api.Get(ctx, clusterRoleBinding.Name, v1.GetOptions{ResourceVersion: clusterRoleBinding.ResourceVersion})
-			if k8serrors.IsNotFound(err) {
-				return errors.NewNotFound(err, "k8s")
-			}
-			return errors.Trace(err)
-		},
-		IsFatalError: func(err error) bool {
-			return !errors.Is(err, errors.NotFound)
-		},
-		Clock:    jujuclock.WallClock,
-		Attempts: 5,
-		Delay:    time.Second,
-	}))
-}
-
-func (k *kubernetesClient) ensureBindingForSecretAccessToken(ctx context.Context, sa *core.ServiceAccount, objMeta v1.ObjectMeta, owned, read, removed []string) error {
-	if k.Config().Name() == environsbootstrap.ControllerModelName {
-		return k.ensureClusterBindingForSecretAccessToken(ctx, sa, objMeta, owned, read, removed)
-	}
-
-	role, err := k.getRole(ctx, objMeta.Name)
-	if err != nil && !errors.Is(err, errors.NotFound) {
-		return errors.Trace(err)
-	}
-	if errors.Is(err, errors.NotFound) {
-		role, err = k.createRole(
-			ctx,
-			&rbacv1.Role{
-				ObjectMeta: objMeta,
-				Rules:      rulesForSecretAccess(k.namespace, false, nil, owned, read, removed),
-			},
-		)
-	} else {
-		role.Rules = rulesForSecretAccess(k.namespace, false, role.Rules, owned, read, removed)
-		role, err = k.updateRole(ctx, role)
-	}
-	if err != nil {
-		return errors.Trace(err)
-	}
-	bindingSpec := &rbacv1.RoleBinding{
-		ObjectMeta: objMeta,
-		RoleRef: rbacv1.RoleRef{
-			APIGroup: "rbac.authorization.k8s.io",
-			Kind:     "Role",
-			Name:     role.Name,
-		},
-		Subjects: []rbacv1.Subject{
-			{
-				Kind:      "ServiceAccount",
-				Name:      sa.Name,
-				Namespace: sa.Namespace,
-			},
-		},
-	}
-	roleBinding := resources.NewRoleBinding(bindingSpec.Name, bindingSpec.Namespace, bindingSpec)
-	err = roleBinding.Apply(ctx, k.client())
-	if err != nil {
-		return errors.Trace(err)
-	}
-
-	// Ensure role binding exists before we return to avoid a race where a client
-	// attempts to perform an operation before the role is allowed.
-	return errors.Trace(retry.Call(retry.CallArgs{
-		Func: func() error {
-			api := k.client().RbacV1().RoleBindings(k.namespace)
-			_, err := api.Get(ctx, roleBinding.Name, v1.GetOptions{ResourceVersion: roleBinding.ResourceVersion})
-			if k8serrors.IsNotFound(err) {
-				return errors.NewNotFound(err, "k8s")
-			}
-			return errors.Trace(err)
-		},
-		IsFatalError: func(err error) bool {
-			return !errors.Is(err, errors.NotFound)
-		},
-		Clock:    jujuclock.WallClock,
-		Attempts: 5,
-		Delay:    time.Second,
-	}))
-}
-
-func cleanRules(existing []rbacv1.PolicyRule, shouldRemove func(string) bool) []rbacv1.PolicyRule {
-	if len(existing) == 0 {
-		return nil
-	}
-
-	i := 0
-	for _, r := range existing {
-		if len(r.ResourceNames) == 1 && shouldRemove(r.ResourceNames[0]) {
-			continue
-		}
-		existing[i] = r
-		i++
-	}
-	return existing[:i]
-}
-
-func rulesForSecretAccess(
-	namespace string, isControllerModel bool,
-	existing []rbacv1.PolicyRule, owned, read, removed []string,
-) []rbacv1.PolicyRule {
-	if len(existing) == 0 {
-		existing = []rbacv1.PolicyRule{
-			{
-				APIGroups: []string{rbacv1.APIGroupAll},
-				Resources: []string{"secrets"},
-				Verbs: []string{
-					"create",
-					"patch", // TODO: we really should only allow "create" but not patch  but currently we uses .Apply() which requres patch!!!
-				},
-			},
-		}
-		if isControllerModel {
-			// We need to be able to list/get all namespaces for units in controller model.
-			existing = append(existing, rbacv1.PolicyRule{
-				APIGroups: []string{rbacv1.APIGroupAll},
-				Resources: []string{"namespaces"},
-				Verbs:     []string{"get", "list"},
-			})
-		} else {
-			// We just need to be able to list/get our own namespace for units in other models.
-			existing = append(existing, rbacv1.PolicyRule{
-				APIGroups:     []string{rbacv1.APIGroupAll},
-				Resources:     []string{"namespaces"},
-				Verbs:         []string{"get", "list"},
-				ResourceNames: []string{namespace},
-			})
-		}
-	}
-
-	ownedIDs := set.NewStrings(owned...)
-	readIDs := set.NewStrings(read...)
-	removedIDs := set.NewStrings(removed...)
-
-	existing = cleanRules(existing,
-		func(s string) bool {
-			return ownedIDs.Contains(s) || readIDs.Contains(s) || removedIDs.Contains(s)
-		},
-	)
-
-	for _, rName := range owned {
-		if removedIDs.Contains(rName) {
-			continue
-		}
-		existing = append(existing, rbacv1.PolicyRule{
-			APIGroups:     []string{rbacv1.APIGroupAll},
-			Resources:     []string{"secrets"},
-			Verbs:         []string{rbacv1.VerbAll},
-			ResourceNames: []string{rName},
-		})
-	}
-	for _, rName := range read {
-		if removedIDs.Contains(rName) {
-			continue
-		}
-		existing = append(existing, rbacv1.PolicyRule{
-			APIGroups:     []string{rbacv1.APIGroupAll},
-			Resources:     []string{"secrets"},
-			Verbs:         []string{"get"},
-			ResourceNames: []string{rName},
-		})
-	}
-	return existing
-=======
->>>>>>> 7dbf675a
 }