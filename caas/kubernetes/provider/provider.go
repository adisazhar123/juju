--- conflicted
+++ resolved
@@ -154,14 +154,9 @@
 	if args.Config.Name() != environsbootstrap.ControllerModelName {
 		return broker, nil
 	}
-<<<<<<< HEAD
-	// Opening a controller model.
-	nsName, err := controllerCorelation(broker)
-=======
 
 	ns, err := findControllerNamespace(
 		broker.client(), args.ControllerUUID)
->>>>>>> 4da92bfc
 	if errors.IsNotFound(err) {
 		// The controller is currently bootstrapping.
 		return broker, nil
@@ -170,11 +165,7 @@
 	}
 
 	return newK8sBroker(
-<<<<<<< HEAD
-		args.ControllerUUID, k8sRestConfig, args.Config, nsName,
-=======
 		args.ControllerUUID, k8sRestConfig, args.Config, ns.Name,
->>>>>>> 4da92bfc
 		NewK8sClients, newRestClient, k8swatcher.NewKubernetesNotifyWatcher, k8swatcher.NewKubernetesStringsWatcher,
 		utils.RandomPrefix, jujuclock.WallClock)
 }
