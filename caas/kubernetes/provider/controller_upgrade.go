// Copyright 2020 Canonical Ltd.
// Licensed under the AGPLv3, see LICENCE file for details.

package provider

import (
	"context"

	"github.com/juju/errors"
	appsv1 "k8s.io/api/apps/v1"
	"k8s.io/client-go/kubernetes"

	"github.com/juju/juju/caas/kubernetes/provider/constants"
	"github.com/juju/juju/caas/kubernetes/provider/resources"
	providerutils "github.com/juju/juju/caas/kubernetes/provider/utils"
	"github.com/juju/juju/core/semversion"
	"github.com/juju/juju/environs/bootstrap"
)

type upgradeCAASControllerBridge struct {
	clientFn       func() kubernetes.Interface
	labelVersionFn func() constants.LabelVersion
	namespaceFn    func() string
}

// UpgradeCAASControllerBroker describes the interface needed for upgrading
// Juju Kubernetes controllers
type UpgradeCAASControllerBroker interface {
	// Client returns a Kubernetes client associated with the current broker's
	// cluster
	Client() kubernetes.Interface

	// LabelVersion returns the detected label version for k8s resources created
	// for this model.
	LabelVersion() constants.LabelVersion

	// Namespace returns the targeted Kubernetes namespace for this broker
	Namespace() string
}

func (u *upgradeCAASControllerBridge) Client() kubernetes.Interface {
	return u.clientFn()
}

func (u *upgradeCAASControllerBridge) LabelVersion() constants.LabelVersion {
	return u.labelVersionFn()
}

func (u *upgradeCAASControllerBridge) Namespace() string {
	return u.namespaceFn()
}

func controllerUpgrade(ctx context.Context, appName string, vers semversion.Number, broker UpgradeCAASControllerBroker) error {
	return upgradeOperatorOrControllerStatefulSet(
		ctx,
		appName,
		"",
		vers,
		broker.LabelVersion(),
		broker.Client().AppsV1().StatefulSets(broker.Namespace()))
}

func (k *kubernetesClient) upgradeController(ctx context.Context, vers semversion.Number) error {
	broker := &upgradeCAASControllerBridge{
		clientFn:       k.client,
		namespaceFn:    k.Namespace,
		labelVersionFn: k.LabelVersion,
	}
	return controllerUpgrade(ctx, bootstrap.ControllerModelName, vers, broker)
}

// InClusterCredentialUpgrade implements upgrades.upgradeKubernetesClusterCredential
// used in the Juju 2.9.6 upgrade step
func (k *kubernetesClient) InClusterCredentialUpgrade(ctx context.Context) error {
	return inClusterCredentialUpgrade(
		ctx,
		k.client(),
		k.LabelVersion(),
		k.Namespace(),
		k.ControllerUUID(),
	)
}

func inClusterCredentialUpgrade(
	ctx context.Context,
	client kubernetes.Interface,
	labelVersion constants.LabelVersion,
	namespace string,
	controllerUUID string,
) error {
<<<<<<< HEAD
	labels := providerutils.LabelsForApp("controller", legacyLabels)
=======
	ctx := context.TODO()
	labels := providerutils.LabelsForApp("controller", labelVersion)
>>>>>>> 004ceb55

	saName, cleanUps, err := ensureControllerServiceAccount(
		ctx,
		client,
		namespace,
		controllerUUID,
		labels,
		map[string]string{},
	)

	runCleanups := func() {
		for _, v := range cleanUps {
			v()
		}
	}

	if err != nil {
		runCleanups()
		return errors.Trace(err)
	}

	ss := resources.NewStatefulSet("controller", namespace, &appsv1.StatefulSet{})
	if err := ss.Get(ctx, client); err != nil {
		runCleanups()
		return errors.Annotate(err, "updating controller for in cluster credentials")
	}

	ss.Spec.Template.Spec.ServiceAccountName = saName
	ss.Spec.Template.Spec.AutomountServiceAccountToken = boolPtr(true)
	if err := ss.Apply(ctx, client); err != nil {
		runCleanups()
		return errors.Annotate(err, "updating controller for in cluster credentials")
	}

	return nil
}<|MERGE_RESOLUTION|>--- conflicted
+++ resolved
@@ -88,12 +88,7 @@
 	namespace string,
 	controllerUUID string,
 ) error {
-<<<<<<< HEAD
-	labels := providerutils.LabelsForApp("controller", legacyLabels)
-=======
-	ctx := context.TODO()
 	labels := providerutils.LabelsForApp("controller", labelVersion)
->>>>>>> 004ceb55
 
 	saName, cleanUps, err := ensureControllerServiceAccount(
 		ctx,
