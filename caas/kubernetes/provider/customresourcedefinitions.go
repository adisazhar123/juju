// Copyright 2019 Canonical Ltd.
// Licensed under the AGPLv3, see LICENCE file for details.

package provider

import (
	"fmt"
	"strings"
	"sync"
	"time"

	jujuclock "github.com/juju/clock"
	"github.com/juju/errors"
	"github.com/juju/retry"
	apiextensionsv1beta1 "k8s.io/apiextensions-apiserver/pkg/apis/apiextensions/v1beta1"
	k8serrors "k8s.io/apimachinery/pkg/api/errors"
	v1 "k8s.io/apimachinery/pkg/apis/meta/v1"
	"k8s.io/apimachinery/pkg/apis/meta/v1/unstructured"
	"k8s.io/apimachinery/pkg/runtime/schema"
	"k8s.io/apimachinery/pkg/types"
	"k8s.io/client-go/dynamic"
)

//go:generate mockgen -package mocks -destination mocks/crd_getter_mock.go github.com/juju/juju/caas/kubernetes/provider CRDGetterInterface

func (k *kubernetesClient) getCRDLabels(appName string) map[string]string {
	return map[string]string{
		labelApplication: appName,
		labelModel:       k.namespace,
	}
}

func (k *kubernetesClient) getCRLabels(appName string) map[string]string {
	return map[string]string{
		labelApplication: appName,
	}
}

// ensureCustomResourceDefinitions creates or updates a custom resource definition resource.
func (k *kubernetesClient) ensureCustomResourceDefinitions(
<<<<<<< HEAD
	appName string, crdSpecs map[string]apiextensionsv1beta1.CustomResourceDefinitionSpec,
) (cleanUps []func(), _ error) {
	for name, spec := range crdSpecs {
		crd := &apiextensionsv1beta1.CustomResourceDefinition{
			ObjectMeta: v1.ObjectMeta{
				Name:      name,
				Namespace: k.namespace,
				Labels:    k.getCRDLabels(appName),
			},
			Spec: spec,
		}
		out, crdCleanUps, err := k.ensureCustomResourceDefinition(crd)
		cleanUps = append(cleanUps, crdCleanUps...)
=======
	appName string,
	annotations map[string]string,
	crds map[string]apiextensionsv1beta1.CustomResourceDefinitionSpec,
) (cleanUps []func(), _ error) {
	for name, crd := range crds {
		crd, err := k.ensureCustomResourceDefinition(name, k.getCRDLabels(appName), annotations, crd)
>>>>>>> 5db81e8a
		if err != nil {
			return cleanUps, errors.Annotate(err, fmt.Sprintf("ensuring custom resource definition %q", name))
		}
		logger.Debugf("ensured custom resource definition %q", out.GetName())
	}
	return cleanUps, nil
}

<<<<<<< HEAD
func (k *kubernetesClient) ensureCustomResourceDefinition(crd *apiextensionsv1beta1.CustomResourceDefinition) (out *apiextensionsv1beta1.CustomResourceDefinition, cleanUps []func(), err error) {
	api := k.extendedCient().ApiextensionsV1beta1().CustomResourceDefinitions()
	logger.Debugf("creating custom resource definition %q", crd.GetName())
	if out, err = api.Create(crd); err == nil {
		cleanUps = append(cleanUps, func() { k.deleteCustomResourceDefinition(out.GetName(), out.GetUID()) })
		return out, cleanUps, nil
=======
func (k *kubernetesClient) ensureCustomResourceDefinition(
	name string, labels map[string]string,
	annotations map[string]string,
	spec apiextensionsv1beta1.CustomResourceDefinitionSpec,
) (crd *apiextensionsv1beta1.CustomResourceDefinition, err error) {
	crdIn := &apiextensionsv1beta1.CustomResourceDefinition{
		ObjectMeta: v1.ObjectMeta{
			Name:        name,
			Namespace:   k.namespace,
			Labels:      labels,
			Annotations: annotations,
		},
		Spec: spec,
>>>>>>> 5db81e8a
	}
	if !k8serrors.IsAlreadyExists(err) {
		return nil, cleanUps, errors.Trace(err)
	}
	// K8s complains about metadata.resourceVersion is required for an update, so get it before updating.
	existingCRD, err := k.getCustomResourceDefinition(crd.GetName(), false)
	logger.Debugf("updating custom resource definition %q", crd.GetName())
	if err != nil {
		return nil, cleanUps, errors.Trace(err)
	}
	crd.SetResourceVersion(existingCRD.GetResourceVersion())
	// TODO(caas): do label check to ensure the resource to be updated was created by Juju once caas upgrade steps of 2.7 in place.
	out, err = api.Update(crd)
	return out, cleanUps, errors.Trace(err)
}

func (k *kubernetesClient) deleteCustomResourceDefinition(name string, uid types.UID) error {
	err := k.extendedCient().ApiextensionsV1beta1().CustomResourceDefinitions().Delete(name, newPreconditionDeleteOptions(uid))
	if k8serrors.IsNotFound(err) {
		return nil
	}
	return errors.Trace(err)
}

func (k *kubernetesClient) getCustomResourceDefinition(name string, includeUninitialized bool) (*apiextensionsv1beta1.CustomResourceDefinition, error) {
	crd, err := k.extendedCient().ApiextensionsV1beta1().CustomResourceDefinitions().Get(name, v1.GetOptions{IncludeUninitialized: includeUninitialized})
	if k8serrors.IsNotFound(err) {
		return nil, errors.NotFoundf("custom resource definition %q", name)
	}
	return crd, errors.Trace(err)
}

func (k *kubernetesClient) deleteCustomResourceDefinitions(appName string) error {
	err := k.extendedCient().ApiextensionsV1beta1().CustomResourceDefinitions().DeleteCollection(&v1.DeleteOptions{
		PropagationPolicy: &defaultPropagationPolicy,
	}, v1.ListOptions{
		LabelSelector:        labelsToSelector(k.getCRDLabels(appName)),
		IncludeUninitialized: true,
	})
	if k8serrors.IsNotFound(err) {
		return nil
	}
	return errors.Trace(err)
}

func (k *kubernetesClient) deleteCustomResources(appName string) error {
	crds, err := k.extendedCient().ApiextensionsV1beta1().CustomResourceDefinitions().List(v1.ListOptions{IncludeUninitialized: true})
	if err != nil {
		return errors.Trace(err)
	}
	for _, crd := range crds.Items {
		for _, version := range crd.Spec.Versions {
			crdClient, err := k.getCustomResourceDefinitionClient(&crd, version.Name)
			if err != nil {
				return errors.Trace(err)
			}
			err = crdClient.DeleteCollection(&v1.DeleteOptions{
				PropagationPolicy: &defaultPropagationPolicy,
			}, v1.ListOptions{
				LabelSelector:        labelsToSelector(k.getCRLabels(appName)),
				IncludeUninitialized: true,
			})
			if err != nil && !k8serrors.IsNotFound(err) {
				return errors.Trace(err)
			}
		}
	}
	return nil
}

type apiVersionGetter interface {
	GetAPIVersion() string
}

func getCRVersion(cr apiVersionGetter) string {
	ss := strings.Split(cr.GetAPIVersion(), "/")
	return ss[len(ss)-1]
}

func (k *kubernetesClient) ensureCustomResources(
	appName string,
	crSpecs map[string][]unstructured.Unstructured,
) (cleanUps []func(), _ error) {
	crds, err := k.getCRDsForCRs(crSpecs, &crdGetter{k})
	if err != nil {
		return cleanUps, errors.Trace(err)
	}

	for crdName, crSpecList := range crSpecs {
		crd, ok := crds[crdName]
		if !ok {
			// This should not happen.
			return cleanUps, errors.NotFoundf("custom resource definition %q", crdName)
		}
		for _, crSpec := range crSpecList {
			crdClient, err := k.getCustomResourceDefinitionClient(crd, getCRVersion(&crSpec))
			if err != nil {
				return cleanUps, errors.Trace(err)
			}
			crSpec.SetLabels(k.getCRLabels(appName))
			_, crCleanUps, err := ensureCustomResource(crdClient, &crSpec)
			cleanUps = append(cleanUps, crCleanUps...)
			if err != nil {
				return cleanUps, errors.Annotate(err, fmt.Sprintf("ensuring custom resource %q", crSpec.GetName()))
			}
			logger.Debugf("ensured custom resource %q", crSpec.GetName())
		}
	}
	return cleanUps, nil
}

func ensureCustomResource(api dynamic.ResourceInterface, cr *unstructured.Unstructured) (out *unstructured.Unstructured, cleanUps []func(), err error) {
	logger.Debugf("creating custom resource %q", cr.GetName())
	if out, err = api.Create(cr); err == nil {
		cleanUps = append(cleanUps, func() {
			deleteCustomResourceDefinition(api, out.GetName(), out.GetUID())
		})
		return out, cleanUps, nil
	}
	if !k8serrors.IsAlreadyExists(err) {
		return nil, cleanUps, errors.Trace(err)
	}
	// K8s complains about metadata.resourceVersion is required for an update, so get it before updating.
	existingCR, err := api.Get(cr.GetName(), v1.GetOptions{})
	if err != nil {
		return nil, cleanUps, errors.Trace(err)
	}
	cr.SetResourceVersion(existingCR.GetResourceVersion())
	logger.Debugf("updating custom resource %q", cr.GetName())
	out, err = api.Update(cr)
	return out, cleanUps, errors.Trace(err)
}

func deleteCustomResourceDefinition(api dynamic.ResourceInterface, name string, uid types.UID) error {
	err := api.Delete(name, newPreconditionDeleteOptions(uid))
	if k8serrors.IsNotFound(err) {
		return nil
	}
	return errors.Trace(err)
}

type CRDGetterInterface interface {
	Get(string) (*apiextensionsv1beta1.CustomResourceDefinition, error)
}

type crdGetter struct {
	Broker *kubernetesClient
}

func (cg *crdGetter) Get(
	name string,
) (*apiextensionsv1beta1.CustomResourceDefinition, error) {
	crd, err := cg.Broker.getCustomResourceDefinition(name, false)
	if err != nil {
		return nil, errors.Annotatef(err, "getting custom resource definition %q", name)
	}
	version := crd.Spec.Version
	if version == "" {
		if len(crd.Spec.Versions) == 0 {
			return nil, errors.NotValidf("custom resource definition %q without version", crd.GetName())
		}
		version = crd.Spec.Versions[0].Name
	}
	crClient, err := cg.Broker.getCustomResourceDefinitionClient(crd, version)
	if err != nil {
		return nil, errors.Annotatef(err, "getting custom resource definition client %q", name)
	}
	if _, err := crClient.List(v1.ListOptions{IncludeUninitialized: false}); err != nil {
		if k8serrors.IsNotFound(err) {
			// CRD already exists, but the resource type does not exist yet.
			return nil, errors.NewNotFound(err, fmt.Sprintf("custom resource definition %q resource type", crd.GetName()))
		}
		return nil, errors.Trace(err)
	}
	return crd, nil
}

func (k *kubernetesClient) getCRDsForCRs(crs map[string][]unstructured.Unstructured, getter CRDGetterInterface) (out map[string]*apiextensionsv1beta1.CustomResourceDefinition, err error) {
	var wg sync.WaitGroup
	wg.Add(len(crs))

	out = make(map[string]*apiextensionsv1beta1.CustomResourceDefinition)

	crdChan := make(chan *apiextensionsv1beta1.CustomResourceDefinition, 1)
	errChan := make(chan error, 1)
	abortChan := make(chan struct{})

	defer func() {
		close(abortChan)
	}()

	getCRD := func(
		name string,
		getter CRDGetterInterface,
		resultChan chan<- *apiextensionsv1beta1.CustomResourceDefinition,
		errChan chan<- error,
		clk jujuclock.Clock,
		abort <-chan struct{},
	) {
		var crd *apiextensionsv1beta1.CustomResourceDefinition
		err := retry.Call(retry.CallArgs{
			Attempts: 8,
			Delay:    1 * time.Second,
			Clock:    clk,
			Stop:     abort,
			Func: func() (err error) {
				crd, err = getter.Get(name)
				return errors.Trace(err)
			},
			IsFatalError: func(err error) bool {
				return err != nil && !errors.IsNotFound(err)
			},
			NotifyFunc: func(err error, attempt int) {
				logger.Debugf("fetching custom resource definition %q, err %#v, attempt %v", name, err, attempt)
			},
		})
		if err == nil {
			select {
			case resultChan <- crd:
				wg.Done()
			}
		} else {
			select {
			case errChan <- err:
			}
		}
	}

	for name := range crs {
		go getCRD(name, getter, crdChan, errChan, k.clock, abortChan)
	}

	done := make(chan struct{})
	go func() {
		wg.Wait()
		close(done)
	}()

	for {
		select {
		case crd := <-crdChan:
			if crd == nil {
				continue
			}
			name := crd.GetName()
			out[name] = crd
			logger.Debugf("custom resource definition %q is ready", name)
		case <-done:
			logger.Debugf("%d custom resource definitions are required, %d are ready", len(crs), len(out))
			return out, nil
		case err := <-errChan:
			if err != nil {
				return nil, errors.Annotatef(err, "getting custom resources")
			}
		case <-k.clock.After(15 * time.Second):
			return nil, errors.NewTimeout(nil, fmt.Sprintf("getting custom resources"))
		}
	}
}

func (k *kubernetesClient) getCustomResourceDefinitionClient(crd *apiextensionsv1beta1.CustomResourceDefinition, version string) (dynamic.ResourceInterface, error) {
	if crd.Spec.Scope != apiextensionsv1beta1.NamespaceScoped {
		// This has already done in podspec validation for checking Juju created CRD.
		// Here, check it again for referencing exisitng CRD which was not created by Juju.
		return nil, errors.NewNotSupported(nil,
			fmt.Sprintf("custom resource definition %q scope %q is not supported, please use %q scope",
				crd.GetName(), crd.Spec.Scope, apiextensionsv1beta1.NamespaceScoped),
		)
	}
	if version == "" {
		return nil, errors.NotValidf("empty version for custom resource definition %q", crd.GetName())
	}

	checkVersion := func() error {
		if crd.Spec.Version == version {
			return nil
		}
		for _, v := range crd.Spec.Versions {
			if !v.Served {
				continue
			}
			if version == v.Name {
				return nil
			}
		}
		return errors.NewNotValid(nil, fmt.Sprintf("custom resource definition %s %s is not a supported and served version", crd.GetName(), version))
	}

	if err := checkVersion(); err != nil {
		return nil, errors.Trace(err)
	}
	return k.dynamicClient().Resource(
		schema.GroupVersionResource{
			Group:    crd.Spec.Group,
			Version:  version,
			Resource: crd.Spec.Names.Plural,
		},
	).Namespace(k.namespace), nil
}<|MERGE_RESOLUTION|>--- conflicted
+++ resolved
@@ -38,28 +38,22 @@
 
 // ensureCustomResourceDefinitions creates or updates a custom resource definition resource.
 func (k *kubernetesClient) ensureCustomResourceDefinitions(
-<<<<<<< HEAD
-	appName string, crdSpecs map[string]apiextensionsv1beta1.CustomResourceDefinitionSpec,
+	appName string,
+	annotations map[string]string,
+	crdSpecs map[string]apiextensionsv1beta1.CustomResourceDefinitionSpec,
 ) (cleanUps []func(), _ error) {
 	for name, spec := range crdSpecs {
 		crd := &apiextensionsv1beta1.CustomResourceDefinition{
 			ObjectMeta: v1.ObjectMeta{
-				Name:      name,
-				Namespace: k.namespace,
-				Labels:    k.getCRDLabels(appName),
+				Name:        name,
+				Namespace:   k.namespace,
+				Labels:      k.getCRDLabels(appName),
+				Annotations: annotations,
 			},
 			Spec: spec,
 		}
 		out, crdCleanUps, err := k.ensureCustomResourceDefinition(crd)
 		cleanUps = append(cleanUps, crdCleanUps...)
-=======
-	appName string,
-	annotations map[string]string,
-	crds map[string]apiextensionsv1beta1.CustomResourceDefinitionSpec,
-) (cleanUps []func(), _ error) {
-	for name, crd := range crds {
-		crd, err := k.ensureCustomResourceDefinition(name, k.getCRDLabels(appName), annotations, crd)
->>>>>>> 5db81e8a
 		if err != nil {
 			return cleanUps, errors.Annotate(err, fmt.Sprintf("ensuring custom resource definition %q", name))
 		}
@@ -68,28 +62,13 @@
 	return cleanUps, nil
 }
 
-<<<<<<< HEAD
 func (k *kubernetesClient) ensureCustomResourceDefinition(crd *apiextensionsv1beta1.CustomResourceDefinition) (out *apiextensionsv1beta1.CustomResourceDefinition, cleanUps []func(), err error) {
 	api := k.extendedCient().ApiextensionsV1beta1().CustomResourceDefinitions()
 	logger.Debugf("creating custom resource definition %q", crd.GetName())
 	if out, err = api.Create(crd); err == nil {
 		cleanUps = append(cleanUps, func() { k.deleteCustomResourceDefinition(out.GetName(), out.GetUID()) })
 		return out, cleanUps, nil
-=======
-func (k *kubernetesClient) ensureCustomResourceDefinition(
-	name string, labels map[string]string,
-	annotations map[string]string,
-	spec apiextensionsv1beta1.CustomResourceDefinitionSpec,
-) (crd *apiextensionsv1beta1.CustomResourceDefinition, err error) {
-	crdIn := &apiextensionsv1beta1.CustomResourceDefinition{
-		ObjectMeta: v1.ObjectMeta{
-			Name:        name,
-			Namespace:   k.namespace,
-			Labels:      labels,
-			Annotations: annotations,
-		},
-		Spec: spec,
->>>>>>> 5db81e8a
+
 	}
 	if !k8serrors.IsAlreadyExists(err) {
 		return nil, cleanUps, errors.Trace(err)
