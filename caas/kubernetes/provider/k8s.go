// Copyright 2017 Canonical Ltd.
// Licensed under the AGPLv3, see LICENCE file for details.

package provider

import (
	"bytes"
	"crypto/rand"
	"encoding/json"
	"fmt"
	"io"
	"path/filepath"
	"regexp"
	"sort"
	"strconv"
	"strings"
	"sync"
	"text/template"
	"time"

	jujuclock "github.com/juju/clock"
	"github.com/juju/errors"
	"github.com/juju/loggo"
	"github.com/juju/utils/arch"
	"gopkg.in/juju/names.v2"
	apps "k8s.io/api/apps/v1"
	core "k8s.io/api/core/v1"
	"k8s.io/api/extensions/v1beta1"
	k8sstorage "k8s.io/api/storage/v1"
	apiextensionsv1beta1 "k8s.io/apiextensions-apiserver/pkg/apis/apiextensions/v1beta1"
	apiextensionsclientset "k8s.io/apiextensions-apiserver/pkg/client/clientset/clientset"
	k8serrors "k8s.io/apimachinery/pkg/api/errors"
	"k8s.io/apimachinery/pkg/api/resource"
	v1 "k8s.io/apimachinery/pkg/apis/meta/v1"
	"k8s.io/apimachinery/pkg/fields"
	"k8s.io/apimachinery/pkg/util/intstr"
	"k8s.io/apimachinery/pkg/util/yaml"
	apimachineryversion "k8s.io/apimachinery/pkg/version"
	"k8s.io/apimachinery/pkg/watch"
	"k8s.io/client-go/kubernetes"
	"k8s.io/client-go/rest"

	"github.com/juju/juju/agent"
	"github.com/juju/juju/caas"
	"github.com/juju/juju/cloudconfig/podcfg"
	k8sannotations "github.com/juju/juju/core/annotations"
	"github.com/juju/juju/core/application"
	"github.com/juju/juju/core/devices"
	"github.com/juju/juju/core/status"
	"github.com/juju/juju/core/watcher"
	"github.com/juju/juju/environs"
	"github.com/juju/juju/environs/config"
	"github.com/juju/juju/environs/context"
	"github.com/juju/juju/environs/tags"
	"github.com/juju/juju/juju/paths"
	jujuversion "github.com/juju/juju/juju/version"
	"github.com/juju/juju/network"
	"github.com/juju/juju/storage"
	"github.com/juju/juju/storage/provider"
)

var logger = loggo.GetLogger("juju.kubernetes.provider")

const (
	labelOperator        = "juju-operator"
	labelStorage         = "juju-storage"
	labelVersion         = "juju-version"
	labelApplication     = "juju-app"
	labelApplicationUUID = "juju-app-uuid"
	labelModel           = "juju-model"

	gpuAffinityNodeSelectorKey = "gpu"

	jujudToolDir = "/var/lib/juju/tools"

	annotationPrefix = "juju.io"
)

var (
	defaultPropagationPolicy = v1.DeletePropagationForeground

	annotationModelUUIDKey              = annotationPrefix + "/" + "model"
	annotationControllerUUIDKey         = annotationPrefix + "/" + "controller"
	annotationControllerIsControllerKey = annotationPrefix + "/" + "is-controller"
)

type kubernetesClient struct {
	clock jujuclock.Clock
	kubernetes.Interface
	apiextensionsClient apiextensionsclientset.Interface

	// namespace is the k8s namespace to use when
	// creating k8s resources.
	namespace string

	annotations k8sannotations.Annotation

	lock   sync.Mutex
	envCfg *config.Config

	// modelUUID is the UUID of the model this client acts on.
	modelUUID string

	// newWatcher is the k8s watcher generator.
	newWatcher NewK8sWatcherFunc
}

// To regenerate the mocks for the kubernetes Client used by this broker,
// run "go generate" from the package directory.
//go:generate mockgen -package mocks -destination mocks/k8sclient_mock.go k8s.io/client-go/kubernetes Interface
//go:generate mockgen -package mocks -destination mocks/appv1_mock.go k8s.io/client-go/kubernetes/typed/apps/v1 AppsV1Interface,DeploymentInterface,StatefulSetInterface
//go:generate mockgen -package mocks -destination mocks/corev1_mock.go k8s.io/client-go/kubernetes/typed/core/v1 CoreV1Interface,NamespaceInterface,PodInterface,ServiceInterface,ConfigMapInterface,PersistentVolumeInterface,PersistentVolumeClaimInterface,SecretInterface,NodeInterface
//go:generate mockgen -package mocks -destination mocks/extenstionsv1_mock.go k8s.io/client-go/kubernetes/typed/extensions/v1beta1 ExtensionsV1beta1Interface,IngressInterface
//go:generate mockgen -package mocks -destination mocks/storagev1_mock.go k8s.io/client-go/kubernetes/typed/storage/v1 StorageV1Interface,StorageClassInterface

// NewK8sClientFunc defines a function which returns a k8s client based on the supplied config.
type NewK8sClientFunc func(c *rest.Config) (kubernetes.Interface, apiextensionsclientset.Interface, error)

// NewK8sWatcherFunc defines a function which returns a k8s watcher based on the supplied config.
type NewK8sWatcherFunc func(wi watch.Interface, name string, clock jujuclock.Clock) (*kubernetesWatcher, error)

// NewK8sBroker returns a kubernetes client for the specified k8s cluster.
func NewK8sBroker(
	controllerUUID string,
	k8sRestConfig *rest.Config,
	cfg *config.Config,
	newClient NewK8sClientFunc,
	newWatcher NewK8sWatcherFunc,
	clock jujuclock.Clock,
) (*kubernetesClient, error) {

	k8sClient, apiextensionsClient, err := newClient(k8sRestConfig)
	if err != nil {
		return nil, errors.Trace(err)
	}
	newCfg, err := providerInstance.newConfig(cfg)
	if err != nil {
		return nil, errors.Trace(err)
	}

	modelUUID := newCfg.UUID()
	if modelUUID == "" {
		return nil, errors.NotValidf("modelUUID is required")
	}
	client := &kubernetesClient{
		clock:               clock,
		Interface:           k8sClient,
		apiextensionsClient: apiextensionsClient,
		envCfg:              newCfg.Config,
		namespace:           newCfg.Name(),
		modelUUID:           modelUUID,
		newWatcher:          newWatcher,
		annotations: k8sannotations.New(nil).
			Add(annotationModelUUIDKey, modelUUID),
	}

	if controllerUUID != "" {
		// controllerUUID could be empty in add-k8s without -c because there might be no controller yet.
		client.annotations.Add(annotationControllerUUIDKey, controllerUUID)
	}
	return client, nil
}

// GetAnnotations returns current namespace's annotations.
func (k *kubernetesClient) GetAnnotations() k8sannotations.Annotation {
	return k.annotations
}

// addAnnotations set an annotation to current namespace's annotations.
func (k *kubernetesClient) addAnnotations(key, value string) k8sannotations.Annotation {
	return k.annotations.Add(key, value)
}

// Config returns environ config.
func (k *kubernetesClient) Config() *config.Config {
	k.lock.Lock()
	defer k.lock.Unlock()
	cfg := k.envCfg
	return cfg
}

// SetConfig is specified in the Environ interface.
func (k *kubernetesClient) SetConfig(cfg *config.Config) error {
	k.lock.Lock()
	defer k.lock.Unlock()
	newCfg, err := providerInstance.newConfig(cfg)
	if err != nil {
		return errors.Trace(err)
	}
	k.envCfg = newCfg.Config
	return nil
}

func (k *kubernetesClient) validateOperatorStorage() (string, error) {
	storageClass, _ := k.envCfg.AllAttrs()[OperatorStorageKey].(string)
	if storageClass == "" {
		return "", errors.NewNotValid(nil, "config without operator-storage value not valid.\nRun juju add-k8s to reimport your k8s cluster.")
	}
	_, err := k.getStorageClass(storageClass)
	return storageClass, errors.Trace(err)
}

// PrepareForBootstrap prepares for bootstraping a controller.
func (k *kubernetesClient) PrepareForBootstrap(ctx environs.BootstrapContext, controllerName string) error {
	k.namespace = controllerName
	alreadyExistErr := errors.NewAlreadyExists(nil,
		fmt.Sprintf(`a controller called %q already exists on this k8s cluster.
Please bootstrap again and choose a different controller name.`, k.namespace),
	)
	// ensure no existing namespace has the same name.
	_, err := k.GetNamespace(k.namespace)
	if err == nil {
		return alreadyExistErr
	}
	if !errors.IsNotFound(err) {
		return errors.Trace(err)
	}
	// Good, no existing namespace has the same name.
	// Now, try to find if there is any existing controller running in this cluster.
	// Note: we have to do this check before we are confident to support multi controllers running in same k8s cluster.
	_, err = k.listNamespacesByAnnotations(k.annotations)
	if err == nil {
		return alreadyExistErr
	}
	if !errors.IsNotFound(err) {
		return errors.Trace(err)
	}
	// All good, no existing controller found on the cluster.
	// The namespace will be set to controller-name in newcontrollerStack.

	// do validation on storage class.
	_, err = k.validateOperatorStorage()
	return errors.Trace(err)
}

// Create implements environs.BootstrapEnviron.
func (k *kubernetesClient) Create(context.ProviderCallContext, environs.CreateParams) error {
	// must raise errors if it's already exist.
	// so don't use EnsureNamespace.
	return k.createNamespace(k.namespace)
}

// Bootstrap deploys controller with mongoDB together into k8s cluster.
func (k *kubernetesClient) Bootstrap(
	ctx environs.BootstrapContext,
	callCtx context.ProviderCallContext,
	args environs.BootstrapParams,
) (*environs.BootstrapResult, error) {

	if args.BootstrapSeries != "" {
		return nil, errors.NotSupportedf("set series for bootstrapping to kubernetes")
	}

	storageClass, err := k.validateOperatorStorage()
	if err != nil {
		return nil, errors.Trace(err)
	}

	finalizer := func(ctx environs.BootstrapContext, pcfg *podcfg.ControllerPodConfig, opts environs.BootstrapDialOpts) (err error) {
		if err = podcfg.FinishControllerPodConfig(pcfg, k.Config()); err != nil {
			return errors.Trace(err)
		}

		if err = pcfg.VerifyConfig(); err != nil {
			return errors.Trace(err)
		}

		logger.Debugf("controller pod config: \n%+v", pcfg)

		// we use controller name to name controller namespace in bootstrap time.
		setControllerNamespace := func(name string, broker *kubernetesClient) error {
			_, err := broker.GetNamespace(name)
			if errors.IsNotFound(err) {
				// all good.
				broker.SetNamespace(name)
				// ensure controller specific annotations.
				_ = broker.addAnnotations(annotationControllerIsControllerKey, "true")
				return nil
			}
			if err == nil {
				// this should never happen because we avoid it in broker.PrepareForBootstrap before reaching here.
				return errors.NotValidf("existing namespace %q found", broker.namespace)
			}
			return errors.Trace(err)
		}

		if err := setControllerNamespace(pcfg.ControllerName, k); err != nil {
			return errors.Trace(err)
		}

		// create configmap, secret, volume, statefulset, etc resources for controller stack.
		controllerStack, err := newcontrollerStack(JujuControllerStackName, storageClass, k, pcfg)
		if err != nil {
			return errors.Trace(err)
		}
		return errors.Annotate(
			controllerStack.Deploy(),
			"creating controller stack for controller",
		)
	}

	return &environs.BootstrapResult{
		// TODO(bootstrap): review this default arch and series(required for determining DataDir etc.) later.
		Arch:                   arch.AMD64,
		Series:                 jujuversion.SupportedLTS(),
		CaasBootstrapFinalizer: finalizer,
	}, nil
}

// DestroyController implements the Environ interface.
func (k *kubernetesClient) DestroyController(ctx context.ProviderCallContext, controllerUUID string) error {
	// ensures all annnotations are set correctly, then we will accurately find the controller namespace to destroy it.
	k.annotations.Merge(
		k8sannotations.New(nil).
			Add(annotationControllerUUIDKey, controllerUUID).
			Add(annotationControllerIsControllerKey, "true"),
	)
	return k.Destroy(ctx)
}

// Provider is part of the Broker interface.
func (*kubernetesClient) Provider() caas.ContainerEnvironProvider {
	return providerInstance
}

// Destroy is part of the Broker interface.
func (k *kubernetesClient) Destroy(callbacks context.ProviderCallContext) error {
	watcher, err := k.WatchNamespace()
	if err != nil {
		return errors.Trace(err)
	}
	defer watcher.Kill()

	if err := k.deleteNamespace(); err != nil {
		return errors.Annotate(err, "deleting model namespace")
	}

	// Delete any storage classes created as part of this model.
	// Storage classes live outside the namespace so need to be deleted separately.
	modelSelector := fmt.Sprintf("%s==%s", labelModel, k.namespace)
	err = k.StorageV1().StorageClasses().DeleteCollection(&v1.DeleteOptions{
		PropagationPolicy: &defaultPropagationPolicy,
	}, v1.ListOptions{
		LabelSelector: modelSelector,
	})
	if err != nil && !k8serrors.IsNotFound(err) {
		return errors.Annotate(err, "deleting model storage classes")
	}
	for {
		select {
		case <-callbacks.Dying():
			return nil
		case <-watcher.Changes():
			// ensure namespace has been deleted - notfound error expected.
			_, err := k.GetNamespace(k.namespace)
			if errors.IsNotFound(err) {
				// namespace ha been deleted.
				return nil
			}
			if err != nil {
				return errors.Trace(err)
			}
			logger.Debugf("namespace %q is still been terminating", k.namespace)
		}
	}
}

// APIVersion returns the version info for the cluster.
func (k *kubernetesClient) APIVersion() (string, error) {
	body, err := k.CoreV1().RESTClient().Get().AbsPath("/version").Do().Raw()
	if err != nil {
		return "", err
	}
	var info apimachineryversion.Info
	err = json.Unmarshal(body, &info)
	if err != nil {
		return "", errors.Annotatef(err, "got '%s' querying API version", string(body))
	}
	version := info.GitVersion
	// git version is "vX.Y.Z", strip the "v"
	version = strings.Trim(version, "v")
	return version, nil
}

<<<<<<< HEAD
=======
// Namespaces returns names of the namespaces on the cluster.
func (k *kubernetesClient) Namespaces() ([]string, error) {
	namespaces := k.CoreV1().Namespaces()
	ns, err := namespaces.List(v1.ListOptions{IncludeUninitialized: true})
	if err != nil {
		return nil, errors.Annotate(err, "listing namespaces")
	}
	result := make([]string, len(ns.Items))
	for i, n := range ns.Items {
		result[i] = n.Name
	}
	return result, nil
}

// GetNamespace returns the namespace for the specified name or current namespace.
func (k *kubernetesClient) GetNamespace(name string) (*core.Namespace, error) {
	ns, err := k.CoreV1().Namespaces().Get(name, v1.GetOptions{IncludeUninitialized: true})
	if k8serrors.IsNotFound(err) {
		return nil, errors.NotFoundf("namespace %q", name)
	}
	if err != nil {
		return nil, errors.Annotate(err, "getting namespaces")
	}
	return ns, nil
}

// GetCurrentNamespace returns current namespace name.
func (k *kubernetesClient) GetCurrentNamespace() string {
	return k.namespace
}

// EnsureNamespace ensures this broker's namespace is created.
func (k *kubernetesClient) EnsureNamespace() error {
	ns := &core.Namespace{ObjectMeta: v1.ObjectMeta{Name: k.namespace}}
	namespaces := k.CoreV1().Namespaces()
	_, err := namespaces.Update(ns)
	if k8serrors.IsNotFound(err) {
		_, err = namespaces.Create(ns)
	}
	return errors.Trace(err)
}

// createNamespace creates a named namespace.
func (k *kubernetesClient) createNamespace(name string) error {
	ns := &core.Namespace{ObjectMeta: v1.ObjectMeta{Name: name}}
	_, err := k.CoreV1().Namespaces().Create(ns)
	if k8serrors.IsAlreadyExists(err) {
		return errors.AlreadyExistsf("namespace %q", name)
	}
	return errors.Trace(err)
}

func (k *kubernetesClient) deleteNamespace() error {
	// deleteNamespace is used as a means to implement Destroy().
	// All model resources are provisioned in the namespace;
	// deleting the namespace will also delete those resources.
	err := k.CoreV1().Namespaces().Delete(k.namespace, &v1.DeleteOptions{
		PropagationPolicy: &defaultPropagationPolicy,
	})
	if k8serrors.IsNotFound(err) {
		return nil
	}
	return errors.Trace(err)
}

// WatchNamespace returns a watcher which notifies when there
// are changes to current namespace.
func (k *kubernetesClient) WatchNamespace() (watcher.NotifyWatcher, error) {
	w, err := k.CoreV1().Namespaces().Watch(
		v1.ListOptions{
			FieldSelector:        fields.OneTermEqualSelector("metadata.name", k.namespace).String(),
			IncludeUninitialized: true,
		},
	)
	if err != nil {
		return nil, errors.Trace(err)
	}
	return k.newWatcher(w, k.namespace, k.clock)
}

>>>>>>> fe1cd0ee
// ensureOCIImageSecret ensures a secret exists for use with retrieving images from private registries
func (k *kubernetesClient) ensureOCIImageSecret(
	imageSecretName,
	appName string,
	imageDetails *caas.ImageDetails,
	annotations map[string]string,
) error {
	if imageDetails.Password == "" {
		return errors.New("attempting to create a secret with no password")
	}
	secretData, err := createDockerConfigJSON(imageDetails)
	if err != nil {
		return errors.Trace(err)
	}

	newSecret := &core.Secret{
		ObjectMeta: v1.ObjectMeta{
			Name:        imageSecretName,
			Namespace:   k.namespace,
			Labels:      map[string]string{labelApplication: appName},
			Annotations: annotations},
		Type: core.SecretTypeDockerConfigJson,
		Data: map[string][]byte{
			core.DockerConfigJsonKey: secretData,
		},
	}
	return errors.Trace(k.ensureSecret(newSecret))
}

func (k *kubernetesClient) ensureSecret(sec *core.Secret) error {
	secrets := k.CoreV1().Secrets(k.namespace)
	_, err := secrets.Update(sec)
	if k8serrors.IsNotFound(err) {
		_, err = secrets.Create(sec)
	}
	return errors.Trace(err)
}

// updateSecret updates a secret resource.
func (k *kubernetesClient) updateSecret(sec *core.Secret) error {
	_, err := k.CoreV1().Secrets(k.namespace).Update(sec)
	return errors.Trace(err)
}

// getSecret return a secret resource.
func (k *kubernetesClient) getSecret(secretName string) (*core.Secret, error) {
	secret, err := k.CoreV1().Secrets(k.namespace).Get(secretName, v1.GetOptions{IncludeUninitialized: true})
	if err != nil {
		if k8serrors.IsNotFound(err) {
			return nil, errors.NotFoundf("secret %q", secretName)
		}
		return nil, errors.Trace(err)
	}
	return secret, nil
}

// createSecret creates a secret resource.
func (k *kubernetesClient) createSecret(secret *core.Secret) error {
	_, err := k.CoreV1().Secrets(k.namespace).Create(secret)
	return errors.Trace(err)
}

// deleteSecret deletes a secret resource.
func (k *kubernetesClient) deleteSecret(secretName string) error {
	secrets := k.CoreV1().Secrets(k.namespace)
	err := secrets.Delete(secretName, &v1.DeleteOptions{
		PropagationPolicy: &defaultPropagationPolicy,
	})
	if k8serrors.IsNotFound(err) {
		return nil
	}
	return errors.Trace(err)
}

// OperatorExists returns true if the operator for the specified
// application exists.
func (k *kubernetesClient) OperatorExists(appName string) (bool, error) {
	statefulsets := k.AppsV1().StatefulSets(k.namespace)
	_, err := statefulsets.Get(k.operatorName(appName), v1.GetOptions{IncludeUninitialized: true})
	if k8serrors.IsNotFound(err) {
		return false, nil
	}
	if err != nil {
		return false, errors.Trace(err)
	}
	return true, nil
}

// EnsureOperator creates or updates an operator pod with the given application
// name, agent path, and operator config.
func (k *kubernetesClient) EnsureOperator(appName, agentPath string, config *caas.OperatorConfig) error {
	logger.Debugf("creating/updating %s operator", appName)

	// TODO(caas) - this is a stop gap until we implement a CAAS model manager worker
	// First up, ensure the namespace eis there if not already created.
	if err := k.EnsureNamespace(); err != nil {
		return errors.Annotatef(err, "ensuring operator namespace %v", k.namespace)
	}

	operatorName := k.operatorName(appName)
	// TODO(caas) use secrets for storing agent password?
	if config.AgentConf == nil {
		// We expect that the config map already exists,
		// so make sure it does.
		configMaps := k.CoreV1().ConfigMaps(k.namespace)
		_, err := configMaps.Get(operatorConfigMapName(operatorName), v1.GetOptions{IncludeUninitialized: true})
		if err != nil {
			return errors.Annotatef(err, "config map for %q should already exist", appName)
		}
	} else {
		if err := k.ensureConfigMap(operatorConfigMap(appName, operatorName, config)); err != nil {
			return errors.Annotate(err, "creating or updating ConfigMap")
		}
	}

	annotations := translateJujuAnnotations(config.ResourceTags)
	annotations[labelVersion] = config.Version.String()

	// Set up the parameters for creating charm storage.
	operatorVolumeClaim := "charm"
	if isLegacyName(operatorName) {
		operatorVolumeClaim = fmt.Sprintf("%v-operator-volume", appName)
	}

	fsSize, err := resource.ParseQuantity(fmt.Sprintf("%dMi", config.CharmStorage.Size))
	if err != nil {
		return errors.Annotatef(err, "invalid volume size %v", config.CharmStorage.Size)
	}
	params := volumeParams{
		storageConfig:       &storageConfig{},
		pvcName:             operatorVolumeClaim,
		requestedVolumeSize: fsSize,
	}
	if config.CharmStorage.Provider != K8s_ProviderType {
		return errors.Errorf("expected charm storage provider %q, got %q", K8s_ProviderType, config.CharmStorage.Provider)
	}
	params.storageConfig, err = newStorageConfig(config.CharmStorage.Attributes)
	if err != nil {
		return errors.Annotatef(err, "invalid storage configuration for %v operator", appName)
	}
	// We want operator storage to be deleted when the operator goes away.
	params.storageConfig.reclaimPolicy = core.PersistentVolumeReclaimDelete
	logger.Debugf("operator storage config %#v", *params.storageConfig)

	// Attempt to get a persistent volume to store charm state etc.
	pvcSpec, err := k.maybeGetVolumeClaimSpec(params)
	if err != nil {
		return errors.Annotate(err, "finding operator volume claim")
	}
	storageAnnotations := translateJujuAnnotations(config.CharmStorage.ResourceTags)
	pvc := &core.PersistentVolumeClaim{
		ObjectMeta: v1.ObjectMeta{
			Name:        params.pvcName,
			Annotations: storageAnnotations},
		Spec: *pvcSpec,
	}
	pod := operatorPod(operatorName, appName, agentPath, config.OperatorImagePath, config.Version.String(), annotations)
	// Take a copy for use with statefulset.
	podWithoutStorage := pod

	numPods := int32(1)
	logger.Debugf("using persistent volume claim for operator %s: %+v", appName, pvc)
	statefulset := &apps.StatefulSet{
		ObjectMeta: v1.ObjectMeta{
			Name:        operatorName,
			Labels:      map[string]string{labelOperator: appName},
			Annotations: annotations},
		Spec: apps.StatefulSetSpec{
			Replicas: &numPods,
			Selector: &v1.LabelSelector{
				MatchLabels: map[string]string{labelOperator: appName},
			},
			Template: core.PodTemplateSpec{
				ObjectMeta: v1.ObjectMeta{
					Labels:      map[string]string{labelOperator: appName},
					Annotations: pod.Annotations,
				},
			},
			PodManagementPolicy:  apps.ParallelPodManagement,
			VolumeClaimTemplates: []core.PersistentVolumeClaim{*pvc},
		},
	}
	pod.Spec.Containers[0].VolumeMounts = append(pod.Spec.Containers[0].VolumeMounts, core.VolumeMount{
		Name:      pvc.Name,
		MountPath: agent.BaseDir(agentPath),
	})

	statefulset.Spec.Template.Spec = pod.Spec
	err = k.ensureStatefulSet(statefulset, podWithoutStorage.Spec)
	return errors.Annotatef(err, "creating or updating %v operator StatefulSet", appName)
}

// ValidateStorageClass returns an error if the storage config is not valid.
func (k *kubernetesClient) ValidateStorageClass(config map[string]interface{}) error {
	cfg, err := newStorageConfig(config)
	if err != nil {
		return errors.Trace(err)
	}
	sc, err := k.getStorageClass(cfg.storageClass)
	if err != nil {
		return errors.NewNotValid(err, fmt.Sprintf("storage class %q", cfg.storageClass))
	}
	if cfg.storageProvisioner == "" {
		return nil
	}
	if sc.Provisioner != cfg.storageProvisioner {
		return errors.NewNotValid(
			nil,
			fmt.Sprintf("storage class %q has provisoner %q, not %q", cfg.storageClass, sc.Provisioner, cfg.storageProvisioner))
	}
	return nil
}

type volumeParams struct {
	storageConfig       *storageConfig
	pvcName             string
	requestedVolumeSize resource.Quantity
	accessMode          core.PersistentVolumeAccessMode
}

// maybeGetVolumeClaimSpec returns a persistent volume claim spec for the given
// parameters. If no suitable storage class is available, return a NotFound error.
func (k *kubernetesClient) maybeGetVolumeClaimSpec(params volumeParams) (*core.PersistentVolumeClaimSpec, error) {
	storageClassName := params.storageConfig.storageClass
	haveStorageClass := false
	if storageClassName == "" {
		return nil, errors.New("cannot create a volume claim spec without a storage class")
	}
	// See if the requested storage class exists already.
	sc, err := k.getStorageClass(storageClassName)
	if err != nil && !k8serrors.IsNotFound(err) {
		return nil, errors.Annotatef(err, "looking for storage class %q", storageClassName)
	}
	if err == nil {
		haveStorageClass = true
		storageClassName = sc.Name
	}
	if !haveStorageClass {
		params.storageConfig.storageClass = storageClassName
		sc, err := k.EnsureStorageProvisioner(caas.StorageProvisioner{
			Name:          params.storageConfig.storageClass,
			Namespace:     k.namespace,
			Provisioner:   params.storageConfig.storageProvisioner,
			Parameters:    params.storageConfig.parameters,
			ReclaimPolicy: string(params.storageConfig.reclaimPolicy),
		})
		if err != nil && !errors.IsNotFound(err) {
			return nil, errors.Trace(err)
		}
		if err == nil {
			haveStorageClass = true
			storageClassName = sc.Name
		}
	}
	if !haveStorageClass {
		return nil, errors.NewNotFound(nil, fmt.Sprintf(
			"cannot create persistent volume as storage class %q cannot be found", storageClassName))
	}
	accessMode := params.accessMode
	if accessMode == "" {
		accessMode = core.ReadWriteOnce
	}
	return &core.PersistentVolumeClaimSpec{
		StorageClassName: &storageClassName,
		Resources: core.ResourceRequirements{
			Requests: core.ResourceList{
				core.ResourceStorage: params.requestedVolumeSize,
			},
		},
		AccessModes: []core.PersistentVolumeAccessMode{accessMode},
	}, nil
}

// getStorageClass returns a named storage class, first looking for
// one which is qualified by the current namespace if it's available.
func (k *kubernetesClient) getStorageClass(name string) (*k8sstorage.StorageClass, error) {
	storageClasses := k.StorageV1().StorageClasses()
	qualifiedName := qualifiedStorageClassName(k.namespace, name)
	sc, err := storageClasses.Get(qualifiedName, v1.GetOptions{})
	if err == nil {
		return sc, nil
	}
	if !k8serrors.IsNotFound(err) {
		return nil, errors.Trace(err)
	}
	return storageClasses.Get(name, v1.GetOptions{})
}

// EnsureStorageProvisioner creates a storage class with the specified config, or returns an existing one.
func (k *kubernetesClient) EnsureStorageProvisioner(cfg caas.StorageProvisioner) (*caas.StorageProvisioner, error) {
	// First see if the named storage class exists.
	sc, err := k.getStorageClass(cfg.Name)
	if err == nil {
		return &caas.StorageProvisioner{
			Name:        sc.Name,
			Provisioner: sc.Provisioner,
			Parameters:  sc.Parameters,
		}, nil
	}
	if !k8serrors.IsNotFound(err) {
		return nil, errors.Annotatef(err, "getting storage class %q", cfg.Name)
	}
	// If it's not found but there's no provisioner specified, we can't
	// create it so just return not found.
	if cfg.Provisioner == "" {
		return nil, errors.NewNotFound(nil,
			fmt.Sprintf("storage class %q doesn't exist, but no storage provisioner has been specified",
				cfg.Name))
	}

	// Create the storage class with the specified provisioner.
	var reclaimPolicy *core.PersistentVolumeReclaimPolicy
	if cfg.ReclaimPolicy != "" {
		policy := core.PersistentVolumeReclaimPolicy(cfg.ReclaimPolicy)
		reclaimPolicy = &policy
	}
	storageClasses := k.StorageV1().StorageClasses()
	sc = &k8sstorage.StorageClass{
		ObjectMeta: v1.ObjectMeta{
			Name: qualifiedStorageClassName(cfg.Namespace, cfg.Name),
		},
		Provisioner:   cfg.Provisioner,
		ReclaimPolicy: reclaimPolicy,
		Parameters:    cfg.Parameters,
	}
	if cfg.Namespace != "" {
		sc.Labels = map[string]string{labelModel: k.namespace}
	}
	_, err = storageClasses.Create(sc)
	if err != nil {
		return nil, errors.Annotatef(err, "creating storage class %q", cfg.Name)
	}
	return &caas.StorageProvisioner{
		Name:        sc.Name,
		Provisioner: sc.Provisioner,
		Parameters:  sc.Parameters,
	}, nil
}

// DeleteOperator deletes the specified operator.
func (k *kubernetesClient) DeleteOperator(appName string) (err error) {
	logger.Debugf("deleting %s operator", appName)

	operatorName := k.operatorName(appName)
	legacy := isLegacyName(operatorName)

	// First delete the config map(s).
	configMaps := k.CoreV1().ConfigMaps(k.namespace)
	configMapName := operatorConfigMapName(operatorName)
	err = configMaps.Delete(configMapName, &v1.DeleteOptions{
		PropagationPolicy: &defaultPropagationPolicy,
	})
	if err != nil && !k8serrors.IsNotFound(err) {
		return nil
	}

	// Delete artefacts created by k8s itself.
	configMapName = appName + "-configurations-config"
	if legacy {
		configMapName = "juju-" + configMapName
	}
	err = configMaps.Delete(configMapName, &v1.DeleteOptions{
		PropagationPolicy: &defaultPropagationPolicy,
	})
	if err != nil && !k8serrors.IsNotFound(err) {
		return nil
	}

	// Finally the operator itself.
	if err := k.deleteStatefulSet(operatorName); err != nil {
		return errors.Trace(err)
	}
	pods := k.CoreV1().Pods(k.namespace)
	podsList, err := pods.List(v1.ListOptions{
		LabelSelector: operatorSelector(appName),
	})
	if err != nil {
		return errors.Trace(err)
	}

	deploymentName := appName
	if legacy {
		deploymentName = "juju-" + appName
	}
	pvs := k.CoreV1().PersistentVolumes()
	for _, p := range podsList.Items {
		// Delete secrets.
		for _, c := range p.Spec.Containers {
			secretName := appSecretName(deploymentName, c.Name)
			if err := k.deleteSecret(secretName); err != nil {
				return errors.Annotatef(err, "deleting %s secret for container %s", appName, c.Name)
			}
		}
		// Delete operator storage volumes.
		volumeNames, err := k.deleteVolumeClaims(appName, &p)
		if err != nil {
			return errors.Trace(err)
		}
		// Just in case the volume reclaim policy is retain, we force deletion
		// for operators as the volume is an inseparable part of the operator.
		for _, volName := range volumeNames {
			err = pvs.Delete(volName, &v1.DeleteOptions{
				PropagationPolicy: &defaultPropagationPolicy,
			})
			if err != nil && !k8serrors.IsNotFound(err) {
				return errors.Annotatef(err, "deleting operator persistent volume %v for %v",
					volName, appName)
			}
		}
	}
	return errors.Trace(k.deleteDeployment(operatorName))
}

func getSvcAddresses(svc *core.Service) []network.Address {
	var netAddrs []network.Address

	appendAddrs := func(scope network.Scope, addrs ...string) {
		for _, v := range addrs {
			if v != "" {
				netAddrs = append(netAddrs, network.Address{
					Value: v,
					Type:  network.DeriveAddressType(v),
					Scope: scope,
				})
			}
		}
	}
	t := svc.Spec.Type
	clusterIP := svc.Spec.ClusterIP
	switch t {
	case core.ServiceTypeClusterIP:
		appendAddrs(network.ScopeCloudLocal, clusterIP)
	case core.ServiceTypeExternalName:
		appendAddrs(network.ScopeCloudLocal, svc.Spec.ExternalName)
	case core.ServiceTypeNodePort:
		appendAddrs(network.ScopePublic, svc.Spec.ExternalIPs...)
	case core.ServiceTypeLoadBalancer:
		appendAddrs(network.ScopePublic, svc.Spec.LoadBalancerIP)
	}
	if len(netAddrs) == 0 && clusterIP != "" {
		// fallback to ClusterIP, usually it's not empty.
		logger.Debugf("fallback to clusterIP %q, desired IP was empty for %q type service %q", clusterIP, t, svc.Name)
		appendAddrs(network.ScopeCloudLocal, clusterIP)
	}
	return netAddrs
}

// GetService returns the service for the specified application.
func (k *kubernetesClient) GetService(appName string) (*caas.Service, error) {
	services := k.CoreV1().Services(k.namespace)
	servicesList, err := services.List(v1.ListOptions{
		LabelSelector:        applicationSelector(appName),
		IncludeUninitialized: true,
	})
	if err != nil {
		return nil, errors.Trace(err)
	}
	if len(servicesList.Items) == 0 {
		return nil, errors.NotFoundf("service for %q", appName)
	}
	service := servicesList.Items[0]
	result := caas.Service{
		Id: string(service.UID),
	}
	result.Addresses = getSvcAddresses(&servicesList.Items[0])

	deploymentName := k.deploymentName(appName)
	statefulsets := k.AppsV1().StatefulSets(k.namespace)
	ss, err := statefulsets.Get(deploymentName, v1.GetOptions{})
	if err == nil {
		if ss.Spec.Replicas != nil {
			scale := int(*ss.Spec.Replicas)
			result.Scale = &scale
		}
		return &result, nil
	}
	if !k8serrors.IsNotFound(err) {
		return nil, errors.Trace(err)
	}

	deployments := k.AppsV1().Deployments(k.namespace)
	deployment, err := deployments.Get(deploymentName, v1.GetOptions{})
	if err != nil && !k8serrors.IsNotFound(err) {
		return nil, errors.Trace(err)
	}
	if err == nil {
		if deployment.Spec.Replicas != nil {
			scale := int(*deployment.Spec.Replicas)
			result.Scale = &scale
		}
	}

	return &result, nil
}

// DeleteService deletes the specified service with all related resources.
func (k *kubernetesClient) DeleteService(appName string) (err error) {
	logger.Debugf("deleting application %s", appName)

	deploymentName := k.deploymentName(appName)
	if err := k.deleteService(deploymentName); err != nil {
		return errors.Trace(err)
	}
	if err := k.deleteStatefulSet(deploymentName); err != nil {
		return errors.Trace(err)
	}
	if err := k.deleteDeployment(deploymentName); err != nil {
		return errors.Trace(err)
	}
	secrets := k.CoreV1().Secrets(k.namespace)
	secretList, err := secrets.List(v1.ListOptions{
		LabelSelector: applicationSelector(appName),
	})
	if err != nil {
		return errors.Trace(err)
	}
	for _, s := range secretList.Items {
		if err := k.deleteSecret(s.Name); err != nil {
			return errors.Trace(err)
		}
	}
	return nil
}

// EnsureCustomResourceDefinition creates or updates a custom resource definition resource.
func (k *kubernetesClient) EnsureCustomResourceDefinition(appName string, podSpec *caas.PodSpec) error {
	for _, t := range podSpec.CustomResourceDefinitions {
		crd, err := k.ensureCustomResourceDefinitionTemplate(&t)
		if err != nil {
			return errors.Annotate(err, fmt.Sprintf("ensure custom resource definition %q", t.Kind))
		}
		logger.Debugf("ensured custom resource definition %q", crd.ObjectMeta.Name)
	}
	return nil
}

func (k *kubernetesClient) ensureCustomResourceDefinitionTemplate(t *caas.CustomResourceDefinition) (
	crd *apiextensionsv1beta1.CustomResourceDefinition, err error) {
	singularName := strings.ToLower(t.Kind)
	pluralName := fmt.Sprintf("%ss", singularName)
	crdFullName := fmt.Sprintf("%s.%s", pluralName, t.Group)
	crdIn := &apiextensionsv1beta1.CustomResourceDefinition{
		ObjectMeta: v1.ObjectMeta{
			Name:      crdFullName,
			Namespace: k.namespace,
		},
		Spec: apiextensionsv1beta1.CustomResourceDefinitionSpec{
			Group:   t.Group,
			Version: t.Version,
			Scope:   apiextensionsv1beta1.ResourceScope(t.Scope),
			Names: apiextensionsv1beta1.CustomResourceDefinitionNames{
				Plural:   pluralName,
				Kind:     t.Kind,
				Singular: singularName,
			},
			Validation: &apiextensionsv1beta1.CustomResourceValidation{
				OpenAPIV3Schema: &apiextensionsv1beta1.JSONSchemaProps{
					Properties: t.Validation.Properties,
				},
			},
		},
	}
	apiextensionsV1beta1 := k.apiextensionsClient.ApiextensionsV1beta1()
	logger.Debugf("creating crd %#v", crdIn)
	crd, err = apiextensionsV1beta1.CustomResourceDefinitions().Create(crdIn)
	if k8serrors.IsAlreadyExists(err) {
		crd, err = apiextensionsV1beta1.CustomResourceDefinitions().Get(crdFullName, v1.GetOptions{})
		resourceVersion := crd.ObjectMeta.GetResourceVersion()
		crdIn.ObjectMeta.SetResourceVersion(resourceVersion)
		logger.Debugf("existing crd with resource version %q found, so update it %#v", resourceVersion, crdIn)
		crd, err = apiextensionsV1beta1.CustomResourceDefinitions().Update(crdIn)
	}
	return
}

func translateJujuAnnotations(in map[string]string) map[string]string {
	out := make(map[string]string)
	for k, v := range in {
		if k == tags.JujuController {
			k = "juju.io/controller"
		}
		if k == tags.JujuModel {
			k = "juju.io/model"
		}
		out[k] = v
	}
	return out
}

// EnsureService creates or updates a service for pods with the given params.
func (k *kubernetesClient) EnsureService(
	appName string, statusCallback caas.StatusCallbackFunc, params *caas.ServiceParams, numUnits int, config application.ConfigAttributes,
) (err error) {
	defer func() {
		if err != nil {
			_ = statusCallback(appName, status.Error, err.Error(), nil)
		}
	}()

	logger.Debugf("creating/updating application %s", appName)
	deploymentName := k.deploymentName(appName)

	if numUnits < 0 {
		return errors.Errorf("number of units must be >= 0")
	}
	if numUnits == 0 {
		return k.deleteAllPods(appName, deploymentName)
	}
	if params == nil || params.PodSpec == nil {
		return errors.Errorf("missing pod spec")
	}
	if params.PodSpec.OmitServiceFrontend && len(params.Filesystems) == 0 {
		return errors.Errorf("kubernetes service is required when using storage")
	}

	var cleanups []func()
	defer func() {
		if err == nil {
			return
		}
		for _, f := range cleanups {
			f()
		}
	}()

	unitSpec, err := makeUnitSpec(appName, deploymentName, params.PodSpec)
	if err != nil {
		return errors.Annotatef(err, "parsing unit spec for %s", appName)
	}
	if len(params.Devices) > 0 {
		if err = k.configureDevices(unitSpec, params.Devices); err != nil {
			return errors.Annotatef(err, "configuring devices for %s", appName)
		}
	}
	if mem := params.Constraints.Mem; mem != nil {
		if err = k.configureConstraint(unitSpec, "memory", fmt.Sprintf("%dMi", *mem)); err != nil {
			return errors.Annotatef(err, "configuring memory constraint for %s", appName)
		}
	}
	if cpu := params.Constraints.CpuPower; cpu != nil {
		if err = k.configureConstraint(unitSpec, "cpu", fmt.Sprintf("%dm", *cpu)); err != nil {
			return errors.Annotatef(err, "configuring cpu constraint for %s", appName)
		}
	}

	// Translate tags to node affinity.
	if params.Constraints.Tags != nil {
		affinityLabels := *params.Constraints.Tags
		var (
			affinityTags     = make(map[string]string)
			antiAffinityTags = make(map[string]string)
		)
		for _, labelPair := range affinityLabels {
			parts := strings.Split(labelPair, "=")
			if len(parts) != 2 {
				return errors.Errorf("invalid node affinity constraints: %v", affinityLabels)
			}
			key := strings.Trim(parts[0], " ")
			value := strings.Trim(parts[1], " ")
			if strings.HasPrefix(key, "^") {
				if len(key) == 1 {
					return errors.Errorf("invalid node affinity constraints: %v", affinityLabels)
				}
				antiAffinityTags[key[1:]] = value
			} else {
				affinityTags[key] = value
			}
		}

		updateSelectorTerms := func(nodeSelectorTerm *core.NodeSelectorTerm, tags map[string]string, op core.NodeSelectorOperator) {
			// Sort for stable ordering.
			var keys []string
			for k := range tags {
				keys = append(keys, k)
			}
			sort.Strings(keys)
			for _, tag := range keys {
				allValues := strings.Split(tags[tag], "|")
				for i, v := range allValues {
					allValues[i] = strings.Trim(v, " ")
				}
				nodeSelectorTerm.MatchExpressions = append(nodeSelectorTerm.MatchExpressions, core.NodeSelectorRequirement{
					Key:      tag,
					Operator: op,
					Values:   allValues,
				})
			}
		}
		var nodeSelectorTerm core.NodeSelectorTerm
		updateSelectorTerms(&nodeSelectorTerm, affinityTags, core.NodeSelectorOpIn)
		updateSelectorTerms(&nodeSelectorTerm, antiAffinityTags, core.NodeSelectorOpNotIn)
		unitSpec.Pod.Affinity = &core.Affinity{
			NodeAffinity: &core.NodeAffinity{
				RequiredDuringSchedulingIgnoredDuringExecution: &core.NodeSelector{
					NodeSelectorTerms: []core.NodeSelectorTerm{nodeSelectorTerm},
				},
			},
		}
	}
	if params.Constraints.Zones != nil {
		zones := *params.Constraints.Zones
		affinity := unitSpec.Pod.Affinity
		if affinity == nil {
			affinity = &core.Affinity{
				NodeAffinity: &core.NodeAffinity{
					RequiredDuringSchedulingIgnoredDuringExecution: &core.NodeSelector{
						NodeSelectorTerms: []core.NodeSelectorTerm{{}},
					},
				},
			}
			unitSpec.Pod.Affinity = affinity
		}
		nodeSelector := &affinity.NodeAffinity.RequiredDuringSchedulingIgnoredDuringExecution.NodeSelectorTerms[0]
		nodeSelector.MatchExpressions = append(nodeSelector.MatchExpressions,
			core.NodeSelectorRequirement{
				Key:      "failure-domain.beta.kubernetes.io/zone",
				Operator: core.NodeSelectorOpIn,
				Values:   zones,
			})
	}

	annotations := translateJujuAnnotations(params.ResourceTags)

	for _, c := range params.PodSpec.Containers {
		if c.ImageDetails.Password == "" {
			continue
		}
		imageSecretName := appSecretName(deploymentName, c.Name)
		if err := k.ensureOCIImageSecret(imageSecretName, appName, &c.ImageDetails, annotations); err != nil {
			return errors.Annotatef(err, "creating secrets for container: %s", c.Name)
		}
		cleanups = append(cleanups, func() { k.deleteSecret(imageSecretName) })
	}
	// Add a deployment controller or stateful set configured to create the specified number of units/pods.
	// Defensively check to see if a stateful set is already used.
	useStatefulSet := len(params.Filesystems) > 0
	statefulsets := k.AppsV1().StatefulSets(k.namespace)
	existingStatefulSet, err := statefulsets.Get(deploymentName, v1.GetOptions{IncludeUninitialized: true})
	if err != nil && !k8serrors.IsNotFound(err) {
		return errors.Trace(err)
	}
	if !useStatefulSet {
		useStatefulSet = err == nil
		if useStatefulSet {
			logger.Debugf("no updated filesystems but already using stateful set for %v", appName)
		}
	}
	var randPrefix string
	if useStatefulSet {
		// Include a random snippet in the pvc name so that if the same app
		// is deleted and redeployed again, the pvc retains a unique name.
		// Only generate it once, and record it on the stateful set.
		if existingStatefulSet != nil {
			randPrefix = existingStatefulSet.Annotations[labelApplicationUUID]
		}
		if randPrefix == "" {
			var randPrefixBytes [4]byte
			if _, err := io.ReadFull(rand.Reader, randPrefixBytes[0:4]); err != nil {
				return errors.Trace(err)
			}
			randPrefix = fmt.Sprintf("%x", randPrefixBytes)
		}
	}

	numPods := int32(numUnits)
	if useStatefulSet {
		if err := k.configureStatefulSet(appName, deploymentName, randPrefix, annotations, unitSpec, params.PodSpec.Containers, &numPods, params.Filesystems); err != nil {
			return errors.Annotate(err, "creating or updating StatefulSet")
		}
		cleanups = append(cleanups, func() { k.deleteDeployment(appName) })
	} else {
		if err := k.configureDeployment(appName, deploymentName, annotations, unitSpec, params.PodSpec.Containers, &numPods); err != nil {
			return errors.Annotate(err, "creating or updating DeploymentController")
		}
		cleanups = append(cleanups, func() { k.deleteDeployment(appName) })
	}

	var ports []core.ContainerPort
	for _, c := range unitSpec.Pod.Containers {
		for _, p := range c.Ports {
			if p.ContainerPort == 0 {
				continue
			}
			ports = append(ports, p)
		}
	}
	if !params.PodSpec.OmitServiceFrontend {
		// Merge any service annotations from the charm.
		if unitSpec.Service != nil {
			for k, v := range unitSpec.Service.Annotations {
				annotations[k] = v
			}
		}
		// Merge any service annotations from the CLI.
		deployAnnotations, err := config.GetStringMap(serviceAnnotationsKey, nil)
		if err != nil {
			return errors.Annotatef(err, "unexpected annotations: %#v", config.Get(serviceAnnotationsKey, nil))
		}
		for k, v := range deployAnnotations {
			annotations[k] = v
		}
		config[serviceAnnotationsKey] = annotations
		if err := k.configureService(appName, deploymentName, ports, config); err != nil {
			return errors.Annotatef(err, "creating or updating service for %v", appName)
		}
	}
	return nil
}

func (k *kubernetesClient) deleteAllPods(appName, deploymentName string) error {
	zero := int32(0)
	statefulsets := k.AppsV1().StatefulSets(k.namespace)
	statefulSet, err := statefulsets.Get(deploymentName, v1.GetOptions{IncludeUninitialized: true})
	if err != nil && !k8serrors.IsNotFound(err) {
		return errors.Trace(err)
	}
	if err == nil {
		statefulSet.Spec.Replicas = &zero
		_, err = statefulsets.Update(statefulSet)
		return errors.Trace(err)
	}

	deployments := k.AppsV1().Deployments(k.namespace)
	deployment, err := deployments.Get(deploymentName, v1.GetOptions{IncludeUninitialized: true})
	if k8serrors.IsNotFound(err) {
		return nil
	}
	if err != nil {
		return errors.Trace(err)
	}
	deployment.Spec.Replicas = &zero
	_, err = deployments.Update(deployment)
	return errors.Trace(err)
}

func (k *kubernetesClient) configureStorage(
	podSpec *core.PodSpec, statefulSet *apps.StatefulSetSpec, appName, randPrefix string, legacy bool, filesystems []storage.KubernetesFilesystemParams,
) error {
	baseDir, err := paths.StorageDir(CAASProviderType)
	if err != nil {
		return errors.Trace(err)
	}
	logger.Debugf("configuring pod filesystems: %+v with rand %v", filesystems, randPrefix)
	for i, fs := range filesystems {
		var mountPath string
		if fs.Attachment != nil {
			mountPath = fs.Attachment.Path
		}
		if mountPath == "" {
			mountPath = fmt.Sprintf("%s/fs/%s/%s/%d", baseDir, appName, fs.StorageName, i)
		}
		fsSize, err := resource.ParseQuantity(fmt.Sprintf("%dMi", fs.Size))
		if err != nil {
			return errors.Annotatef(err, "invalid volume size %v", fs.Size)
		}

		var volumeSource *core.VolumeSource
		switch fs.Provider {
		case K8s_ProviderType:
		case provider.RootfsProviderType:
			volumeSource = &core.VolumeSource{
				EmptyDir: &core.EmptyDirVolumeSource{
					SizeLimit: &fsSize,
				},
			}
		case provider.TmpfsProviderType:
			medium, ok := fs.Attributes[storageMedium]
			if !ok {
				medium = core.StorageMediumMemory
			}
			volumeSource = &core.VolumeSource{
				EmptyDir: &core.EmptyDirVolumeSource{
					Medium:    core.StorageMedium(fmt.Sprintf("%v", medium)),
					SizeLimit: &fsSize,
				},
			}
		default:
			return errors.NotValidf("charm storage provider type %q for %v", fs.Provider, fs.StorageName)
		}
		if volumeSource != nil {
			logger.Debugf("using emptyDir for %s filesystem %s", appName, fs.StorageName)
			volName := fmt.Sprintf("%s-%d", fs.StorageName, i)
			podSpec.Containers[0].VolumeMounts = append(podSpec.Containers[0].VolumeMounts, core.VolumeMount{
				Name:      volName,
				MountPath: mountPath,
			})
			podSpec.Volumes = append(podSpec.Volumes, core.Volume{
				Name:         volName,
				VolumeSource: *volumeSource,
			})
			continue
		}

		pvcNamePrefix := fmt.Sprintf("%s-%s", fs.StorageName, randPrefix)
		if legacy {
			pvcNamePrefix = fmt.Sprintf("juju-%s-%d", fs.StorageName, i)
		}
		params := volumeParams{
			pvcName:             pvcNamePrefix,
			requestedVolumeSize: fsSize,
		}
		params.storageConfig, err = newStorageConfig(fs.Attributes)
		if err != nil {
			return errors.Annotatef(err, "invalid storage configuration for %v", fs.StorageName)
		}
		pvcSpec, err := k.maybeGetVolumeClaimSpec(params)
		if err != nil {
			return errors.Annotatef(err, "finding volume for %s", fs.StorageName)
		}
		annotations := translateJujuAnnotations(fs.ResourceTags)
		annotations[labelStorage] = fs.StorageName
		pvc := core.PersistentVolumeClaim{
			ObjectMeta: v1.ObjectMeta{
				Name:        params.pvcName,
				Annotations: annotations},
			Spec: *pvcSpec,
		}
		logger.Debugf("using persistent volume claim for %s filesystem %s: %+v", appName, fs.StorageName, pvc)
		statefulSet.VolumeClaimTemplates = append(statefulSet.VolumeClaimTemplates, pvc)
		podSpec.Containers[0].VolumeMounts = append(podSpec.Containers[0].VolumeMounts, core.VolumeMount{
			Name:      pvc.Name,
			MountPath: mountPath,
		})
	}
	return nil
}

func (k *kubernetesClient) configureDevices(unitSpec *unitSpec, devices []devices.KubernetesDeviceParams) error {
	for i := range unitSpec.Pod.Containers {
		resources := unitSpec.Pod.Containers[i].Resources
		for _, dev := range devices {
			err := mergeDeviceConstraints(dev, &resources)
			if err != nil {
				return errors.Annotatef(err, "merging device constraint %+v to %#v", dev, resources)
			}
		}
		unitSpec.Pod.Containers[i].Resources = resources
	}
	nodeLabel, err := getNodeSelectorFromDeviceConstraints(devices)
	if err != nil {
		return err
	}
	if nodeLabel != "" {
		unitSpec.Pod.NodeSelector = buildNodeSelector(nodeLabel)
	}
	return nil
}

func (k *kubernetesClient) configureConstraint(unitSpec *unitSpec, constraint, value string) error {
	for i := range unitSpec.Pod.Containers {
		resources := unitSpec.Pod.Containers[i].Resources
		err := mergeConstraint(constraint, value, &resources)
		if err != nil {
			return errors.Annotatef(err, "merging constraint %q to %#v", constraint, resources)
		}
		unitSpec.Pod.Containers[i].Resources = resources
	}
	return nil
}

type configMapNameFunc func(fileSetName string) string

func (k *kubernetesClient) configurePodFiles(podSpec *core.PodSpec, containers []caas.ContainerSpec, cfgMapName configMapNameFunc) error {
	for i, container := range containers {
		for _, fileSet := range container.Files {
			cfgName := cfgMapName(fileSet.Name)
			vol := core.Volume{Name: cfgName}
			if err := k.ensureConfigMap(filesetConfigMap(cfgName, &fileSet)); err != nil {
				return errors.Annotatef(err, "creating or updating ConfigMap for file set %v", cfgName)
			}
			vol.ConfigMap = &core.ConfigMapVolumeSource{
				LocalObjectReference: core.LocalObjectReference{
					Name: cfgName,
				},
			}
			podSpec.Volumes = append(podSpec.Volumes, vol)
			podSpec.Containers[i].VolumeMounts = append(podSpec.Containers[i].VolumeMounts, core.VolumeMount{
				Name:      cfgName,
				MountPath: fileSet.MountPath,
			})
		}
	}
	return nil
}

func podAnnotations(annotations map[string]string) map[string]string {
	podAnnotations := make(map[string]string)
	for k, v := range annotations {
		podAnnotations[k] = v
	}
	// Add standard security annotations.
	podAnnotations["apparmor.security.beta.kubernetes.io/pod"] = "runtime/default"
	podAnnotations["seccomp.security.beta.kubernetes.io/pod"] = "docker/default"

	return podAnnotations
}

func (k *kubernetesClient) configureDeployment(
	appName, deploymentName string, annotations map[string]string, unitSpec *unitSpec, containers []caas.ContainerSpec, replicas *int32,
) error {
	logger.Debugf("creating/updating deployment for %s", appName)

	// Add the specified file to the pod spec.
	cfgName := func(fileSetName string) string {
		return applicationConfigMapName(deploymentName, fileSetName)
	}
	podSpec := unitSpec.Pod
	if err := k.configurePodFiles(&podSpec, containers, cfgName); err != nil {
		return errors.Trace(err)
	}

	deployment := &apps.Deployment{
		ObjectMeta: v1.ObjectMeta{
			Name:        deploymentName,
			Labels:      map[string]string{labelApplication: appName},
			Annotations: annotations},
		Spec: apps.DeploymentSpec{
			Replicas: replicas,
			Selector: &v1.LabelSelector{
				MatchLabels: map[string]string{labelApplication: appName},
			},
			Template: core.PodTemplateSpec{
				ObjectMeta: v1.ObjectMeta{
					GenerateName: deploymentName + "-",
					Labels:       map[string]string{labelApplication: appName},
					Annotations:  podAnnotations(annotations),
				},
				Spec: podSpec,
			},
		},
	}
	return k.ensureDeployment(deployment)
}

func (k *kubernetesClient) ensureDeployment(spec *apps.Deployment) error {
	deployments := k.AppsV1().Deployments(k.namespace)
	_, err := deployments.Update(spec)
	if k8serrors.IsNotFound(err) {
		_, err = deployments.Create(spec)
	}
	return errors.Trace(err)
}

func (k *kubernetesClient) deleteDeployment(name string) error {
	deployments := k.AppsV1().Deployments(k.namespace)
	err := deployments.Delete(name, &v1.DeleteOptions{
		PropagationPolicy: &defaultPropagationPolicy,
	})
	if k8serrors.IsNotFound(err) {
		return nil
	}
	return errors.Trace(err)
}

func (k *kubernetesClient) configureStatefulSet(
	appName, deploymentName, randPrefix string, annotations map[string]string, unitSpec *unitSpec,
	containers []caas.ContainerSpec, replicas *int32, filesystems []storage.KubernetesFilesystemParams,
) error {
	logger.Debugf("creating/updating stateful set for %s", appName)

	// Add the specified file to the pod spec.
	cfgName := func(fileSetName string) string {
		return applicationConfigMapName(deploymentName, fileSetName)
	}
	statefulSetAnnotations := make(map[string]string)
	for k, v := range annotations {
		statefulSetAnnotations[k] = v
	}
	statefulSetAnnotations[labelApplicationUUID] = randPrefix
	statefulset := &apps.StatefulSet{
		ObjectMeta: v1.ObjectMeta{
			Name:        deploymentName,
			Annotations: statefulSetAnnotations},
		Spec: apps.StatefulSetSpec{
			Replicas: replicas,
			Selector: &v1.LabelSelector{
				MatchLabels: map[string]string{labelApplication: appName},
			},
			Template: core.PodTemplateSpec{
				ObjectMeta: v1.ObjectMeta{
					Labels:      map[string]string{labelApplication: appName},
					Annotations: podAnnotations(annotations),
				},
			},
			PodManagementPolicy: apps.ParallelPodManagement,
		},
	}
	podSpec := unitSpec.Pod
	if err := k.configurePodFiles(&podSpec, containers, cfgName); err != nil {
		return errors.Trace(err)
	}
	existingPodSpec := podSpec

	// Create a new stateful set with the necessary storage config.
	legacy := isLegacyName(deploymentName)
	if err := k.configureStorage(&podSpec, &statefulset.Spec, appName, randPrefix, legacy, filesystems); err != nil {
		return errors.Annotatef(err, "configuring storage for %s", appName)
	}
	statefulset.Spec.Template.Spec = podSpec
	return k.ensureStatefulSet(statefulset, existingPodSpec)
}

func (k *kubernetesClient) ensureStatefulSet(spec *apps.StatefulSet, existingPodSpec core.PodSpec) error {
	statefulsets := k.AppsV1().StatefulSets(k.namespace)
	_, err := statefulsets.Update(spec)
	if k8serrors.IsNotFound(err) {
		_, err = statefulsets.Create(spec)
	}
	if !k8serrors.IsInvalid(err) {
		return errors.Trace(err)
	}

	// The statefulset already exists so all we are allowed to update is replicas,
	// template, update strategy. Juju may hand out info with a slightly different
	// requested volume size due to trying to adapt the unit model to the k8s world.
	existing, err := statefulsets.Get(spec.Name, v1.GetOptions{IncludeUninitialized: true})
	if err != nil {
		return errors.Trace(err)
	}
	// TODO(caas) - allow extra storage to be added
	existing.Spec.Selector = spec.Spec.Selector
	existing.Spec.Replicas = spec.Spec.Replicas
	existing.Spec.Template.Spec.Containers = existingPodSpec.Containers
	_, err = statefulsets.Update(existing)
	return errors.Trace(err)
}

// createStatefulSet deletes a statefulset resource.
func (k *kubernetesClient) createStatefulSet(spec *apps.StatefulSet) error {
	_, err := k.AppsV1().StatefulSets(k.namespace).Create(spec)
	return errors.Trace(err)
}

// deleteStatefulSet deletes a statefulset resource.
func (k *kubernetesClient) deleteStatefulSet(name string) error {
	deployments := k.AppsV1().StatefulSets(k.namespace)
	err := deployments.Delete(name, &v1.DeleteOptions{
		PropagationPolicy: &defaultPropagationPolicy,
	})
	if k8serrors.IsNotFound(err) {
		return nil
	}

	return errors.Trace(err)
}

func (k *kubernetesClient) deleteVolumeClaims(appName string, p *core.Pod) ([]string, error) {
	volumesByName := make(map[string]core.Volume)
	for _, pv := range p.Spec.Volumes {
		volumesByName[pv.Name] = pv
	}

	var deletedClaimVolumes []string
	for _, volMount := range p.Spec.Containers[0].VolumeMounts {
		vol, ok := volumesByName[volMount.Name]
		if !ok {
			logger.Warningf("volume for volume mount %q not found", volMount.Name)
			continue
		}
		if vol.PersistentVolumeClaim == nil {
			// Ignore volumes which are not Juju managed filesystems.
			continue
		}
		pvClaims := k.CoreV1().PersistentVolumeClaims(k.namespace)
		err := pvClaims.Delete(vol.PersistentVolumeClaim.ClaimName, &v1.DeleteOptions{
			PropagationPolicy: &defaultPropagationPolicy,
		})
		if err != nil && !k8serrors.IsNotFound(err) {
			return nil, errors.Annotatef(err, "deleting persistent volume claim %v for %v",
				vol.PersistentVolumeClaim.ClaimName, p.Name)
		}
		deletedClaimVolumes = append(deletedClaimVolumes, vol.Name)
	}
	return deletedClaimVolumes, nil
}

func (k *kubernetesClient) configureService(
	appName, deploymentName string, containerPorts []core.ContainerPort,
	config application.ConfigAttributes,
) error {
	logger.Debugf("creating/updating service for %s", appName)

	var ports []core.ServicePort
	for i, cp := range containerPorts {
		// We normally expect a single container port for most use cases.
		// We allow the user to specify what first service port should be,
		// otherwise it just defaults to the container port.
		// TODO(caas) - consider allowing all service ports to be specified
		var targetPort intstr.IntOrString
		if i == 0 {
			targetPort = intstr.FromInt(config.GetInt(serviceTargetPortConfigKey, int(cp.ContainerPort)))
		}
		ports = append(ports, core.ServicePort{
			Name:       cp.Name,
			Protocol:   cp.Protocol,
			Port:       cp.ContainerPort,
			TargetPort: targetPort,
		})
	}

	serviceType := core.ServiceType(config.GetString(serviceTypeConfigKey, defaultServiceType))
	annotations, err := config.GetStringMap(serviceAnnotationsKey, nil)
	if err != nil {
		return errors.Annotatef(err, "unexpected annotations: %#v", config.Get(serviceAnnotationsKey, nil))
	}
	service := &core.Service{
		ObjectMeta: v1.ObjectMeta{
			Name:        deploymentName,
			Labels:      map[string]string{labelApplication: appName},
			Annotations: annotations,
		},
		Spec: core.ServiceSpec{
			Selector:                 map[string]string{labelApplication: appName},
			Type:                     serviceType,
			Ports:                    ports,
			ExternalIPs:              config.Get(serviceExternalIPsConfigKey, []string(nil)).([]string),
			LoadBalancerIP:           config.GetString(serviceLoadBalancerIPKey, ""),
			LoadBalancerSourceRanges: config.Get(serviceLoadBalancerSourceRangesKey, []string(nil)).([]string),
			ExternalName:             config.GetString(serviceExternalNameKey, ""),
		},
	}
	return k.ensureService(service)
}

// ensureService ensures a service resource.
func (k *kubernetesClient) ensureService(spec *core.Service) error {
	services := k.CoreV1().Services(k.namespace)
	// Set any immutable fields if the service already exists.
	existing, err := services.Get(spec.Name, v1.GetOptions{IncludeUninitialized: true})
	if err == nil {
		spec.Spec.ClusterIP = existing.Spec.ClusterIP
		spec.ObjectMeta.ResourceVersion = existing.ObjectMeta.ResourceVersion
	}
	_, err = services.Update(spec)
	if k8serrors.IsNotFound(err) {
		_, err = services.Create(spec)
	}
	return errors.Trace(err)
}

// deleteService deletes a service resource.
func (k *kubernetesClient) deleteService(deploymentName string) error {
	services := k.CoreV1().Services(k.namespace)
	err := services.Delete(deploymentName, &v1.DeleteOptions{
		PropagationPolicy: &defaultPropagationPolicy,
	})
	if k8serrors.IsNotFound(err) {
		return nil
	}
	return errors.Trace(err)
}

// ExposeService sets up external access to the specified application.
func (k *kubernetesClient) ExposeService(appName string, resourceTags map[string]string, config application.ConfigAttributes) error {
	logger.Debugf("creating/updating ingress resource for %s", appName)

	host := config.GetString(caas.JujuExternalHostNameKey, "")
	if host == "" {
		return errors.Errorf("external hostname required")
	}
	ingressClass := config.GetString(ingressClassKey, defaultIngressClass)
	ingressSSLRedirect := config.GetBool(ingressSSLRedirectKey, defaultIngressSSLRedirect)
	ingressSSLPassthrough := config.GetBool(ingressSSLPassthroughKey, defaultIngressSSLPassthrough)
	ingressAllowHTTP := config.GetBool(ingressAllowHTTPKey, defaultIngressAllowHTTPKey)
	httpPath := config.GetString(caas.JujuApplicationPath, caas.JujuDefaultApplicationPath)
	if httpPath == "$appname" {
		httpPath = appName
	}
	if !strings.HasPrefix(httpPath, "/") {
		httpPath = "/" + httpPath
	}

	deploymentName := k.deploymentName(appName)
	svc, err := k.CoreV1().Services(k.namespace).Get(deploymentName, v1.GetOptions{})
	if err != nil {
		return errors.Trace(err)
	}
	if len(svc.Spec.Ports) == 0 {
		return errors.Errorf("cannot create ingress rule for service %q without a port", svc.Name)
	}
	spec := &v1beta1.Ingress{
		ObjectMeta: v1.ObjectMeta{
			Name:   deploymentName,
			Labels: resourceTags,
			Annotations: map[string]string{
				"ingress.kubernetes.io/rewrite-target":  "",
				"ingress.kubernetes.io/ssl-redirect":    strconv.FormatBool(ingressSSLRedirect),
				"kubernetes.io/ingress.class":           ingressClass,
				"kubernetes.io/ingress.allow-http":      strconv.FormatBool(ingressAllowHTTP),
				"ingress.kubernetes.io/ssl-passthrough": strconv.FormatBool(ingressSSLPassthrough),
			},
		},
		Spec: v1beta1.IngressSpec{
			Rules: []v1beta1.IngressRule{{
				Host: host,
				IngressRuleValue: v1beta1.IngressRuleValue{
					HTTP: &v1beta1.HTTPIngressRuleValue{
						Paths: []v1beta1.HTTPIngressPath{{
							Path: httpPath,
							Backend: v1beta1.IngressBackend{
								ServiceName: svc.Name, ServicePort: svc.Spec.Ports[0].TargetPort},
						}}},
				}}},
		},
	}
	return k.ensureIngress(spec)
}

// UnexposeService removes external access to the specified service.
func (k *kubernetesClient) UnexposeService(appName string) error {
	logger.Debugf("deleting ingress resource for %s", appName)
	return k.deleteIngress(appName)
}

func (k *kubernetesClient) ensureIngress(spec *v1beta1.Ingress) error {
	ingress := k.ExtensionsV1beta1().Ingresses(k.namespace)
	_, err := ingress.Update(spec)
	if k8serrors.IsNotFound(err) {
		_, err = ingress.Create(spec)
	}
	return errors.Trace(err)
}

func (k *kubernetesClient) deleteIngress(appName string) error {
	deploymentName := k.deploymentName(appName)
	ingress := k.ExtensionsV1beta1().Ingresses(k.namespace)
	err := ingress.Delete(deploymentName, &v1.DeleteOptions{
		PropagationPolicy: &defaultPropagationPolicy,
	})
	if k8serrors.IsNotFound(err) {
		return nil
	}
	return errors.Trace(err)
}

func operatorSelector(appName string) string {
	return fmt.Sprintf("%v==%v", labelOperator, appName)
}

func applicationSelector(appName string) string {
	return fmt.Sprintf("%v==%v", labelApplication, appName)
}

// WatchUnits returns a watcher which notifies when there
// are changes to units of the specified application.
func (k *kubernetesClient) WatchUnits(appName string) (watcher.NotifyWatcher, error) {
	pods := k.CoreV1().Pods(k.namespace)
	w, err := pods.Watch(v1.ListOptions{
		LabelSelector: applicationSelector(appName),
		Watch:         true,
	})
	if err != nil {
		return nil, errors.Trace(err)
	}
	return k.newWatcher(w, appName, k.clock)
}

// WatchService returns a watcher which notifies when there
// are changes to the deployment of the specified application.
func (k *kubernetesClient) WatchService(appName string) (watcher.NotifyWatcher, error) {
	// Application may be a statefulset or deployment. It may not have
	// been set up when the watcher is started so we don't know which it
	// is ahead of time. So use a multi-watcher to cover both cases.
	statefulsets := k.AppsV1().StatefulSets(k.namespace)
	sswatcher, err := statefulsets.Watch(v1.ListOptions{
		LabelSelector: applicationSelector(appName),
		Watch:         true,
	})
	if err != nil {
		return nil, errors.Trace(err)
	}
	w1, err := k.newWatcher(sswatcher, appName, k.clock)
	if err != nil {
		return nil, errors.Trace(err)
	}

	deployments := k.AppsV1().Deployments(k.namespace)
	dwatcher, err := deployments.Watch(v1.ListOptions{
		LabelSelector: applicationSelector(appName),
		Watch:         true,
	})
	if err != nil {
		return nil, errors.Trace(err)
	}
	w2, err := k.newWatcher(dwatcher, appName, k.clock)
	if err != nil {
		return nil, errors.Trace(err)
	}

	return watcher.NewMultiNotifyWatcher(w1, w2), nil
}

// WatchOperator returns a watcher which notifies when there
// are changes to the operator of the specified application.
func (k *kubernetesClient) WatchOperator(appName string) (watcher.NotifyWatcher, error) {
	pods := k.CoreV1().Pods(k.namespace)
	w, err := pods.Watch(v1.ListOptions{
		LabelSelector: operatorSelector(appName),
		Watch:         true,
	})
	if err != nil {
		return nil, errors.Trace(err)
	}
	return k.newWatcher(w, appName, k.clock)
}

// legacyJujuPVNameRegexp matches how Juju labels persistent volumes.
// The pattern is: juju-<storagename>-<digit>
var legacyJujuPVNameRegexp = regexp.MustCompile(`^juju-(?P<storageName>\D+)-\d+$`)

// jujuPVNameRegexp matches how Juju labels persistent volumes.
// The pattern is: <storagename>-<digit>
var jujuPVNameRegexp = regexp.MustCompile(`^(?P<storageName>\D+)-\w+$`)

// Units returns all units and any associated filesystems of the specified application.
// Filesystems are mounted via volumes bound to the unit.
func (k *kubernetesClient) Units(appName string) ([]caas.Unit, error) {
	pods := k.CoreV1().Pods(k.namespace)
	podsList, err := pods.List(v1.ListOptions{
		LabelSelector: applicationSelector(appName),
	})
	if err != nil {
		return nil, errors.Trace(err)
	}

	var units []caas.Unit
	now := time.Now()
	for _, p := range podsList.Items {
		var ports []string
		for _, c := range p.Spec.Containers {
			for _, p := range c.Ports {
				ports = append(ports, fmt.Sprintf("%v/%v", p.ContainerPort, p.Protocol))
			}
		}
		terminated := p.DeletionTimestamp != nil
		statusMessage, unitStatus, since, err := k.getPODStatus(p, now)
		if err != nil {
			return nil, errors.Trace(err)
		}
		providerId := string(p.UID)
		stateful := false

		// Pods managed by a stateful set use the pod name
		// as the provider id as this is stable across pod restarts.
		for _, ref := range p.OwnerReferences {
			if stateful = ref.Kind == "StatefulSet"; stateful {
				providerId = p.Name
				break
			}
		}
		unitInfo := caas.Unit{
			Id:       providerId,
			Address:  p.Status.PodIP,
			Ports:    ports,
			Dying:    terminated,
			Stateful: stateful,
			Status: status.StatusInfo{
				Status:  unitStatus,
				Message: statusMessage,
				Since:   &since,
			},
		}

		volumesByName := make(map[string]core.Volume)
		for _, pv := range p.Spec.Volumes {
			volumesByName[pv.Name] = pv
		}

		// Gather info about how filesystems are attached/mounted to the pod.
		// The mount name represents the filesystem tag name used by Juju.
		for _, volMount := range p.Spec.Containers[0].VolumeMounts {
			vol, ok := volumesByName[volMount.Name]
			if !ok {
				logger.Warningf("volume for volume mount %q not found", volMount.Name)
				continue
			}
			var fsInfo *caas.FilesystemInfo
			if vol.PersistentVolumeClaim != nil && vol.PersistentVolumeClaim.ClaimName != "" {
				fsInfo, err = k.volumeInfoForPVC(vol, volMount, vol.PersistentVolumeClaim.ClaimName, now)
			} else if vol.EmptyDir != nil {
				fsInfo, err = k.volumeInfoForEmptyDir(vol, volMount, now)
			} else {
				// Ignore volumes which are not Juju managed filesystems.
				logger.Debugf("Ignoring blank EmptyDir, PersistentVolumeClaim or ClaimName")
				continue
			}
			if err != nil {
				return nil, errors.Annotatef(err, "finding filesystem info for %v", volMount.Name)
			}
			if fsInfo == nil {
				continue
			}
			if fsInfo.StorageName == "" {
				if valid := legacyJujuPVNameRegexp.MatchString(volMount.Name); valid {
					fsInfo.StorageName = legacyJujuPVNameRegexp.ReplaceAllString(volMount.Name, "$storageName")
				} else if valid := jujuPVNameRegexp.MatchString(volMount.Name); valid {
					fsInfo.StorageName = jujuPVNameRegexp.ReplaceAllString(volMount.Name, "$storageName")
				}
			}
			logger.Debugf("filesystem info for %v: %+v", volMount.Name, *fsInfo)
			unitInfo.FilesystemInfo = append(unitInfo.FilesystemInfo, *fsInfo)
		}
		units = append(units, unitInfo)
	}
	return units, nil
}

func (k *kubernetesClient) volumeInfoForEmptyDir(vol core.Volume, volMount core.VolumeMount, now time.Time) (*caas.FilesystemInfo, error) {
	size := uint64(vol.EmptyDir.SizeLimit.Size())
	return &caas.FilesystemInfo{
		Size:         size,
		FilesystemId: vol.Name,
		MountPoint:   volMount.MountPath,
		ReadOnly:     volMount.ReadOnly,
		Status: status.StatusInfo{
			Status: status.Attached,
			Since:  &now,
		},
		Volume: caas.VolumeInfo{
			VolumeId:   vol.Name,
			Size:       size,
			Persistent: false,
			Status: status.StatusInfo{
				Status: status.Attached,
				Since:  &now,
			},
		},
	}, nil
}

func (k *kubernetesClient) volumeInfoForPVC(vol core.Volume, volMount core.VolumeMount, claimName string, now time.Time) (*caas.FilesystemInfo, error) {
	pvClaims := k.CoreV1().PersistentVolumeClaims(k.namespace)
	pvc, err := pvClaims.Get(claimName, v1.GetOptions{})
	if k8serrors.IsNotFound(err) {
		// Ignore claims which don't exist (yet).
		return nil, nil
	}
	if err != nil {
		return nil, errors.Annotate(err, "unable to get persistent volume claim")
	}

	if pvc.Status.Phase == core.ClaimPending {
		logger.Debugf(fmt.Sprintf("PersistentVolumeClaim for %v is pending", claimName))
		return nil, nil
	}

	storageName := pvc.Labels[labelStorage]
	if storageName == "" {
		if valid := legacyJujuPVNameRegexp.MatchString(volMount.Name); valid {
			storageName = legacyJujuPVNameRegexp.ReplaceAllString(volMount.Name, "$storageName")
		} else if valid := jujuPVNameRegexp.MatchString(volMount.Name); valid {
			storageName = jujuPVNameRegexp.ReplaceAllString(volMount.Name, "$storageName")
		}
	}

	statusMessage := ""
	since := now
	if len(pvc.Status.Conditions) > 0 {
		statusMessage = pvc.Status.Conditions[0].Message
		since = pvc.Status.Conditions[0].LastProbeTime.Time
	}
	if statusMessage == "" {
		// If there are any events for this pvc we can use the
		// most recent to set the status.
		events := k.CoreV1().Events(k.namespace)
		eventList, err := events.List(v1.ListOptions{
			IncludeUninitialized: true,
			FieldSelector:        fields.OneTermEqualSelector("involvedObject.name", pvc.Name).String(),
		})
		if err != nil {
			return nil, errors.Annotate(err, "unable to get events for PVC")
		}
		// Take the most recent event.
		if count := len(eventList.Items); count > 0 {
			statusMessage = eventList.Items[count-1].Message
		}
	}

	pVolumes := k.CoreV1().PersistentVolumes()
	pv, err := pVolumes.Get(pvc.Spec.VolumeName, v1.GetOptions{})
	if k8serrors.IsNotFound(err) {
		// Ignore volumes which don't exist (yet).
		return nil, nil
	}
	if err != nil {
		return nil, errors.Annotate(err, "unable to get persistent volume")
	}

	return &caas.FilesystemInfo{
		StorageName:  storageName,
		Size:         uint64(vol.PersistentVolumeClaim.Size()),
		FilesystemId: string(pvc.UID),
		MountPoint:   volMount.MountPath,
		ReadOnly:     volMount.ReadOnly,
		Status: status.StatusInfo{
			Status:  k.jujuFilesystemStatus(pvc.Status.Phase),
			Message: statusMessage,
			Since:   &since,
		},
		Volume: caas.VolumeInfo{
			VolumeId:   pv.Name,
			Size:       uint64(pv.Size()),
			Persistent: pv.Spec.PersistentVolumeReclaimPolicy == core.PersistentVolumeReclaimRetain,
			Status: status.StatusInfo{
				Status:  k.jujuVolumeStatus(pv.Status.Phase),
				Message: pv.Status.Message,
				Since:   &since,
			},
		},
	}, nil
}

// Operator returns an Operator with current status and life details.
func (k *kubernetesClient) Operator(appName string) (*caas.Operator, error) {
	pods := k.CoreV1().Pods(k.namespace)
	podsList, err := pods.List(v1.ListOptions{
		LabelSelector: operatorSelector(appName),
	})
	if err != nil {
		return nil, errors.Trace(err)
	}
	if len(podsList.Items) == 0 {
		return nil, errors.NotFoundf("operator pod for application %q", appName)
	}

	opPod := podsList.Items[0]
	terminated := opPod.DeletionTimestamp != nil
	now := time.Now()
	statusMessage, opStatus, since, err := k.getPODStatus(opPod, now)
	return &caas.Operator{
		Id:    string(opPod.UID),
		Dying: terminated,
		Status: status.StatusInfo{
			Status:  opStatus,
			Message: statusMessage,
			Since:   &since,
		},
	}, nil
}

func (k *kubernetesClient) getPODStatus(pod core.Pod, now time.Time) (string, status.Status, time.Time, error) {
	terminated := pod.DeletionTimestamp != nil
	jujuStatus := k.jujuStatus(pod.Status.Phase, terminated)
	statusMessage := pod.Status.Message
	since := now
	if statusMessage == "" {
		for _, cond := range pod.Status.Conditions {
			statusMessage = cond.Message
			since = cond.LastProbeTime.Time
			if cond.Type == core.PodScheduled && cond.Reason == core.PodReasonUnschedulable {
				jujuStatus = status.Blocked
				break
			}
		}
	}

	if statusMessage == "" {
		// If there are any events for this pod we can use the
		// most recent to set the status.
		events := k.CoreV1().Events(k.namespace)
		eventList, err := events.List(v1.ListOptions{
			IncludeUninitialized: true,
			FieldSelector:        fields.OneTermEqualSelector("involvedObject.name", pod.Name).String(),
		})
		if err != nil {
			return "", "", time.Time{}, errors.Trace(err)
		}
		// Take the most recent event.
		if count := len(eventList.Items); count > 0 {
			statusMessage = eventList.Items[count-1].Message
		}
	}

	return statusMessage, jujuStatus, since, nil
}

func (k *kubernetesClient) jujuStatus(podPhase core.PodPhase, terminated bool) status.Status {
	if terminated {
		return status.Terminated
	}
	switch podPhase {
	case core.PodRunning:
		return status.Running
	case core.PodFailed:
		return status.Error
	case core.PodPending:
		return status.Allocating
	default:
		return status.Unknown
	}
}

func (k *kubernetesClient) jujuFilesystemStatus(pvcPhase core.PersistentVolumeClaimPhase) status.Status {
	switch pvcPhase {
	case core.ClaimPending:
		return status.Pending
	case core.ClaimBound:
		return status.Attached
	case core.ClaimLost:
		return status.Detached
	default:
		return status.Unknown
	}
}

func (k *kubernetesClient) jujuVolumeStatus(pvPhase core.PersistentVolumePhase) status.Status {
	switch pvPhase {
	case core.VolumePending:
		return status.Pending
	case core.VolumeBound:
		return status.Attached
	case core.VolumeAvailable, core.VolumeReleased:
		return status.Detached
	case core.VolumeFailed:
		return status.Error
	default:
		return status.Unknown
	}
}

// filesetConfigMap returns a *core.ConfigMap for a pod
// of the specified unit, with the specified files.
func filesetConfigMap(configMapName string, files *caas.FileSet) *core.ConfigMap {
	result := &core.ConfigMap{
		ObjectMeta: v1.ObjectMeta{
			Name: configMapName,
		},
		Data: map[string]string{},
	}
	for name, data := range files.Files {
		result.Data[name] = data
	}
	return result
}

// ensureConfigMap ensures a ConfigMap resource.
func (k *kubernetesClient) ensureConfigMap(configMap *core.ConfigMap) error {
	configMaps := k.CoreV1().ConfigMaps(k.namespace)
	_, err := configMaps.Update(configMap)
	if k8serrors.IsNotFound(err) {
		_, err = configMaps.Create(configMap)
	}
	return errors.Trace(err)
}

// deleteConfigMap deletes a ConfigMap resource.
func (k *kubernetesClient) deleteConfigMap(configMapName string) error {
	err := k.CoreV1().ConfigMaps(k.namespace).Delete(configMapName, &v1.DeleteOptions{
		PropagationPolicy: &defaultPropagationPolicy,
	})
	if k8serrors.IsNotFound(err) {
		return nil
	}
	return errors.Trace(err)
}

// createConfigMap creates a ConfigMap resource.
func (k *kubernetesClient) createConfigMap(configMap *core.ConfigMap) error {
	_, err := k.CoreV1().ConfigMaps(k.namespace).Create(configMap)
	return errors.Trace(err)
}

// getConfigMap returns a ConfigMap resource.
func (k *kubernetesClient) getConfigMap(cmName string) (*core.ConfigMap, error) {
	cm, err := k.CoreV1().ConfigMaps(k.namespace).Get(cmName, v1.GetOptions{IncludeUninitialized: true})
	if err != nil {
		if k8serrors.IsNotFound(err) {
			return nil, errors.NotFoundf("configmap %q", cmName)
		}
		return nil, errors.Trace(err)
	}
	return cm, nil
}

// operatorPod returns a *core.Pod for the operator pod
// of the specified application.
func operatorPod(podName, appName, agentPath, operatorImagePath, version string, annotations map[string]string) *core.Pod {
	configMapName := operatorConfigMapName(podName)
	configVolName := configMapName

	if isLegacyName(podName) {
		configVolName += "-volume"
	}

	appTag := names.NewApplicationTag(appName)
	podAnnotations := podAnnotations(annotations)
	podAnnotations[labelVersion] = version
	jujudCmd := fmt.Sprintf("./jujud caasoperator --application-name=%s --debug", appName)

	return &core.Pod{
		ObjectMeta: v1.ObjectMeta{
			Name:        podName,
			Annotations: podAnnotations,
			Labels:      map[string]string{labelOperator: appName},
		},
		Spec: core.PodSpec{
			Containers: []core.Container{{
				Name:            "juju-operator",
				ImagePullPolicy: core.PullIfNotPresent,
				Image:           operatorImagePath,
				WorkingDir:      jujudToolDir,
				Command: []string{
					"/bin/sh",
				},
				Args: []string{
					"-c",
					fmt.Sprintf(caas.JujudStartUpSh, jujudCmd),
				},
				Env: []core.EnvVar{
					{Name: "JUJU_APPLICATION", Value: appName},
				},
				VolumeMounts: []core.VolumeMount{{
					Name:      configVolName,
					MountPath: filepath.Join(agent.Dir(agentPath, appTag), TemplateFileNameAgentConf),
					SubPath:   TemplateFileNameAgentConf,
				}},
			}},
			Volumes: []core.Volume{{
				Name: configVolName,
				VolumeSource: core.VolumeSource{
					ConfigMap: &core.ConfigMapVolumeSource{
						LocalObjectReference: core.LocalObjectReference{
							Name: configMapName,
						},
						Items: []core.KeyToPath{{
							Key:  appName + "-agent.conf",
							Path: TemplateFileNameAgentConf,
						}},
					},
				},
			}},
		},
	}
}

// operatorConfigMap returns a *core.ConfigMap for the operator pod
// of the specified application, with the specified configuration.
func operatorConfigMap(appName, operatorName string, config *caas.OperatorConfig) *core.ConfigMap {
	configMapName := operatorConfigMapName(operatorName)
	return &core.ConfigMap{
		ObjectMeta: v1.ObjectMeta{
			Name: configMapName,
		},
		Data: map[string]string{
			appName + "-agent.conf": string(config.AgentConf),
		},
	}
}

type unitSpec struct {
	Pod     core.PodSpec `json:"pod"`
	Service *K8sServiceSpec
}

var containerTemplate = `
  - name: {{.Name}}
    {{if .Ports}}
    ports:
    {{- range .Ports }}
        - containerPort: {{.ContainerPort}}
          {{if .Name}}name: {{.Name}}{{end}}
          {{if .Protocol}}protocol: {{.Protocol}}{{end}}
    {{- end}}
    {{end}}
    {{if .Command}}
    command: [{{- range $idx, $c := .Command -}}{{if ne $idx 0}},{{end}}"{{$c}}"{{- end -}}]
    {{end}}
    {{if .Args}}
    args: [{{- range $idx, $a := .Args -}}{{if ne $idx 0}},{{end}}"{{$a}}"{{- end -}}]
    {{end}}
    {{if .WorkingDir}}
    workingDir: {{.WorkingDir}}
    {{end}}
    {{if .Config}}
    env:
    {{- range $k, $v := .Config }}
        - name: {{$k}}
          value: {{$v}}
    {{- end}}
    {{end}}
`

var defaultPodTemplate = fmt.Sprintf(`
pod:
  containers:
  {{- range .Containers }}
%s
  {{- end}}
  {{if .InitContainers}}
  initContainers:
  {{- range .InitContainers }}
%s
  {{- end}}
  {{end}}
`[1:], containerTemplate, containerTemplate)

func makeUnitSpec(appName, deploymentName string, podSpec *caas.PodSpec) (*unitSpec, error) {
	// Fill out the easy bits using a template.
	tmpl := template.Must(template.New("").Parse(defaultPodTemplate))
	var buf bytes.Buffer
	if err := tmpl.Execute(&buf, podSpec); err != nil {
		return nil, errors.Trace(err)
	}
	unitSpecString := buf.String()

	var unitSpec unitSpec
	decoder := yaml.NewYAMLOrJSONDecoder(strings.NewReader(unitSpecString), len(unitSpecString))
	if err := decoder.Decode(&unitSpec); err != nil {
		logger.Errorf("unable to parse %q pod spec: %+v\n%v", appName, *podSpec, unitSpecString)
		return nil, errors.Trace(err)
	}

	// Now fill in the hard bits progamatically.
	if err := populateContainerDetails(deploymentName, &unitSpec.Pod, unitSpec.Pod.Containers, podSpec.Containers); err != nil {
		return nil, errors.Trace(err)
	}
	if err := populateContainerDetails(deploymentName, &unitSpec.Pod, unitSpec.Pod.InitContainers, podSpec.InitContainers); err != nil {
		return nil, errors.Trace(err)
	}

	if podSpec.ProviderPod != nil {
		spec, ok := podSpec.ProviderPod.(*K8sPodSpec)
		if !ok {
			return nil, errors.Errorf("unexpected kubernetes pod spec type %T", podSpec.ProviderPod)
		}
		unitSpec.Pod.ActiveDeadlineSeconds = spec.ActiveDeadlineSeconds
		unitSpec.Pod.ServiceAccountName = spec.ServiceAccountName
		unitSpec.Pod.TerminationGracePeriodSeconds = spec.TerminationGracePeriodSeconds
		unitSpec.Pod.Hostname = spec.Hostname
		unitSpec.Pod.Subdomain = spec.Subdomain
		unitSpec.Pod.DNSConfig = spec.DNSConfig
		unitSpec.Pod.DNSPolicy = spec.DNSPolicy
		unitSpec.Pod.Priority = spec.Priority
		unitSpec.Pod.PriorityClassName = spec.PriorityClassName
		unitSpec.Pod.SecurityContext = spec.SecurityContext
		unitSpec.Pod.RestartPolicy = spec.RestartPolicy
		unitSpec.Pod.AutomountServiceAccountToken = spec.AutomountServiceAccountToken
		unitSpec.Pod.ReadinessGates = spec.ReadinessGates
		unitSpec.Service = spec.Service
	}
	return &unitSpec, nil
}

func boolPtr(b bool) *bool {
	return &b
}

func defaultSecurityContext() *core.SecurityContext {
	// TODO - consider locking this down more but charms will break
	return &core.SecurityContext{
		AllowPrivilegeEscalation: boolPtr(false),
		ReadOnlyRootFilesystem:   boolPtr(false),
		RunAsNonRoot:             boolPtr(false),
	}
}

func populateContainerDetails(deploymentName string, pod *core.PodSpec, podContainers []core.Container, containers []caas.ContainerSpec) error {
	for i, c := range containers {
		if c.Image != "" {
			logger.Warningf("Image parameter deprecated, use ImageDetails")
			podContainers[i].Image = c.Image
		} else {
			podContainers[i].Image = c.ImageDetails.ImagePath
		}
		if c.ImageDetails.Password != "" {
			pod.ImagePullSecrets = append(pod.ImagePullSecrets, core.LocalObjectReference{Name: appSecretName(deploymentName, c.Name)})
		}

		if c.ProviderContainer == nil {
			podContainers[i].SecurityContext = defaultSecurityContext()
			continue
		}
		spec, ok := c.ProviderContainer.(*K8sContainerSpec)
		if !ok {
			return errors.Errorf("unexpected kubernetes container spec type %T", c.ProviderContainer)
		}
		podContainers[i].ImagePullPolicy = spec.ImagePullPolicy
		if spec.LivenessProbe != nil {
			podContainers[i].LivenessProbe = spec.LivenessProbe
		}
		if spec.ReadinessProbe != nil {
			podContainers[i].ReadinessProbe = spec.ReadinessProbe
		}
		if spec.SecurityContext != nil {
			podContainers[i].SecurityContext = spec.SecurityContext
		} else {
			podContainers[i].SecurityContext = defaultSecurityContext()
		}
	}
	return nil
}

// legacyAppName returns true if there are any artifacts for
// appName which indicate that this deployment was for Juju 2.5.0.
func (k *kubernetesClient) legacyAppName(appName string) bool {
	statefulsets := k.AppsV1().StatefulSets(k.namespace)
	legacyName := "juju-operator-" + appName
	_, err := statefulsets.Get(legacyName, v1.GetOptions{IncludeUninitialized: true})
	return err == nil
}

func (k *kubernetesClient) operatorName(appName string) string {
	if k.legacyAppName(appName) {
		return "juju-operator-" + appName
	}
	return appName + "-operator"
}

func (k *kubernetesClient) deploymentName(appName string) string {
	if k.legacyAppName(appName) {
		return "juju-" + appName
	}
	return appName
}

func isLegacyName(resourceName string) bool {
	return strings.HasPrefix(resourceName, "juju-")
}

func operatorConfigMapName(operatorName string) string {
	return operatorName + "-config"
}

func applicationConfigMapName(deploymentName, fileSetName string) string {
	return fmt.Sprintf("%v-%v-config", deploymentName, fileSetName)
}

func appSecretName(deploymentName, containerName string) string {
	// A pod may have multiple containers with different images and thus different secrets
	return deploymentName + "-" + containerName + "-secret"
}

func qualifiedStorageClassName(namespace, storageClass string) string {
	if namespace == "" {
		return storageClass
	}
	return namespace + "-" + storageClass
}

func mergeDeviceConstraints(device devices.KubernetesDeviceParams, resources *core.ResourceRequirements) error {
	if resources.Limits == nil {
		resources.Limits = core.ResourceList{}
	}
	if resources.Requests == nil {
		resources.Requests = core.ResourceList{}
	}

	resourceName := core.ResourceName(device.Type)
	if v, ok := resources.Limits[resourceName]; ok {
		return errors.NotValidf("resource limit for %q has already been set to %v! resource limit %q", resourceName, v, resourceName)
	}
	if v, ok := resources.Requests[resourceName]; ok {
		return errors.NotValidf("resource request for %q has already been set to %v! resource limit %q", resourceName, v, resourceName)
	}
	// GPU request/limit have to be set to same value equals to the Count.
	// - https://kubernetes.io/docs/tasks/manage-gpus/scheduling-gpus/#clusters-containing-different-types-of-nvidia-gpus
	resources.Limits[resourceName] = *resource.NewQuantity(device.Count, resource.DecimalSI)
	resources.Requests[resourceName] = *resource.NewQuantity(device.Count, resource.DecimalSI)
	return nil
}

func mergeConstraint(constraint string, value string, resources *core.ResourceRequirements) error {
	if resources.Limits == nil {
		resources.Limits = core.ResourceList{}
	}
	resourceName := core.ResourceName(constraint)
	if v, ok := resources.Limits[resourceName]; ok {
		return errors.NotValidf("resource limit for %q has already been set to %v!", resourceName, v)
	}
	parsedValue, err := resource.ParseQuantity(value)
	if err != nil {
		return errors.Annotatef(err, "invalid constraint value %q for %v", value, constraint)
	}
	resources.Limits[resourceName] = parsedValue
	return nil
}

func buildNodeSelector(nodeLabel string) map[string]string {
	// TODO(caas): to support GKE, set it to `cloud.google.com/gke-accelerator`,
	// current only set to generic `accelerator` because we do not have k8s provider concept yet.
	key := "accelerator"
	return map[string]string{key: nodeLabel}
}

func getNodeSelectorFromDeviceConstraints(devices []devices.KubernetesDeviceParams) (string, error) {
	var nodeSelector string
	for _, device := range devices {
		if device.Attributes == nil {
			continue
		}
		if label, ok := device.Attributes[gpuAffinityNodeSelectorKey]; ok {
			if nodeSelector != "" && nodeSelector != label {
				return "", errors.NotValidf(
					"node affinity labels have to be same for all device constraints in same pod - containers in same pod are scheduled in same node.")
			}
			nodeSelector = label
		}
	}
	return nodeSelector, nil
}<|MERGE_RESOLUTION|>--- conflicted
+++ resolved
@@ -235,8 +235,7 @@
 
 // Create implements environs.BootstrapEnviron.
 func (k *kubernetesClient) Create(context.ProviderCallContext, environs.CreateParams) error {
-	// must raise errors if it's already exist.
-	// so don't use EnsureNamespace.
+	// must raise errors.AlreadyExistsf if it's already exist.
 	return k.createNamespace(k.namespace)
 }
 
@@ -382,89 +381,6 @@
 	return version, nil
 }
 
-<<<<<<< HEAD
-=======
-// Namespaces returns names of the namespaces on the cluster.
-func (k *kubernetesClient) Namespaces() ([]string, error) {
-	namespaces := k.CoreV1().Namespaces()
-	ns, err := namespaces.List(v1.ListOptions{IncludeUninitialized: true})
-	if err != nil {
-		return nil, errors.Annotate(err, "listing namespaces")
-	}
-	result := make([]string, len(ns.Items))
-	for i, n := range ns.Items {
-		result[i] = n.Name
-	}
-	return result, nil
-}
-
-// GetNamespace returns the namespace for the specified name or current namespace.
-func (k *kubernetesClient) GetNamespace(name string) (*core.Namespace, error) {
-	ns, err := k.CoreV1().Namespaces().Get(name, v1.GetOptions{IncludeUninitialized: true})
-	if k8serrors.IsNotFound(err) {
-		return nil, errors.NotFoundf("namespace %q", name)
-	}
-	if err != nil {
-		return nil, errors.Annotate(err, "getting namespaces")
-	}
-	return ns, nil
-}
-
-// GetCurrentNamespace returns current namespace name.
-func (k *kubernetesClient) GetCurrentNamespace() string {
-	return k.namespace
-}
-
-// EnsureNamespace ensures this broker's namespace is created.
-func (k *kubernetesClient) EnsureNamespace() error {
-	ns := &core.Namespace{ObjectMeta: v1.ObjectMeta{Name: k.namespace}}
-	namespaces := k.CoreV1().Namespaces()
-	_, err := namespaces.Update(ns)
-	if k8serrors.IsNotFound(err) {
-		_, err = namespaces.Create(ns)
-	}
-	return errors.Trace(err)
-}
-
-// createNamespace creates a named namespace.
-func (k *kubernetesClient) createNamespace(name string) error {
-	ns := &core.Namespace{ObjectMeta: v1.ObjectMeta{Name: name}}
-	_, err := k.CoreV1().Namespaces().Create(ns)
-	if k8serrors.IsAlreadyExists(err) {
-		return errors.AlreadyExistsf("namespace %q", name)
-	}
-	return errors.Trace(err)
-}
-
-func (k *kubernetesClient) deleteNamespace() error {
-	// deleteNamespace is used as a means to implement Destroy().
-	// All model resources are provisioned in the namespace;
-	// deleting the namespace will also delete those resources.
-	err := k.CoreV1().Namespaces().Delete(k.namespace, &v1.DeleteOptions{
-		PropagationPolicy: &defaultPropagationPolicy,
-	})
-	if k8serrors.IsNotFound(err) {
-		return nil
-	}
-	return errors.Trace(err)
-}
-
-// WatchNamespace returns a watcher which notifies when there
-// are changes to current namespace.
-func (k *kubernetesClient) WatchNamespace() (watcher.NotifyWatcher, error) {
-	w, err := k.CoreV1().Namespaces().Watch(
-		v1.ListOptions{
-			FieldSelector:        fields.OneTermEqualSelector("metadata.name", k.namespace).String(),
-			IncludeUninitialized: true,
-		},
-	)
-	if err != nil {
-		return nil, errors.Trace(err)
-	}
-	return k.newWatcher(w, k.namespace, k.clock)
-}
-
->>>>>>> fe1cd0ee
 // ensureOCIImageSecret ensures a secret exists for use with retrieving images from private registries
 func (k *kubernetesClient) ensureOCIImageSecret(
 	imageSecretName,
@@ -557,12 +473,6 @@
 // name, agent path, and operator config.
 func (k *kubernetesClient) EnsureOperator(appName, agentPath string, config *caas.OperatorConfig) error {
 	logger.Debugf("creating/updating %s operator", appName)
-
-	// TODO(caas) - this is a stop gap until we implement a CAAS model manager worker
-	// First up, ensure the namespace eis there if not already created.
-	if err := k.EnsureNamespace(); err != nil {
-		return errors.Annotatef(err, "ensuring operator namespace %v", k.namespace)
-	}
 
 	operatorName := k.operatorName(appName)
 	// TODO(caas) use secrets for storing agent password?
