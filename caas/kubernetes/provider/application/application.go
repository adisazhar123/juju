// Copyright 2020 Canonical Ltd.
// Licensed under the AGPLv3, see LICENCE file for details.

package application

import (
	"context"
	"fmt"
	"regexp"
	"sort"
	"strconv"
	"strings"
	"time"

	"github.com/juju/clock"
	"github.com/juju/collections/set"
	"github.com/juju/errors"
	"github.com/juju/featureflag"
	"github.com/juju/loggo"
	"github.com/juju/version/v2"
	"github.com/kr/pretty"
	appsv1 "k8s.io/api/apps/v1"
	corev1 "k8s.io/api/core/v1"
	rbacv1 "k8s.io/api/rbac/v1"
	storagev1 "k8s.io/api/storage/v1"
	k8serrors "k8s.io/apimachinery/pkg/api/errors"
	"k8s.io/apimachinery/pkg/api/resource"
	metav1 "k8s.io/apimachinery/pkg/apis/meta/v1"
	"k8s.io/apimachinery/pkg/fields"
	"k8s.io/apimachinery/pkg/labels"
	"k8s.io/apimachinery/pkg/util/intstr"
	"k8s.io/client-go/informers"
	"k8s.io/client-go/kubernetes"
	"k8s.io/client-go/tools/cache"
	"k8s.io/utils/pointer"

	"github.com/juju/juju/caas"
	"github.com/juju/juju/caas/kubernetes/provider/constants"
	"github.com/juju/juju/caas/kubernetes/provider/resources"
	"github.com/juju/juju/caas/kubernetes/provider/storage"
	"github.com/juju/juju/caas/kubernetes/provider/utils"
	k8swatcher "github.com/juju/juju/caas/kubernetes/provider/watcher"
	"github.com/juju/juju/cloudconfig/podcfg"
	"github.com/juju/juju/core/annotations"
	"github.com/juju/juju/core/paths"
	"github.com/juju/juju/core/status"
	"github.com/juju/juju/core/watcher"
	"github.com/juju/juju/juju/osenv"
	jujustorage "github.com/juju/juju/storage"
)

var logger = loggo.GetLogger("juju.kubernetes.provider.application")

const (
<<<<<<< HEAD
	charmVolumeName              = "charm-data"
	agentProbeInitialDelay int32 = 30
	agentProbePeriod       int32 = 10
	agentProbeSuccess      int32 = 1
	agentProbeFailure      int32 = 2
=======
	unitContainerName = "charm"
	charmVolumeName   = "charm-data"
>>>>>>> 22891297

	containerAgentPebblePort   = "38812"
	containerPebblePortStart   = 38813 // Arbitrary, but PEBBLE -> P38813 -> Port 38813
	containerProbeInitialDelay = 30
	containerProbeTimeout      = 1
	containerProbePeriod       = 5
	containerProbeSuccess      = 1
	containerProbeFailure      = 1
)

type app struct {
	name           string
	namespace      string
	modelUUID      string
	modelName      string
	legacyLabels   bool
	deploymentType caas.DeploymentType
	client         kubernetes.Interface
	newWatcher     k8swatcher.NewK8sWatcherFunc
	clock          clock.Clock

	// randomPrefix generates an annotation for stateful sets.
	randomPrefix utils.RandomPrefixFunc

	newApplier func() resources.Applier
}

// NewApplication returns an application.
func NewApplication(
	name string,
	namespace string,
	modelUUID string,
	modelName string,
	legacyLabels bool,
	deploymentType caas.DeploymentType,
	client kubernetes.Interface,
	newWatcher k8swatcher.NewK8sWatcherFunc,
	clock clock.Clock,
	randomPrefix utils.RandomPrefixFunc,
) caas.Application {
	return newApplication(
		name,
		namespace,
		modelUUID,
		modelName,
		legacyLabels,
		deploymentType,
		client,
		newWatcher,
		clock,
		randomPrefix,
		resources.NewApplier,
	)
}

func newApplication(
	name string,
	namespace string,
	modelUUID string,
	modelName string,
	legacyLabels bool,
	deploymentType caas.DeploymentType,
	client kubernetes.Interface,
	newWatcher k8swatcher.NewK8sWatcherFunc,
	clock clock.Clock,
	randomPrefix utils.RandomPrefixFunc,
	newApplier func() resources.Applier,
) *app {
	return &app{
		name:           name,
		namespace:      namespace,
		modelUUID:      modelUUID,
		modelName:      modelName,
		legacyLabels:   legacyLabels,
		deploymentType: deploymentType,
		client:         client,
		newWatcher:     newWatcher,
		clock:          clock,
		randomPrefix:   randomPrefix,
		newApplier:     newApplier,
	}
}

// Ensure creates or updates an application pod with the given application
// name, agent path, and application config.
func (a *app) Ensure(config caas.ApplicationConfig) (err error) {
	// TODO: add support `numUnits`, `Constraints` and `Devices`.
	// TODO: storage handling for deployment/daemonset enhancement.
	defer func() {
		if err != nil {
			logger.Errorf("Ensure %s", err)
		}
	}()
	logger.Debugf("creating/updating %s application", a.name)

	applier := a.newApplier()

	err = a.applyServiceAccountAndSecrets(applier, config)
	if err != nil {
		return errors.Annotatef(err, "applying service account and secrets")
	}

	if err := a.configureDefaultService(a.annotations(config)); err != nil {
		return errors.Annotatef(err, "ensuring the default service %q", a.name)
	}

	// Set up the parameters for creating charm storage (if required).
	podSpec, err := a.ApplicationPodSpec(config)
	if err != nil {
		return errors.Annotate(err, "generating application podspec")
	}

	var handleVolume handleVolumeFunc = func(v corev1.Volume, mountPath string, readOnly bool) (*corev1.VolumeMount, error) {
		if err := storage.PushUniqueVolume(podSpec, v, false); err != nil {
			return nil, errors.Trace(err)
		}
		return &corev1.VolumeMount{
			Name:      v.Name,
			ReadOnly:  readOnly,
			MountPath: mountPath,
		}, nil
	}
	var handleVolumeMount handleVolumeMountFunc = func(storageName string, m corev1.VolumeMount) error {
		for i := range podSpec.Containers {
			name := podSpec.Containers[i].Name
			if name == constants.ApplicationCharmContainer {
				podSpec.Containers[i].VolumeMounts = append(podSpec.Containers[i].VolumeMounts, m)
				continue
			}
			for _, mount := range config.Containers[name].Mounts {
				if mount.StorageName == storageName {
					volumeMountCopy := m
					// TODO(sidecar): volumeMountCopy.MountPath was defined in `caas.ApplicationConfig.Filesystems[*].Attachment.Path`.
					// Consolidate `caas.ApplicationConfig.Filesystems[*].Attachment.Path` and `caas.ApplicationConfig.Containers[*].Mounts[*].Path`!!!
					volumeMountCopy.MountPath = mount.Path
					podSpec.Containers[i].VolumeMounts = append(podSpec.Containers[i].VolumeMounts, volumeMountCopy)
				}
			}
		}
		return nil
	}
	var handlePVCForStatelessResource handlePVCFunc = func(pvc corev1.PersistentVolumeClaim, mountPath string, readOnly bool) (*corev1.VolumeMount, error) {
		// Ensure PVC.
		r := resources.NewPersistentVolumeClaim(pvc.GetName(), a.namespace, &pvc)
		applier.Apply(r)

		// Push the volume to podspec.
		vol := corev1.Volume{
			Name: r.GetName(),
			VolumeSource: corev1.VolumeSource{
				PersistentVolumeClaim: &corev1.PersistentVolumeClaimVolumeSource{
					ClaimName: r.GetName(),
					ReadOnly:  readOnly,
				},
			},
		}
		return handleVolume(vol, mountPath, readOnly)
	}
	storageClasses, err := resources.ListStorageClass(context.Background(), a.client, metav1.ListOptions{})
	if err != nil {
		return errors.Trace(err)
	}
	var handleStorageClass = func(sc storagev1.StorageClass) error {
		applier.Apply(&resources.StorageClass{StorageClass: sc})
		return nil
	}
	var configureStorage = func(storageUniqueID string, handlePVC handlePVCFunc) error {
		err := a.configureStorage(
			storageUniqueID,
			config.Filesystems,
			storageClasses,
			handleVolume, handleVolumeMount, handlePVC, handleStorageClass,
		)
		return errors.Trace(err)
	}

	switch a.deploymentType {
	case caas.DeploymentStateful:
		if err := a.configureHeadlessService(a.name, a.annotations(config)); err != nil {
			return errors.Annotatef(err, "creating or updating headless service for %q %q", a.deploymentType, a.name)
		}
		exists := true
		ss, getErr := a.getStatefulSet()
		if errors.IsNotFound(getErr) {
			exists = false
		} else if getErr != nil {
			return errors.Trace(getErr)
		}
		storageUniqueID, err := a.getStorageUniqPrefix(func() (annotationGetter, error) {
			return ss, getErr
		})
		if err != nil {
			return errors.Trace(err)
		}
		var numPods *int32
		if !exists {
			numPods = pointer.Int32Ptr(int32(config.InitialScale))
		}
		statefulset := resources.StatefulSet{
			StatefulSet: appsv1.StatefulSet{
				ObjectMeta: metav1.ObjectMeta{
					Name:      a.name,
					Namespace: a.namespace,
					Labels:    a.labels(),
					Annotations: a.annotations(config).
						Add(utils.AnnotationKeyApplicationUUID(false), storageUniqueID),
				},
				Spec: appsv1.StatefulSetSpec{
					Replicas: numPods,
					Selector: &metav1.LabelSelector{
						MatchLabels: a.selectorLabels(),
					},
					Template: corev1.PodTemplateSpec{
						ObjectMeta: metav1.ObjectMeta{
							Labels:      a.selectorLabels(),
							Annotations: a.annotations(config),
						},
						Spec: *podSpec,
					},
					PodManagementPolicy: appsv1.ParallelPodManagement,
					ServiceName:         HeadlessServiceName(a.name),
				},
			},
		}

		if err = configureStorage(
			storageUniqueID,
			func(pvc corev1.PersistentVolumeClaim, mountPath string, readOnly bool) (*corev1.VolumeMount, error) {
				if err := storage.PushUniqueVolumeClaimTemplate(&statefulset.Spec, pvc); err != nil {
					return nil, errors.Trace(err)
				}
				return &corev1.VolumeMount{
					Name:      pvc.GetName(),
					ReadOnly:  readOnly,
					MountPath: mountPath,
				}, nil
			},
		); err != nil {
			return errors.Trace(err)
		}

		applier.Apply(&statefulset)
	case caas.DeploymentStateless:
		exists := true
		d, getErr := a.getDeployment()
		if errors.IsNotFound(getErr) {
			exists = false
		} else if getErr != nil {
			return errors.Trace(getErr)
		}
		storageUniqueID, err := a.getStorageUniqPrefix(func() (annotationGetter, error) {
			return d, getErr
		})
		if err != nil {
			return errors.Trace(err)
		}
		var numPods *int32
		if !exists {
			numPods = pointer.Int32Ptr(int32(config.InitialScale))
		}
		// Config storage to update the podspec with storage info.
		if err = configureStorage(storageUniqueID, handlePVCForStatelessResource); err != nil {
			return errors.Trace(err)
		}
		deployment := resources.Deployment{
			Deployment: appsv1.Deployment{
				ObjectMeta: metav1.ObjectMeta{
					Name:      a.name,
					Namespace: a.namespace,
					Labels:    a.labels(),
					Annotations: a.annotations(config).
						Add(utils.AnnotationKeyApplicationUUID(false), storageUniqueID),
				},
				Spec: appsv1.DeploymentSpec{
					Replicas: numPods,
					Selector: &metav1.LabelSelector{
						MatchLabels: a.selectorLabels(),
					},
					Template: corev1.PodTemplateSpec{
						ObjectMeta: metav1.ObjectMeta{
							Labels:      a.selectorLabels(),
							Annotations: a.annotations(config),
						},
						Spec: *podSpec,
					},
				},
			},
		}

		applier.Apply(&deployment)
	case caas.DeploymentDaemon:
		storageUniqueID, err := a.getStorageUniqPrefix(func() (annotationGetter, error) {
			return a.getDaemonSet()
		})
		if err != nil {
			return errors.Trace(err)
		}
		// Config storage to update the podspec with storage info.
		if err = configureStorage(storageUniqueID, handlePVCForStatelessResource); err != nil {
			return errors.Trace(err)
		}
		daemonset := resources.DaemonSet{
			DaemonSet: appsv1.DaemonSet{
				ObjectMeta: metav1.ObjectMeta{
					Name:      a.name,
					Namespace: a.namespace,
					Labels:    a.labels(),
					Annotations: a.annotations(config).
						Add(utils.AnnotationKeyApplicationUUID(false), storageUniqueID),
				},
				Spec: appsv1.DaemonSetSpec{
					Selector: &metav1.LabelSelector{
						MatchLabels: a.selectorLabels(),
					},
					Template: corev1.PodTemplateSpec{
						ObjectMeta: metav1.ObjectMeta{
							Labels:      a.selectorLabels(),
							Annotations: a.annotations(config),
						},
						Spec: *podSpec,
					},
				},
			},
		}
		applier.Apply(&daemonset)
	default:
		return errors.NotSupportedf("unknown deployment type")
	}

	return applier.Run(context.Background(), a.client, false)
}

func (a *app) applyServiceAccountAndSecrets(applier resources.Applier, config caas.ApplicationConfig) error {
	secret := resources.Secret{
		Secret: corev1.Secret{
			ObjectMeta: metav1.ObjectMeta{
				Name:        a.secretName(),
				Namespace:   a.namespace,
				Labels:      a.labels(),
				Annotations: a.annotations(config),
			},
			Data: map[string][]byte{
				"JUJU_K8S_APPLICATION":          []byte(a.name),
				"JUJU_K8S_MODEL":                []byte(a.modelUUID),
				"JUJU_K8S_APPLICATION_PASSWORD": []byte(config.IntroductionSecret),
				"JUJU_K8S_CONTROLLER_ADDRESSES": []byte(config.ControllerAddresses),
				"JUJU_K8S_CONTROLLER_CA_CERT":   []byte(config.ControllerCertBundle),
			},
		},
	}
	applier.Apply(&secret)

	serviceAccount := resources.ServiceAccount{
		ServiceAccount: corev1.ServiceAccount{
			ObjectMeta: metav1.ObjectMeta{
				Name:        a.serviceAccountName(),
				Namespace:   a.namespace,
				Labels:      a.labels(),
				Annotations: a.annotations(config),
			},
			// Will be automounted by the pod.
			AutomountServiceAccountToken: pointer.BoolPtr(false),
		},
	}
	applier.Apply(&serviceAccount)

	role := resources.Role{
		Role: rbacv1.Role{
			ObjectMeta: metav1.ObjectMeta{
				Name:        a.serviceAccountName(),
				Namespace:   a.namespace,
				Labels:      a.labels(),
				Annotations: a.annotations(config),
			},
			Rules: a.roleRules(config.Trust),
		},
	}
	applier.Apply(&role)

	roleBinding := resources.RoleBinding{
		RoleBinding: rbacv1.RoleBinding{
			ObjectMeta: metav1.ObjectMeta{
				Name:        a.serviceAccountName(),
				Namespace:   a.namespace,
				Labels:      a.labels(),
				Annotations: a.annotations(config),
			},
			RoleRef: rbacv1.RoleRef{
				Name: a.serviceAccountName(),
				Kind: "Role",
			},
			Subjects: []rbacv1.Subject{
				{
					Kind:      rbacv1.ServiceAccountKind,
					Name:      a.serviceAccountName(),
					Namespace: a.namespace,
				},
			},
		},
	}
	applier.Apply(&roleBinding)

	clusterRole := resources.ClusterRole{
		ClusterRole: rbacv1.ClusterRole{
			ObjectMeta: metav1.ObjectMeta{
				Name:        a.qualifiedClusterName(),
				Labels:      a.labels(),
				Annotations: a.annotations(config),
			},
			Rules: a.clusterRoleRules(config.Trust),
		},
	}
	applier.Apply(&clusterRole)

	clusterRoleBinding := resources.ClusterRoleBinding{
		ClusterRoleBinding: rbacv1.ClusterRoleBinding{
			ObjectMeta: metav1.ObjectMeta{
				Name:        a.qualifiedClusterName(),
				Labels:      a.labels(),
				Annotations: a.annotations(config),
			},
			RoleRef: rbacv1.RoleRef{
				Name: a.qualifiedClusterName(),
				Kind: "ClusterRole",
			},
			Subjects: []rbacv1.Subject{
				{
					Kind:      rbacv1.ServiceAccountKind,
					Name:      a.serviceAccountName(),
					Namespace: a.namespace,
				},
			},
		},
	}
	applier.Apply(&clusterRoleBinding)

	return a.applyImagePullSecrets(applier, config)
}

// Upgrade upgrades the app to the specified version.
func (a *app) Upgrade(ver version.Number) error {
	// TODO(sidecar): Unify this with Ensure
	applier := a.newApplier()

	if err := a.upgradeMainResource(applier, ver); err != nil {
		return errors.Trace(err)
	}

	// TODO(sidecar):  we could query the cluster for all resources with the `app.juju.is/created-by` and `app.kubernetes.io/name` labels instead
	// (so longer as the resource also does have the juju version annotation already).
	// Then we don't have to worry about missing anything if something is added later and not also updated here.
	for _, r := range []annotationUpdater{
		resources.NewSecret(a.secretName(), a.namespace, nil),
		resources.NewServiceAccount(a.serviceAccountName(), a.namespace, nil),
		resources.NewRole(a.serviceAccountName(), a.namespace, nil),
		resources.NewRoleBinding(a.serviceAccountName(), a.namespace, nil),
		resources.NewClusterRole(a.qualifiedClusterName(), nil),
		resources.NewClusterRoleBinding(a.qualifiedClusterName(), nil),
		resources.NewService(a.name, a.namespace, nil),
	} {
		if err := r.Get(context.Background(), a.client); err != nil {
			return errors.Trace(err)
		}
		existingAnnotations := annotations.New(r.GetAnnotations())
		r.SetAnnotations(a.upgradeAnnotations(existingAnnotations, ver))
		applier.Apply(r)
	}

	return applier.Run(context.Background(), a.client, false)
}

type annotationUpdater interface {
	resources.Resource
	GetAnnotations() map[string]string
	SetAnnotations(annotations map[string]string)
}

func (a *app) upgradeHeadlessService(applier resources.Applier, ver version.Number) error {
	r := resources.NewService(HeadlessServiceName(a.name), a.namespace, nil)
	if err := r.Get(context.Background(), a.client); err != nil {
		return errors.Trace(err)
	}
	r.SetAnnotations(a.upgradeAnnotations(annotations.New(r.GetAnnotations()), ver))
	applier.Apply(r)
	return nil
}

func (a *app) upgradeMainResource(applier resources.Applier, ver version.Number) error {
	switch a.deploymentType {
	case caas.DeploymentStateful:
		if err := a.upgradeHeadlessService(applier, ver); err != nil {
			return errors.Trace(err)
		}

		ss := resources.NewStatefulSet(a.name, a.namespace, nil)
		if err := ss.Get(context.Background(), a.client); err != nil {
			return errors.Trace(err)
		}
		initContainers := ss.Spec.Template.Spec.InitContainers
		if len(initContainers) != 1 {
			return errors.NotValidf("init container of %q", a.name)
		}
		initContainer := initContainers[0]
		var err error
		initContainer.Image, err = podcfg.RebuildOldOperatorImagePath(initContainer.Image, ver)
		if err != nil {
			return errors.Trace(err)
		}
		ss.Spec.Template.Spec.InitContainers = []corev1.Container{initContainer}
		ss.Spec.Template.SetAnnotations(a.upgradeAnnotations(annotations.New(ss.Spec.Template.GetAnnotations()), ver))
		ss.SetAnnotations(a.upgradeAnnotations(annotations.New(ss.GetAnnotations()), ver))
		applier.Apply(ss)
		return nil
	case caas.DeploymentStateless:
		return errors.NotSupportedf("upgrade for deployment type %q", a.deploymentType)
	case caas.DeploymentDaemon:
		return errors.NotSupportedf("upgrade for deployment type %q", a.deploymentType)
	default:
		return errors.NotSupportedf("unknown deployment type %q", a.deploymentType)
	}
}

// Exists indicates if the application for the specified
// application exists, and whether the application is terminating.
func (a *app) Exists() (caas.DeploymentState, error) {
	checks := []struct {
		label            string
		check            func() (bool, bool, error)
		forceTerminating bool
	}{
		{},
		{"secret", a.secretExists, false},
		{"service", a.serviceExists, false},
		{"roleBinding", a.roleBindingExists, false},
		{"role", a.roleExists, false},
		{"clusterRoleBinding", a.clusterRoleBindingExists, false},
		{"clusterRole", a.clusterRoleExists, false},
		{"serviceAccount", a.serviceAccountExists, false},
	}
	switch a.deploymentType {
	case caas.DeploymentStateful:
		checks[0].label = "statefulset"
		checks[0].check = a.statefulSetExists
	case caas.DeploymentStateless:
		checks[0].label = "deployment"
		checks[0].check = a.deploymentExists
	case caas.DeploymentDaemon:
		checks[0].label = "daemonset"
		checks[0].check = a.daemonSetExists
	default:
		return caas.DeploymentState{}, errors.NotSupportedf("unknown deployment type")
	}

	state := caas.DeploymentState{}
	for _, c := range checks {
		exists, terminating, err := c.check()
		if err != nil {
			return caas.DeploymentState{}, errors.Annotatef(err, "%s resource check", c.label)
		}
		if !exists {
			continue
		}
		state.Exists = true
		if terminating || c.forceTerminating {
			// Terminating is always set to true regardless of whether the resource is failed as terminating
			// since it's the overall state that is reported baca.
			logger.Debugf("application %q exists and is terminating due to dangling %s resource(s)", a.name, c.label)
			return caas.DeploymentState{Exists: true, Terminating: true}, nil
		}
	}
	return state, nil
}

// HeadlessServiceName is an idempotent function for returning the name of the
// endpoints service juju make for applications.
func HeadlessServiceName(appName string) string {
	return fmt.Sprintf("%s-endpoints", appName)
}

func (a *app) configureHeadlessService(name string, annotation annotations.Annotation) error {
	svc := resources.NewService(HeadlessServiceName(name), a.namespace, &corev1.Service{
		ObjectMeta: metav1.ObjectMeta{
			Labels: a.labels(),
			Annotations: annotation.
				Add("service.alpha.kubernetes.io/tolerate-unready-endpoints", "true"),
		},
		Spec: corev1.ServiceSpec{
			Selector:                 a.selectorLabels(),
			Type:                     corev1.ServiceTypeClusterIP,
			ClusterIP:                "None",
			PublishNotReadyAddresses: true,
		},
	})
	return svc.Apply(context.Background(), a.client)
}

// configureDefaultService configures the default service for the application.
// It's only configured once when the application was deployed in the first time.
func (a *app) configureDefaultService(annotation annotations.Annotation) (err error) {
	svc := resources.NewService(a.name, a.namespace, &corev1.Service{
		ObjectMeta: metav1.ObjectMeta{
			Labels:      a.labels(),
			Annotations: annotation,
		},
		Spec: corev1.ServiceSpec{
			Selector: a.selectorLabels(),
			Type:     corev1.ServiceTypeClusterIP,
			Ports: []corev1.ServicePort{{
				Name: "placeholder",
				Port: 65535,
			}},
		},
	})
	if err = svc.Get(context.Background(), a.client); errors.IsNotFound(err) {
		return svc.Apply(context.Background(), a.client)
	}
	return errors.Trace(err)
}

// UpdateService updates the default service with specific service type and port mappings.
func (a *app) UpdateService(param caas.ServiceParam) error {
	// This method will be used for juju [un]expose.
	// TODO(sidecar): it might be changed later when we have proper modelling for the juju expose for the sidecar charms.
	svc, err := a.getService()
	if err != nil {
		return errors.Annotatef(err, "getting existing service %q", a.name)
	}
	svc.Service.Spec.Type = corev1.ServiceType(param.Type)
	svc.Service.Spec.Ports = make([]corev1.ServicePort, len(param.Ports))
	for i, p := range param.Ports {
		svc.Service.Spec.Ports[i] = convertServicePort(p)
	}

	applier := a.newApplier()
	applier.Apply(svc)
	if err := a.updateContainerPorts(applier, svc.Service.Spec.Ports); err != nil {
		return errors.Trace(err)
	}
	return applier.Run(context.Background(), a.client, false)
}

func convertServicePort(p caas.ServicePort) corev1.ServicePort {
	return corev1.ServicePort{
		Name:       p.Name,
		Port:       int32(p.Port),
		TargetPort: intstr.FromInt(p.TargetPort),
		Protocol:   corev1.Protocol(p.Protocol),
	}
}

func (a *app) getService() (*resources.Service, error) {
	svc := resources.NewService(a.name, a.namespace, nil)
	if err := svc.Get(context.Background(), a.client); err != nil {
		if k8serrors.IsNotFound(err) {
			return nil, errors.NotFoundf("service %q", a.name)
		}
		return nil, errors.Trace(err)
	}
	return svc, nil
}

// UpdatePorts updates port mappings on the specified service.
func (a *app) UpdatePorts(ports []caas.ServicePort, updateContainerPorts bool) error {
	svc, err := a.getService()
	if err != nil {
		return errors.Annotatef(err, "getting existing service %q", a.name)
	}
	svc.Service.Spec.Ports = make([]corev1.ServicePort, len(ports))
	for i, port := range ports {
		svc.Service.Spec.Ports[i] = convertServicePort(port)
	}
	applier := a.newApplier()
	applier.Apply(svc)

	if updateContainerPorts {
		if err := a.updateContainerPorts(applier, svc.Service.Spec.Ports); err != nil {
			return errors.Trace(err)
		}
	}
	err = applier.Run(context.Background(), a.client, false)
	return errors.Trace(err)
}

func convertContainerPort(p corev1.ServicePort) corev1.ContainerPort {
	return corev1.ContainerPort{
		Name:          p.Name,
		ContainerPort: p.TargetPort.IntVal,
		Protocol:      p.Protocol,
	}
}

func (a *app) updateContainerPorts(applier resources.Applier, ports []corev1.ServicePort) error {
	updatePodSpec := func(spec *corev1.PodSpec, containerPorts []corev1.ContainerPort) {
		for i, c := range spec.Containers {
			ps := containerPorts
			if c.Name != constants.ApplicationCharmContainer {
				spec.Containers[i].Ports = ps
			}
		}
	}

	containerPorts := make([]corev1.ContainerPort, len(ports))
	for i, p := range ports {
		containerPorts[i] = convertContainerPort(p)
	}

	switch a.deploymentType {
	case caas.DeploymentStateful:
		ss := resources.NewStatefulSet(a.name, a.namespace, nil)
		if err := ss.Get(context.Background(), a.client); err != nil {
			return errors.Trace(err)
		}

		updatePodSpec(&ss.StatefulSet.Spec.Template.Spec, containerPorts)
		applier.Apply(ss)
	case caas.DeploymentStateless:
		d := resources.NewDeployment(a.name, a.namespace, nil)
		if err := d.Get(context.Background(), a.client); err != nil {
			return errors.Trace(err)
		}

		updatePodSpec(&d.Deployment.Spec.Template.Spec, containerPorts)
		applier.Apply(d)
	case caas.DeploymentDaemon:
		d := resources.NewDaemonSet(a.name, a.namespace, nil)
		if err := d.Get(context.Background(), a.client); err != nil {
			return errors.Trace(err)
		}

		updatePodSpec(&d.DaemonSet.Spec.Template.Spec, containerPorts)
		applier.Apply(d)
	default:
		return errors.NotSupportedf("unknown deployment type")
	}
	return nil
}

func (a *app) getStatefulSet() (*resources.StatefulSet, error) {
	ss := resources.NewStatefulSet(a.name, a.namespace, nil)
	if err := ss.Get(context.Background(), a.client); err != nil {
		return nil, err
	}
	return ss, nil
}

func (a *app) getDeployment() (*resources.Deployment, error) {
	ss := resources.NewDeployment(a.name, a.namespace, nil)
	if err := ss.Get(context.Background(), a.client); err != nil {
		return nil, err
	}
	return ss, nil
}

func (a *app) getDaemonSet() (*resources.DaemonSet, error) {
	ss := resources.NewDaemonSet(a.name, a.namespace, nil)
	if err := ss.Get(context.Background(), a.client); err != nil {
		return nil, err
	}
	return ss, nil
}

func (a *app) statefulSetExists() (exists bool, terminating bool, err error) {
	ss := resources.NewStatefulSet(a.name, a.namespace, nil)
	err = ss.Get(context.Background(), a.client)
	if errors.IsNotFound(err) {
		return false, false, nil
	} else if err != nil {
		return false, false, errors.Trace(err)
	}
	return true, ss.DeletionTimestamp != nil, nil
}

func (a *app) deploymentExists() (exists bool, terminating bool, err error) {
	ss := resources.NewDeployment(a.name, a.namespace, nil)
	err = ss.Get(context.Background(), a.client)
	if errors.IsNotFound(err) {
		return false, false, nil
	} else if err != nil {
		return false, false, errors.Trace(err)
	}
	return true, ss.DeletionTimestamp != nil, nil
}

func (a *app) daemonSetExists() (exists bool, terminating bool, err error) {
	ss := resources.NewDaemonSet(a.name, a.namespace, nil)
	err = ss.Get(context.Background(), a.client)
	if errors.IsNotFound(err) {
		return false, false, nil
	} else if err != nil {
		return false, false, errors.Trace(err)
	}
	return true, ss.DeletionTimestamp != nil, nil
}

func (a *app) secretExists() (exists bool, terminating bool, err error) {
	ss := resources.NewSecret(a.secretName(), a.namespace, nil)
	err = ss.Get(context.Background(), a.client)
	if errors.IsNotFound(err) {
		return false, false, nil
	} else if err != nil {
		return false, false, errors.Trace(err)
	}
	return true, ss.DeletionTimestamp != nil, nil
}

func (a *app) serviceExists() (exists bool, terminating bool, err error) {
	ss := resources.NewService(a.name, a.namespace, nil)
	err = ss.Get(context.Background(), a.client)
	if errors.IsNotFound(err) {
		return false, false, nil
	} else if err != nil {
		return false, false, errors.Trace(err)
	}
	return true, ss.DeletionTimestamp != nil, nil
}

func (a *app) roleExists() (exists bool, terminating bool, err error) {
	r := resources.NewRole(a.serviceAccountName(), a.namespace, nil)
	err = r.Get(context.Background(), a.client)
	if errors.IsNotFound(err) {
		return false, false, nil
	} else if err != nil {
		return false, false, errors.Trace(err)
	}
	return true, r.DeletionTimestamp != nil, nil
}

func (a *app) roleBindingExists() (exists bool, terminating bool, err error) {
	rb := resources.NewRoleBinding(a.serviceAccountName(), a.namespace, nil)
	err = rb.Get(context.Background(), a.client)
	if errors.IsNotFound(err) {
		return false, false, nil
	} else if err != nil {
		return false, false, errors.Trace(err)
	}
	return true, rb.DeletionTimestamp != nil, nil
}

func (a *app) clusterRoleExists() (exists bool, terminating bool, err error) {
	r := resources.NewClusterRole(a.qualifiedClusterName(), nil)
	err = r.Get(context.Background(), a.client)
	if errors.IsNotFound(err) {
		return false, false, nil
	} else if err != nil {
		return false, false, errors.Trace(err)
	}
	return true, r.DeletionTimestamp != nil, nil
}

func (a *app) clusterRoleBindingExists() (exists bool, terminating bool, err error) {
	rb := resources.NewClusterRoleBinding(a.qualifiedClusterName(), nil)
	err = rb.Get(context.Background(), a.client)
	if errors.IsNotFound(err) {
		return false, false, nil
	} else if err != nil {
		return false, false, errors.Trace(err)
	}
	return true, rb.DeletionTimestamp != nil, nil
}

func (a *app) serviceAccountExists() (exists bool, terminating bool, err error) {
	sa := resources.NewServiceAccount(a.serviceAccountName(), a.namespace, nil)
	err = sa.Get(context.Background(), a.client)
	if errors.IsNotFound(err) {
		return false, false, nil
	} else if err != nil {
		return false, false, errors.Trace(err)
	}
	return true, sa.DeletionTimestamp != nil, nil
}

// Delete deletes the specified application.
func (a *app) Delete() error {
	logger.Debugf("deleting %s application", a.name)
	applier := a.newApplier()
	switch a.deploymentType {
	case caas.DeploymentStateful:
		applier.Delete(resources.NewStatefulSet(a.name, a.namespace, nil))
		applier.Delete(resources.NewService(HeadlessServiceName(a.name), a.namespace, nil))
	case caas.DeploymentStateless:
		applier.Delete(resources.NewDeployment(a.name, a.namespace, nil))
	case caas.DeploymentDaemon:
		applier.Delete(resources.NewDaemonSet(a.name, a.namespace, nil))
	default:
		return errors.NotSupportedf("unknown deployment type")
	}
	applier.Delete(resources.NewService(a.name, a.namespace, nil))
	applier.Delete(resources.NewSecret(a.secretName(), a.namespace, nil))
	applier.Delete(resources.NewRoleBinding(a.serviceAccountName(), a.namespace, nil))
	applier.Delete(resources.NewRole(a.serviceAccountName(), a.namespace, nil))
	applier.Delete(resources.NewClusterRoleBinding(a.qualifiedClusterName(), nil))
	applier.Delete(resources.NewClusterRole(a.qualifiedClusterName(), nil))
	applier.Delete(resources.NewServiceAccount(a.serviceAccountName(), a.namespace, nil))

	// Cleanup lists of resources.
	cleanup := []resources.Resource(nil)

	// List secrets to be deleted.
	secrets, err := resources.ListSecrets(context.Background(), a.client, a.namespace, metav1.ListOptions{
		LabelSelector: a.labelSelector(),
	})
	if err != nil {
		return errors.Trace(err)
	}
	for _, s := range secrets {
		secret := s
		if a.matchImagePullSecret(secret.Name) {
			cleanup = append(cleanup, &secret)
		}
	}

	if len(cleanup) > 0 {
		applier.Delete(cleanup...)
	}

	return applier.Run(context.Background(), a.client, false)
}

// Watch returns a watcher which notifies when there
// are changes to the application of the specified application.
func (a *app) Watch() (watcher.NotifyWatcher, error) {
	factory := informers.NewSharedInformerFactoryWithOptions(a.client, 0,
		informers.WithNamespace(a.namespace),
		informers.WithTweakListOptions(func(o *metav1.ListOptions) {
			o.FieldSelector = a.fieldSelector()
		}),
	)
	var informer cache.SharedIndexInformer
	switch a.deploymentType {
	case caas.DeploymentStateful:
		informer = factory.Apps().V1().StatefulSets().Informer()
	case caas.DeploymentStateless:
		informer = factory.Apps().V1().Deployments().Informer()
	case caas.DeploymentDaemon:
		informer = factory.Apps().V1().DaemonSets().Informer()
	default:
		return nil, errors.NotSupportedf("unknown deployment type")
	}
	w1, err := a.newWatcher(informer, a.name, a.clock)
	if err != nil {
		return nil, errors.Trace(err)
	}
	w2, err := a.newWatcher(factory.Core().V1().Services().Informer(), a.name, a.clock)
	if err != nil {
		return nil, errors.Trace(err)
	}
	return watcher.NewMultiNotifyWatcher(w1, w2), nil
}

func (a *app) WatchReplicas() (watcher.NotifyWatcher, error) {
	factory := informers.NewSharedInformerFactoryWithOptions(a.client, 0,
		informers.WithNamespace(a.namespace),
		informers.WithTweakListOptions(func(o *metav1.ListOptions) {
			o.LabelSelector = a.labelSelector()
		}),
	)
	return a.newWatcher(factory.Core().V1().Pods().Informer(), a.name, a.clock)
}

func (a *app) State() (caas.ApplicationState, error) {
	state := caas.ApplicationState{}
	switch a.deploymentType {
	case caas.DeploymentStateful:
		ss := resources.NewStatefulSet(a.name, a.namespace, nil)
		err := ss.Get(context.Background(), a.client)
		if err != nil {
			return caas.ApplicationState{}, errors.Trace(err)
		}
		if ss.Spec.Replicas == nil {
			return caas.ApplicationState{}, errors.Errorf("missing replicas")
		}
		state.DesiredReplicas = int(*ss.Spec.Replicas)
	case caas.DeploymentStateless:
		d := resources.NewDeployment(a.name, a.namespace, nil)
		err := d.Get(context.Background(), a.client)
		if err != nil {
			return caas.ApplicationState{}, errors.Trace(err)
		}
		if d.Spec.Replicas == nil {
			return caas.ApplicationState{}, errors.Errorf("missing replicas")
		}
		state.DesiredReplicas = int(*d.Spec.Replicas)
	case caas.DeploymentDaemon:
		d := resources.NewDaemonSet(a.name, a.namespace, nil)
		err := d.Get(context.Background(), a.client)
		if err != nil {
			return caas.ApplicationState{}, errors.Trace(err)
		}
		state.DesiredReplicas = int(d.Status.DesiredNumberScheduled)
	default:
		return caas.ApplicationState{}, errors.NotSupportedf("unknown deployment type")
	}
	next := ""
	for {
		res, err := a.client.CoreV1().Pods(a.namespace).List(context.Background(), metav1.ListOptions{
			LabelSelector: a.labelSelector(),
			Continue:      next,
		})
		if err != nil {
			return caas.ApplicationState{}, errors.Trace(err)
		}
		for _, pod := range res.Items {
			state.Replicas = append(state.Replicas, pod.Name)
		}
		if res.RemainingItemCount == nil || *res.RemainingItemCount == 0 {
			break
		}
		next = res.Continue
	}
	sort.Strings(state.Replicas)
	return state, nil
}

// Service returns the service associated with the application.
func (a *app) Service() (*caas.Service, error) {
	svc, err := a.getService()
	if err != nil {
		return nil, errors.Trace(err)
	}
	ctx := context.Background()
	now := a.clock.Now()
	statusMessage, svcStatus, since, err := a.computeStatus(ctx, a.client, now)
	if err != nil {
		return nil, errors.Trace(err)
	}
	return &caas.Service{
		Id:        string(svc.GetUID()),
		Addresses: utils.GetSvcAddresses(&svc.Service, false),
		Status: status.StatusInfo{
			Status:  svcStatus,
			Message: statusMessage,
			Since:   &since,
		},
		// Generate and Scale are not used here.
		Generation: nil,
		Scale:      nil,
	}, nil
}

func (a *app) computeStatus(ctx context.Context, client kubernetes.Interface, now time.Time) (string, status.Status, time.Time, error) {
	jujuStatus := status.Waiting
	switch a.deploymentType {
	case caas.DeploymentStateful:
		ss, err := a.getStatefulSet()
		if err != nil {
			return "", jujuStatus, now, errors.Trace(err)
		}
		if ss.GetDeletionTimestamp() != nil {
			return "", status.Terminated, now, nil
		} else if ss.Status.ReadyReplicas > 0 {
			return "", status.Active, now, nil
		}
		var statusMessage string
		events, err := ss.Events(ctx, client)
		if err != nil {
			return "", jujuStatus, now, errors.Trace(err)
		}
		// Take the most recent event.
		if count := len(events); count > 0 {
			evt := events[count-1]
			if evt.Type == corev1.EventTypeWarning && evt.Reason == "FailedCreate" {
				jujuStatus = status.Error
				statusMessage = evt.Message
			}
		}
		return statusMessage, jujuStatus, now, nil
	default:
		return "", jujuStatus, now, errors.NotSupportedf("deployment type %q", a.deploymentType)
	}
}

// Units of the application fetched from kubernetes by matching pod labels.
func (a *app) Units() ([]caas.Unit, error) {
	ctx := context.Background()
	now := a.clock.Now()
	var units []caas.Unit
	pods, err := resources.ListPods(ctx, a.client, a.namespace, metav1.ListOptions{
		LabelSelector: a.labelSelector(),
	})
	if err != nil {
		return nil, errors.Trace(err)
	}
	for _, p := range pods {
		var ports []string
		for _, c := range p.Spec.Containers {
			for _, p := range c.Ports {
				ports = append(ports, fmt.Sprintf("%v/%v", p.ContainerPort, p.Protocol))
			}
		}
		terminated := p.DeletionTimestamp != nil
		statusMessage, unitStatus, since, err := p.ComputeStatus(ctx, a.client, now)
		if err != nil {
			return nil, errors.Trace(err)
		}
		unitInfo := caas.Unit{
			Id:       p.Name,
			Address:  p.Status.PodIP,
			Ports:    ports,
			Dying:    terminated,
			Stateful: a.deploymentType == caas.DeploymentStateful,
			Status: status.StatusInfo{
				Status:  unitStatus,
				Message: statusMessage,
				Since:   &since,
			},
		}

		volumesByName := make(map[string]corev1.Volume)
		for _, pv := range p.Spec.Volumes {
			volumesByName[pv.Name] = pv
		}

		// Gather info about how filesystems are attached/mounted to the pod.
		// The mount name represents the filesystem tag name used by Juju.
		for _, volMount := range p.Spec.Containers[0].VolumeMounts {
			if volMount.Name == charmVolumeName {
				continue
			}
			vol, ok := volumesByName[volMount.Name]
			if !ok {
				logger.Warningf("volume for volume mount %q not found", volMount.Name)
				continue
			}

			// Ignore volume sources for volumes created for K8s pod-spec charms.
			// See: https://discourse.charmhub.io/t/k8s-spec-v3-changes/2698
			if vol.Secret != nil &&
				(strings.Contains(vol.Secret.SecretName, "-token") || strings.HasPrefix(vol.Secret.SecretName, "controller-")) {
				logger.Tracef("ignoring volume source for service account secret: %v", vol.Name)
				continue
			}
			if vol.Projected != nil {
				logger.Tracef("ignoring volume source for projected volume: %v", vol.Name)
				continue
			}
			if vol.ConfigMap != nil {
				logger.Tracef("ignoring volume source for configMap volume: %v", vol.Name)
				continue
			}
			if vol.HostPath != nil {
				logger.Tracef("ignoring volume source for hostPath volume: %v", vol.Name)
				continue
			}
			if vol.EmptyDir != nil {
				logger.Tracef("ignoring volume source for emptyDir volume: %v", vol.Name)
				continue
			}

			fsInfo, err := storage.FilesystemInfo(ctx, a.client, a.namespace, vol, volMount, now)
			if err != nil {
				return nil, errors.Annotatef(err, "finding filesystem info for %v", volMount.Name)
			}
			if fsInfo == nil {
				continue
			}
			if fsInfo.StorageName == "" {
				if valid := constants.LegacyPVNameRegexp.MatchString(volMount.Name); valid {
					fsInfo.StorageName = constants.LegacyPVNameRegexp.ReplaceAllString(volMount.Name, "$storageName")
				} else if valid := constants.PVNameRegexp.MatchString(volMount.Name); valid {
					fsInfo.StorageName = constants.PVNameRegexp.ReplaceAllString(volMount.Name, "$storageName")
				}
			}
			logger.Tracef("filesystem info for %v: %+v", volMount.Name, *fsInfo)
			unitInfo.FilesystemInfo = append(unitInfo.FilesystemInfo, *fsInfo)
		}
		units = append(units, unitInfo)
	}
	return units, nil
}

// ApplicationPodSpec returns a PodSpec for the application pod
// of the specified application.
func (a *app) ApplicationPodSpec(config caas.ApplicationConfig) (*corev1.PodSpec, error) {
	jujuDataDir := paths.DataDir(paths.OSUnixLike)

	containerNames := []string(nil)
	containers := []caas.ContainerConfig(nil)
	for _, v := range config.Containers {
		containerNames = append(containerNames, v.Name)
		containers = append(containers, v)
	}
	sort.Strings(containerNames)
	sort.Slice(containers, func(i, j int) bool {
		return containers[i].Name < containers[j].Name
	})

	env := []corev1.EnvVar{
		{
			Name:  constants.EnvJujuContainerNames,
			Value: strings.Join(containerNames, ","),
		},
		{
			Name:  constants.EnvAgentHTTPProbePort,
			Value: constants.AgentHTTPProbePort,
		},
	}
	if features := featureflag.AsEnvironmentValue(); features != "" {
		env = append(env, corev1.EnvVar{
			Name:  osenv.JujuFeatureFlagEnvKey,
			Value: features,
		})
	}
	containerSpecs := []corev1.Container{{
		Name:            constants.ApplicationCharmContainer,
		ImagePullPolicy: corev1.PullIfNotPresent,
		Image:           config.CharmBaseImagePath,
		WorkingDir:      jujuDataDir,
		Command:         []string{"/charm/bin/pebble"},
		Args: []string{
			"run",
			"--http", fmt.Sprintf(":%s", containerAgentPebblePort),
			"--verbose",
		},
		Env: env,
		SecurityContext: &corev1.SecurityContext{
			RunAsUser:  pointer.Int64Ptr(0),
			RunAsGroup: pointer.Int64Ptr(0),
		},
		LivenessProbe: &corev1.Probe{
			ProbeHandler: corev1.ProbeHandler{
				HTTPGet: &corev1.HTTPGetAction{
					Path: "/v1/health?level=alive",
					Port: intstr.Parse(containerAgentPebblePort),
				},
			},
			InitialDelaySeconds: containerProbeInitialDelay,
			TimeoutSeconds:      containerProbeTimeout,
			PeriodSeconds:       containerProbePeriod,
			SuccessThreshold:    containerProbeSuccess,
			FailureThreshold:    containerProbeFailure,
		},
		ReadinessProbe: &corev1.Probe{
			ProbeHandler: corev1.ProbeHandler{
				HTTPGet: &corev1.HTTPGetAction{
					Path: "/v1/health?level=ready",
					Port: intstr.Parse(containerAgentPebblePort),
				},
			},
			InitialDelaySeconds: containerProbeInitialDelay,
			TimeoutSeconds:      containerProbeTimeout,
			PeriodSeconds:       containerProbePeriod,
			SuccessThreshold:    containerProbeSuccess,
			FailureThreshold:    containerProbeFailure,
		},
		VolumeMounts: []corev1.VolumeMount{
			{
				Name:      charmVolumeName,
				MountPath: constants.DefaultPebbleDir,
				SubPath:   "containeragent/pebble",
			},
			{
				Name:      charmVolumeName,
				MountPath: "/charm/bin",
				SubPath:   "charm/bin",
				ReadOnly:  true,
			},
			{
				Name:      charmVolumeName,
				MountPath: jujuDataDir,
				SubPath:   strings.TrimPrefix(jujuDataDir, "/"),
			},
			{
				Name:      charmVolumeName,
				MountPath: "/charm/containers",
				SubPath:   "charm/containers",
			},
		},
	}}

	imagePullSecrets := []corev1.LocalObjectReference(nil)
	if config.IsPrivateImageRepo {
		imagePullSecrets = append(imagePullSecrets,
			corev1.LocalObjectReference{Name: constants.CAASImageRepoSecretName},
		)
	}

	for i, v := range containers {
		container := corev1.Container{
			Name:            v.Name,
			ImagePullPolicy: corev1.PullIfNotPresent,
			Image:           v.Image.RegistryPath,
			Command:         []string{"/charm/bin/pebble"},
			Args: []string{
				"run",
				"--create-dirs",
				"--hold",
				"--http", fmt.Sprintf(":%d", containerPebblePortStart+i),
				"--verbose",
			},
			Env: []corev1.EnvVar{{
				Name:  "JUJU_CONTAINER_NAME",
				Value: v.Name,
			}, {
				Name:  "PEBBLE_SOCKET",
				Value: "/charm/container/pebble.socket",
			}},
			LivenessProbe: &corev1.Probe{
				ProbeHandler: corev1.ProbeHandler{
					HTTPGet: &corev1.HTTPGetAction{
						Path: "/v1/health?level=alive",
						Port: intstr.FromInt(containerPebblePortStart + i),
					},
				},
				InitialDelaySeconds: containerProbeInitialDelay,
				TimeoutSeconds:      containerProbeTimeout,
				PeriodSeconds:       containerProbePeriod,
				SuccessThreshold:    containerProbeSuccess,
				FailureThreshold:    containerProbeFailure,
			},
			ReadinessProbe: &corev1.Probe{
				ProbeHandler: corev1.ProbeHandler{
					HTTPGet: &corev1.HTTPGetAction{
						Path: "/v1/health?level=ready",
						Port: intstr.FromInt(containerPebblePortStart + i),
					},
				},
				InitialDelaySeconds: containerProbeInitialDelay,
				TimeoutSeconds:      containerProbeTimeout,
				PeriodSeconds:       containerProbePeriod,
				SuccessThreshold:    containerProbeSuccess,
				FailureThreshold:    containerProbeFailure,
			},
			// Run Pebble as root (because it's a service manager).
			SecurityContext: &corev1.SecurityContext{
				RunAsUser:  pointer.Int64Ptr(0),
				RunAsGroup: pointer.Int64Ptr(0),
			},
			VolumeMounts: []corev1.VolumeMount{
				{
					Name:      charmVolumeName,
					MountPath: "/charm/bin/pebble",
					SubPath:   "charm/bin/pebble",
					ReadOnly:  true,
				},
				{
					Name:      charmVolumeName,
					MountPath: "/charm/container",
					SubPath:   fmt.Sprintf("charm/containers/%s", v.Name),
				},
			},
		}
		if v.Image.Password != "" {
			imagePullSecrets = append(imagePullSecrets, corev1.LocalObjectReference{Name: a.imagePullSecretName(v.Name)})
		}
		containerSpecs = append(containerSpecs, container)
	}

	automountToken := true
	appSecret := a.secretName()
	spec := &corev1.PodSpec{
		AutomountServiceAccountToken:  &automountToken,
		ServiceAccountName:            a.serviceAccountName(),
		ImagePullSecrets:              imagePullSecrets,
		TerminationGracePeriodSeconds: pointer.Int64Ptr(300),
		InitContainers: []corev1.Container{{
			Name:            constants.ApplicationInitContainer,
			ImagePullPolicy: corev1.PullIfNotPresent,
			Image:           config.AgentImagePath,
			WorkingDir:      jujuDataDir,
			Command:         []string{"/opt/containeragent"},
			Args: []string{
				"init",
				"--containeragent-pebble-dir", "/containeragent/pebble",
				"--charm-modified-version", strconv.Itoa(config.CharmModifiedVersion),
				"--data-dir", jujuDataDir,
				"--bin-dir", "/charm/bin",
			},
			Env: []corev1.EnvVar{
				{
					Name:  constants.EnvJujuContainerNames,
					Value: strings.Join(containerNames, ","),
				},
				{
					Name: constants.EnvJujuK8sPodName,
					ValueFrom: &corev1.EnvVarSource{
						FieldRef: &corev1.ObjectFieldSelector{
							FieldPath: "metadata.name",
						},
					},
				},
				{
					Name: constants.EnvJujuK8sPodUUID,
					ValueFrom: &corev1.EnvVarSource{
						FieldRef: &corev1.ObjectFieldSelector{
							FieldPath: "metadata.uid",
						},
					},
				},
			},
			EnvFrom: []corev1.EnvFromSource{
				{
					SecretRef: &corev1.SecretEnvSource{
						LocalObjectReference: corev1.LocalObjectReference{
							Name: appSecret,
						},
					},
				},
			},
			VolumeMounts: []corev1.VolumeMount{
				{
					Name:      charmVolumeName,
					MountPath: jujuDataDir,
					SubPath:   strings.TrimPrefix(jujuDataDir, "/"),
				},
				{
					Name:      charmVolumeName,
					MountPath: "/containeragent/pebble",
					SubPath:   "containeragent/pebble",
				},
				{
					Name:      charmVolumeName,
					MountPath: "/charm/bin",
					SubPath:   "charm/bin",
				},
				// DO we need this in init container????
				{
					Name:      charmVolumeName,
					MountPath: "/charm/containers",
					SubPath:   "charm/containers",
				},
			},
		}},
		Containers: containerSpecs,
		Volumes: []corev1.Volume{
			{
				Name: charmVolumeName,
				VolumeSource: corev1.VolumeSource{
					EmptyDir: &corev1.EmptyDirVolumeSource{},
				},
			},
		},
	}
	err := ApplyConstraints(spec, a.name, config.Constraints, configureConstraint)
	if err != nil {
		return nil, errors.Annotate(err, "processing constraints")
	}
	return spec, nil
}

func (a *app) applyImagePullSecrets(applier resources.Applier, config caas.ApplicationConfig) error {
	desired := []resources.Resource(nil)
	for _, container := range config.Containers {
		if container.Image.Password == "" {
			continue
		}
		secretData, err := utils.CreateDockerConfigJSON(container.Image.Username, container.Image.Password, container.Image.RegistryPath)
		if err != nil {
			return errors.Trace(err)
		}
		secret := &resources.Secret{
			Secret: corev1.Secret{
				ObjectMeta: metav1.ObjectMeta{
					Name:        a.imagePullSecretName(container.Name),
					Namespace:   a.namespace,
					Labels:      a.labels(),
					Annotations: a.annotations(config),
				},
				Type: corev1.SecretTypeDockerConfigJson,
				Data: map[string][]byte{
					corev1.DockerConfigJsonKey: secretData,
				},
			},
		}
		desired = append(desired, secret)
	}

	secrets, err := resources.ListSecrets(context.Background(), a.client, a.namespace, metav1.ListOptions{
		LabelSelector: a.labelSelector(),
	})
	if err != nil {
		return errors.Trace(err)
	}

	existing := []resources.Resource(nil)
	for _, s := range secrets {
		secret := s
		if a.matchImagePullSecret(secret.Name) {
			existing = append(existing, &secret)
		}
	}

	applier.ApplySet(existing, desired)
	return nil
}

func (a *app) annotations(config caas.ApplicationConfig) annotations.Annotation {
	return utils.ResourceTagsToAnnotations(config.ResourceTags, a.legacyLabels).
		Merge(utils.AnnotationsForVersion(config.AgentVersion.String(), a.legacyLabels))
}

func (a *app) upgradeAnnotations(anns annotations.Annotation, ver version.Number) annotations.Annotation {
	return anns.Merge(utils.AnnotationsForVersion(ver.String(), a.legacyLabels))
}

func (a *app) labels() labels.Set {
	// TODO: add modelUUID for global resources?
	return utils.LabelsForApp(a.name, a.legacyLabels)
}

func (a *app) selectorLabels() labels.Set {
	return utils.SelectorLabelsForApp(a.name, a.legacyLabels)
}

func (a *app) labelSelector() string {
	return utils.LabelsToSelector(
		utils.SelectorLabelsForApp(a.name, a.legacyLabels),
	).String()
}

func (a *app) fieldSelector() string {
	return fields.AndSelectors(
		fields.OneTermEqualSelector("metadata.name", a.name),
		fields.OneTermEqualSelector("metadata.namespace", a.namespace),
	).String()
}

func (a *app) secretName() string {
	return a.name + "-application-config"
}

func (a *app) serviceAccountName() string {
	return a.name
}

func (a *app) qualifiedClusterName() string {
	return fmt.Sprintf("%s-%s", a.modelName, a.name)
}

func (a *app) imagePullSecretName(containerName string) string {
	// A pod may have multiple containers with different images and thus different secrets
	return a.name + "-" + containerName + "-secret"
}

func (a *app) matchImagePullSecret(name string) bool {
	// Don't match secrets without a container name.
	if name == a.name+"-secret" {
		return false
	}
	return strings.HasPrefix(name, a.name+"-") && strings.HasSuffix(name, "-secret")
}

type annotationGetter interface {
	GetAnnotations() map[string]string
}

func (a *app) getStorageUniqPrefix(getMeta func() (annotationGetter, error)) (string, error) {
	if r, err := getMeta(); err == nil {
		// TODO: remove this function with existing one once we consolidated the annotation keys.
		if uniqID := r.GetAnnotations()[utils.AnnotationKeyApplicationUUID(false)]; len(uniqID) > 0 {
			return uniqID, nil
		}
	} else if !errors.IsNotFound(err) {
		return "", errors.Trace(err)
	}
	return a.randomPrefix()
}

type handleVolumeFunc func(vol corev1.Volume, mountPath string, readOnly bool) (*corev1.VolumeMount, error)
type handlePVCFunc func(pvc corev1.PersistentVolumeClaim, mountPath string, readOnly bool) (*corev1.VolumeMount, error)
type handleVolumeMountFunc func(string, corev1.VolumeMount) error
type handleStorageClassFunc func(storagev1.StorageClass) error

func (a *app) volumeName(storageName string) string {
	return fmt.Sprintf("%s-%s", a.name, storageName)
}

// pvcNames returns a mapping of volume name to PVC name for this app's PVCs.
func (a *app) pvcNames(storagePrefix string) (map[string]string, error) {
	// Fetch all Juju PVCs associated with this app
	labelSelectors := map[string]string{
		"app.kubernetes.io/managed-by": "juju",
		"app.kubernetes.io/name":       a.name,
	}
	opts := metav1.ListOptions{
		LabelSelector: utils.LabelsToSelector(labelSelectors).String(),
	}
	pvcs, err := resources.ListPersistentVolumeClaims(context.Background(), a.client, a.namespace, opts)
	if err != nil {
		return nil, errors.Annotate(err, "fetching persistent volume claims")
	}

	names := make(map[string]string)
	for _, pvc := range pvcs {
		// Look up Juju storage name
		s, ok := pvc.Labels["storage.juju.is/name"]
		if !ok {
			continue
		}

		// Try to match different PVC name formats that have evolved over time
		storagePart := s + "-" + storagePrefix
		regexes := []string{
			// Sidecar "{appName}-{storageName}-{uniqueId}", e.g., "dex-auth-test-0837847d-dex-auth-0"
			"^" + regexp.QuoteMeta(a.name+"-"+storagePart),
			// Pod-spec "{storageName}-{uniqueId}", e.g., "test-0837847d-dex-auth-0"
			"^" + regexp.QuoteMeta(storagePart),
			// Legacy "juju-{storageName}-{n}", e.g., "juju-test-1-dex-auth-0"
			"^juju-" + regexp.QuoteMeta(s) + `-[0-9]+`,
		}
		for _, regex := range regexes {
			r, err := regexp.Compile(regex)
			if err != nil {
				return nil, errors.Trace(err)
			}
			match := r.FindString(pvc.Name)
			if match != "" {
				names[a.volumeName(s)] = match
				break
			}
		}
	}
	return names, nil
}

func (a *app) configureStorage(
	storageUniqueID string,
	filesystems []jujustorage.KubernetesFilesystemParams,
	storageClasses []resources.StorageClass,
	handleVolume handleVolumeFunc,
	handleVolumeMount handleVolumeMountFunc,
	handlePVC handlePVCFunc,
	handleStorageClass handleStorageClassFunc,
) error {
	storageClassMap := make(map[string]resources.StorageClass)
	for _, v := range storageClasses {
		storageClassMap[v.Name] = v
	}

	pvcNames, err := a.pvcNames(storageUniqueID)
	if err != nil {
		return errors.Trace(err)
	}
	logger.Tracef("persistent volume claim name mapping = %v", pvcNames)

	fsNames := set.NewStrings()
	for index, fs := range filesystems {
		if fsNames.Contains(fs.StorageName) {
			return errors.NotValidf("duplicated storage name %q for %q", fs.StorageName, a.name)
		}
		fsNames.Add(fs.StorageName)

		logger.Debugf("%s has filesystem %s: %s", a.name, fs.StorageName, pretty.Sprint(fs))

		readOnly := false
		if fs.Attachment != nil {
			readOnly = fs.Attachment.ReadOnly
		}

		name := a.volumeName(fs.StorageName)
		pvcNameGetter := func(volName string) string {
			if n, ok := pvcNames[volName]; ok {
				logger.Debugf("using existing persistent volume claim %q (volume %q)", n, volName)
				return n
			}
			return fmt.Sprintf("%s-%s", volName, storageUniqueID)
		}

		vol, pvc, sc, err := a.filesystemToVolumeInfo(name, fs, storageClassMap, pvcNameGetter)
		if err != nil {
			return errors.Trace(err)
		}

		var volumeMount *corev1.VolumeMount
		mountPath := storage.GetMountPathForFilesystem(index, a.name, fs)
		if vol != nil && handleVolume != nil {
			logger.Debugf("using volume for %s filesystem %s: %s", a.name, fs.StorageName, pretty.Sprint(*vol))
			volumeMount, err = handleVolume(*vol, mountPath, readOnly)
			if err != nil {
				return errors.Trace(err)
			}
		}
		if sc != nil && handleStorageClass != nil {
			logger.Debugf("creating storage class for %s filesystem %s: %s", a.name, fs.StorageName, pretty.Sprint(*sc))
			if err = handleStorageClass(*sc); err != nil {
				return errors.Trace(err)
			}
			storageClassMap[sc.Name] = resources.StorageClass{StorageClass: *sc}
		}
		if pvc != nil && handlePVC != nil {
			logger.Debugf("using persistent volume claim for %s filesystem %s: %s", a.name, fs.StorageName, pretty.Sprint(*pvc))
			volumeMount, err = handlePVC(*pvc, mountPath, readOnly)
			if err != nil {
				return errors.Trace(err)
			}
		}

		if volumeMount != nil {
			if err = handleVolumeMount(fs.StorageName, *volumeMount); err != nil {
				return errors.Trace(err)
			}
		}
	}
	return nil
}

func (a *app) filesystemToVolumeInfo(
	name string,
	fs jujustorage.KubernetesFilesystemParams,
	storageClasses map[string]resources.StorageClass,
	pvcNameGetter func(volName string) string,
) (*corev1.Volume, *corev1.PersistentVolumeClaim, *storagev1.StorageClass, error) {
	fsSize, err := resource.ParseQuantity(fmt.Sprintf("%dMi", fs.Size))
	if err != nil {
		return nil, nil, nil, errors.Annotatef(err, "invalid volume size %v", fs.Size)
	}

	volumeSource, err := storage.VolumeSourceForFilesystem(fs)
	if err != nil {
		return nil, nil, nil, errors.Trace(err)
	}
	if volumeSource != nil {
		vol := &corev1.Volume{
			Name:         name,
			VolumeSource: *volumeSource,
		}
		return vol, nil, nil, nil
	}

	params, err := storage.ParseVolumeParams(pvcNameGetter(name), fsSize, fs.Attributes)
	if err != nil {
		return nil, nil, nil, errors.Annotatef(err, "getting volume params for %s", fs.StorageName)
	}

	var newStorageClass *storagev1.StorageClass
	qualifiedStorageClassName := constants.QualifiedStorageClassName(a.namespace, params.StorageConfig.StorageClass)
	if _, ok := storageClasses[params.StorageConfig.StorageClass]; ok {
		// Do nothing
	} else if _, ok := storageClasses[qualifiedStorageClassName]; ok {
		params.StorageConfig.StorageClass = qualifiedStorageClassName
	} else {
		sp := storage.StorageProvisioner(a.namespace, a.modelName, *params)
		newStorageClass = storage.StorageClassSpec(sp, a.legacyLabels)
		params.StorageConfig.StorageClass = newStorageClass.Name
	}

	labels := utils.LabelsMerge(
		utils.LabelsForStorage(fs.StorageName, a.legacyLabels),
		utils.LabelsJuju)

	pvcSpec := storage.PersistentVolumeClaimSpec(*params)
	pvc := &corev1.PersistentVolumeClaim{
		ObjectMeta: metav1.ObjectMeta{
			Name:   params.Name,
			Labels: labels,
			Annotations: utils.ResourceTagsToAnnotations(fs.ResourceTags, a.legacyLabels).
				Merge(utils.AnnotationsForStorage(fs.StorageName, a.legacyLabels)).
				ToMap(),
		},
		Spec: *pvcSpec,
	}
	return nil, pvc, newStorageClass, nil
}<|MERGE_RESOLUTION|>--- conflicted
+++ resolved
@@ -52,16 +52,7 @@
 var logger = loggo.GetLogger("juju.kubernetes.provider.application")
 
 const (
-<<<<<<< HEAD
-	charmVolumeName              = "charm-data"
-	agentProbeInitialDelay int32 = 30
-	agentProbePeriod       int32 = 10
-	agentProbeSuccess      int32 = 1
-	agentProbeFailure      int32 = 2
-=======
-	unitContainerName = "charm"
-	charmVolumeName   = "charm-data"
->>>>>>> 22891297
+	charmVolumeName = "charm-data"
 
 	containerAgentPebblePort   = "38812"
 	containerPebblePortStart   = 38813 // Arbitrary, but PEBBLE -> P38813 -> Port 38813
