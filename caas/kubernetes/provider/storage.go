// Copyright 2018 Canonical Ltd.
// Licensed under the AGPLv3, see LICENCE file for details.

package provider

import (
	"context"
	"fmt"
	"sync"

	"github.com/juju/errors"
	core "k8s.io/api/core/v1"
	k8serrors "k8s.io/apimachinery/pkg/api/errors"
	v1 "k8s.io/apimachinery/pkg/apis/meta/v1"

	"github.com/juju/juju/caas/kubernetes/provider/constants"
	"github.com/juju/juju/caas/kubernetes/provider/storage"
	jujucontext "github.com/juju/juju/environs/context"
	jujustorage "github.com/juju/juju/storage"
)

<<<<<<< HEAD
func validateStorageAttributes(attributes map[string]interface{}) error {
	if _, err := storage.ParseStorageConfig(attributes); err != nil {
		return errors.Trace(err)
	}
	if _, err := storage.ParseStorageMode(attributes); err != nil {
		return errors.Trace(err)
	}
	return nil
}

type storageProvider struct {
	client *kubernetesClient
}

var _ jujustorage.Provider = (*storageProvider)(nil)

//ValidateStorageProvider returns an error if the storage type and config is not valid
=======
// ValidateStorageProvider returns an error if the storage type and config is not valid
>>>>>>> 4d599822
// for a Kubernetes deployment.
func (g *storageProvider) ValidateForK8s(attributes map[string]any) error {

	if attributes == nil {
		return nil
	}

	if mediumValue, ok := attributes[constants.StorageMedium]; ok {
		medium := core.StorageMedium(fmt.Sprintf("%v", mediumValue))
		if medium != core.StorageMediumMemory && medium != core.StorageMediumHugePages {
			return errors.NotValidf("storage medium %q", mediumValue)
		}
	}

	if err := validateStorageAttributes(attributes); err != nil {
		return errors.Trace(err)
	}

	return nil
}

// ValidateConfig is defined on the jujustorage.Provider interface.
func (g *storageProvider) ValidateConfig(cfg *jujustorage.Config) error {
	return errors.Trace(validateStorageAttributes(cfg.Attrs()))
}

// Supports is defined on the jujustorage.Provider interface.
func (g *storageProvider) Supports(k jujustorage.StorageKind) bool {
	return k == jujustorage.StorageKindBlock
}

// Scope is defined on the jujustorage.Provider interface.
func (g *storageProvider) Scope() jujustorage.Scope {
	return jujustorage.ScopeEnviron
}

// Dynamic is defined on the jujustorage.Provider interface.
func (g *storageProvider) Dynamic() bool {
	return true
}

// Releasable is defined on the jujustorage.Provider interface.
func (g *storageProvider) Releasable() bool {
	return true
}

// DefaultPools is defined on the jujustorage.Provider interface.
func (g *storageProvider) DefaultPools() []*jujustorage.Config {
	return nil
}

// VolumeSource is defined on the jujustorage.Provider interface.
func (g *storageProvider) VolumeSource(cfg *jujustorage.Config) (jujustorage.VolumeSource, error) {
	return &volumeSource{
		client: g.client,
	}, nil
}

// FilesystemSource is defined on the jujustorage.Provider interface.
func (g *storageProvider) FilesystemSource(providerConfig *jujustorage.Config) (jujustorage.FilesystemSource, error) {
	return nil, errors.NotSupportedf("filesystems")
}

type volumeSource struct {
	client *kubernetesClient
}

var _ jujustorage.VolumeSource = (*volumeSource)(nil)

// CreateVolumes is specified on the jujustorage.VolumeSource interface.
func (v *volumeSource) CreateVolumes(ctx jujucontext.ProviderCallContext, params []jujustorage.VolumeParams) (_ []jujustorage.CreateVolumesResult, err error) {
	// noop
	return nil, nil
}

// ListVolumes is specified on the jujustorage.VolumeSource interface.
func (v *volumeSource) ListVolumes(ctx jujucontext.ProviderCallContext) ([]string, error) {
	pVolumes := v.client.client().CoreV1().PersistentVolumes()
	vols, err := pVolumes.List(context.TODO(), v1.ListOptions{})
	if err != nil {
		return nil, errors.Trace(err)
	}
	volumeIds := make([]string, 0, len(vols.Items))
	for _, v := range vols.Items {
		volumeIds = append(volumeIds, v.Name)
	}
	return volumeIds, nil
}

// DescribeVolumes is specified on the jujustorage.VolumeSource interface.
func (v *volumeSource) DescribeVolumes(ctx jujucontext.ProviderCallContext, volIds []string) ([]jujustorage.DescribeVolumesResult, error) {
	pVolumes := v.client.client().CoreV1().PersistentVolumes()
	vols, err := pVolumes.List(context.TODO(), v1.ListOptions{
		// TODO(caas) - filter on volumes for the current model
	})
	if err != nil {
		return nil, errors.Trace(err)
	}

	byID := make(map[string]core.PersistentVolume)
	for _, vol := range vols.Items {
		byID[vol.Name] = vol
	}
	results := make([]jujustorage.DescribeVolumesResult, len(volIds))
	for i, volID := range volIds {
		vol, ok := byID[volID]
		if !ok {
			results[i].Error = errors.NotFoundf("%s", volID)
			continue
		}
		results[i].VolumeInfo = &jujustorage.VolumeInfo{
			Size:       uint64(vol.Size()),
			VolumeId:   vol.Name,
			Persistent: vol.Spec.PersistentVolumeReclaimPolicy == core.PersistentVolumeReclaimRetain,
		}
	}
	return results, nil
}

// DestroyVolumes is specified on the jujustorage.VolumeSource interface.
func (v *volumeSource) DestroyVolumes(ctx jujucontext.ProviderCallContext, volIds []string) ([]error, error) {
	logger.Debugf("destroy k8s volumes: %v", volIds)
	pVolumes := v.client.client().CoreV1().PersistentVolumes()
	return foreachVolume(volIds, func(volumeId string) error {
		vol, err := pVolumes.Get(context.TODO(), volumeId, v1.GetOptions{})
		if err != nil && !k8serrors.IsNotFound(err) {
			return errors.Annotatef(err, "getting volume %v to delete", volumeId)
		}
		if err == nil && vol.Spec.ClaimRef != nil {
			claimRef := vol.Spec.ClaimRef
			pClaims := v.client.client().CoreV1().PersistentVolumeClaims(claimRef.Namespace)
			err := pClaims.Delete(context.TODO(), claimRef.Name, v1.DeleteOptions{PropagationPolicy: constants.DefaultPropagationPolicy()})
			if err != nil && !k8serrors.IsNotFound(err) {
				return errors.Annotatef(err, "destroying volume claim %v", claimRef.Name)
			}
		}
		if err := pVolumes.Delete(context.TODO(),
			volumeId,
			v1.DeleteOptions{PropagationPolicy: constants.DefaultPropagationPolicy()},
		); !k8serrors.IsNotFound(err) {
			return errors.Annotate(err, "destroying k8s volumes")
		}
		return nil
	}), nil
}

// ReleaseVolumes is specified on the jujustorage.VolumeSource interface.
func (v *volumeSource) ReleaseVolumes(ctx jujucontext.ProviderCallContext, volIds []string) ([]error, error) {
	// noop
	return make([]error, len(volIds)), nil
}

// ValidateVolumeParams is specified on the jujustorage.VolumeSource interface.
func (v *volumeSource) ValidateVolumeParams(params jujustorage.VolumeParams) error {
	// TODO(caas) - we need to validate params based on the underlying substrate
	return nil
}

// AttachVolumes is specified on the jujustorage.VolumeSource interface.
func (v *volumeSource) AttachVolumes(ctx jujucontext.ProviderCallContext, attachParams []jujustorage.VolumeAttachmentParams) ([]jujustorage.AttachVolumesResult, error) {
	// noop
	return nil, nil
}

// DetachVolumes is specified on the jujustorage.VolumeSource interface.
func (v *volumeSource) DetachVolumes(ctx jujucontext.ProviderCallContext, attachParams []jujustorage.VolumeAttachmentParams) ([]error, error) {
	// noop
	return make([]error, len(attachParams)), nil
}

func foreachVolume(volumeIds []string, f func(string) error) []error {
	results := make([]error, len(volumeIds))
	var wg sync.WaitGroup
	for i, volumeId := range volumeIds {
		wg.Add(1)
		go func(i int, volumeId string) {
			defer wg.Done()
			results[i] = f(volumeId)
		}(i, volumeId)
	}
	wg.Wait()
	return results
}<|MERGE_RESOLUTION|>--- conflicted
+++ resolved
@@ -19,7 +19,6 @@
 	jujustorage "github.com/juju/juju/storage"
 )
 
-<<<<<<< HEAD
 func validateStorageAttributes(attributes map[string]interface{}) error {
 	if _, err := storage.ParseStorageConfig(attributes); err != nil {
 		return errors.Trace(err)
@@ -36,10 +35,7 @@
 
 var _ jujustorage.Provider = (*storageProvider)(nil)
 
-//ValidateStorageProvider returns an error if the storage type and config is not valid
-=======
 // ValidateStorageProvider returns an error if the storage type and config is not valid
->>>>>>> 4d599822
 // for a Kubernetes deployment.
 func (g *storageProvider) ValidateForK8s(attributes map[string]any) error {
 
