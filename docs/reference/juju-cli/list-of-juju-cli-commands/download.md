(command-juju-download)=
# `juju download`
> See also: [info](#info), [find](#find)

## Summary
Locates and then downloads a Charmhub charm.

## Usage
```juju download [options] [options] <charm>```

### Options
| Flag | Default | Usage |
| --- | --- | --- |
<<<<<<< HEAD
| `--arch` | all | specify an arch &lt;all&#x7c;amd64&#x7c;arm64&#x7c;ppc64el&#x7c;riscv64&#x7c;s390x&gt; |
| `--base` |  | specify a base |
| `--channel` |  | specify a channel to use instead of the default release |
| `--charmhub-url` | https://api.charmhub.io | specify the Charmhub URL for querying the store |
| `--filepath` |  | filepath location of the charm to download to |
| `--no-progress` | false | disable the progress bar |
| `--resources` | false | download the resources associated with the charm (will be DEPRECATED and default behaviour in 4.0) |
| `--revision` | -1 | specify a revision of the charm to download |
=======
| `--arch` | all | Specify an arch &lt;all&#x7c;amd64&#x7c;arm64&#x7c;ppc64el&#x7c;riscv64&#x7c;s390x&gt; |
| `--base` |  | Specify a base |
| `--channel` |  | Specify a channel to use instead of the default release |
| `--charmhub-url` | https://api.charmhub.io | Specify the Charmhub URL for querying the store |
| `--filepath` |  | Specify the filepath location of the charm to download to |
| `--no-progress` | false | Disable the progress bar |
| `--resources` | false | Download the resources associated with the charm (will be DEPRECATED and default behaviour in 4.0) |
| `--revision` | -1 | Specify a revision of the charm to download |
| `--series` | all | Specify a series. DEPRECATED use `--base` |
>>>>>>> 556ca264

## Examples

    juju download postgresql
    juju download postgresql --no-progress - > postgresql.charm


## Details

Download a charm to the current directory from the Charmhb store
by a specified name. Downloading for a specific base can be done via
`--base`. `--base` can be specified using the OS name and the version of
the OS, separated by `@`. For example, `--base ubuntu@22.04`.

By default, the latest revision in the default channel will be
downloaded. To download the latest revision from another channel,
<<<<<<< HEAD
use --channel. To download a specific revision, use --revision,
which cannot be used together with --arch, --base or --channel.
=======
use `--channel`. To download a specific revision, use `--revision`,
which cannot be used together with `--arch`, `--base`, `--channel` or
`--series`.
>>>>>>> 556ca264

Adding a hyphen as the second argument allows the download to be piped
to `stdout`.<|MERGE_RESOLUTION|>--- conflicted
+++ resolved
@@ -11,16 +11,6 @@
 ### Options
 | Flag | Default | Usage |
 | --- | --- | --- |
-<<<<<<< HEAD
-| `--arch` | all | specify an arch &lt;all&#x7c;amd64&#x7c;arm64&#x7c;ppc64el&#x7c;riscv64&#x7c;s390x&gt; |
-| `--base` |  | specify a base |
-| `--channel` |  | specify a channel to use instead of the default release |
-| `--charmhub-url` | https://api.charmhub.io | specify the Charmhub URL for querying the store |
-| `--filepath` |  | filepath location of the charm to download to |
-| `--no-progress` | false | disable the progress bar |
-| `--resources` | false | download the resources associated with the charm (will be DEPRECATED and default behaviour in 4.0) |
-| `--revision` | -1 | specify a revision of the charm to download |
-=======
 | `--arch` | all | Specify an arch &lt;all&#x7c;amd64&#x7c;arm64&#x7c;ppc64el&#x7c;riscv64&#x7c;s390x&gt; |
 | `--base` |  | Specify a base |
 | `--channel` |  | Specify a channel to use instead of the default release |
@@ -29,8 +19,6 @@
 | `--no-progress` | false | Disable the progress bar |
 | `--resources` | false | Download the resources associated with the charm (will be DEPRECATED and default behaviour in 4.0) |
 | `--revision` | -1 | Specify a revision of the charm to download |
-| `--series` | all | Specify a series. DEPRECATED use `--base` |
->>>>>>> 556ca264
 
 ## Examples
 
@@ -47,14 +35,8 @@
 
 By default, the latest revision in the default channel will be
 downloaded. To download the latest revision from another channel,
-<<<<<<< HEAD
-use --channel. To download a specific revision, use --revision,
-which cannot be used together with --arch, --base or --channel.
-=======
 use `--channel`. To download a specific revision, use `--revision`,
-which cannot be used together with `--arch`, `--base`, `--channel` or
-`--series`.
->>>>>>> 556ca264
+which cannot be used together with `--arch`, `--base` or `--channel`.
 
 Adding a hyphen as the second argument allows the download to be piped
 to `stdout`.