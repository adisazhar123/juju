--- conflicted
+++ resolved
@@ -23,17 +23,10 @@
 
      juju show-offer default.prod
 
-<<<<<<< HEAD
-The supplied URL can also include a model qualifier where offers require them. 
-This will be given as part of the URL retrieved from the
-'juju find-offers' command. To show information for the application
-'prod' from the model 'staging/default':
-=======
-The supplied URL can also include a username where offers require them.
+The supplied URL can also include a model qualifier where offers require them.
 This will be given as part of the URL retrieved from the
 `juju find-offers` command. To show information for the application
-'prod' from the model 'default' from the user 'admin':
->>>>>>> 556ca264
+'prod' from the model 'staging/default':
 
     juju show-offer staging/default.prod
 
