--- conflicted
+++ resolved
@@ -19,10 +19,6 @@
 | `--format` | tabular | Specify output format (json&#x7c;tabular&#x7c;yaml) |
 | `-o`, `--output` |  | Specify an output file |
 | `--revision` | -1 | Specify a revision number |
-<<<<<<< HEAD
-=======
-| `--series` | all | Specify a series. DEPRECATED use `--base` |
->>>>>>> 556ca264
 | `--track` |  | Specify a track to use instead of the default track |
 | `--unicode` | auto | Display output using unicode &lt;auto&#x7c;never&#x7c;always&gt; |
 
@@ -36,30 +32,15 @@
 The charm can be specified by name or by path.
 
 Channels displayed are supported by any base.
-<<<<<<< HEAD
-To see channels supported for only a specific base, use the --base flag.
---base can be specified using the OS name and the version of the OS, 
-separated by @.
-For example: --base ubuntu@22.04
-
-Use --revision to display information about a specific revision of the charm,
-which cannot be used together with --arch, --base or --channel.
-For example: --revision 42
-
-Use --track to display information about a specific track of the charm,
-which cannot be used together with --arch, --base or --channel.
-For example: --track 14
-=======
 To see channels supported for only a specific base, use the `--base` flag.
 `--base` can be specified using the OS name and the version of the OS,
 separated by `@`.
 For example: `--base ubuntu@22.04`.
 
 Use `--revision` to display information about a specific revision of the charm,
-which cannot be used together with `--arch`, `--base`, `--channel` or `--series`.
+which cannot be used together with `--arch`, `--base` or `--channel`.
 For example: `--revision 42`.
 
 Use `--track ` to display information about a specific track of the charm,
-which cannot be used together with `--arch`, `--base`, `--channel` or `--series`.
-For example: `--track 14`.
->>>>>>> 556ca264
+which cannot be used together with `--arch`, `--base` or `--channel`.
+For example: `--track 14`.