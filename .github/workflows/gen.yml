--- conflicted
+++ resolved
@@ -1,8 +1,7 @@
 name: "Generate"
 on:
   push:
-<<<<<<< HEAD
-    branches: [2.*, 3.*, 4.*, main]
+    branches: ["[0-9].[0-9]+", "[0-9].[0-9]+.[0-9]+", main]
   pull_request:
     types: [opened, synchronize, reopened, ready_for_review]
     paths:
@@ -11,15 +10,6 @@
       - '.github/workflows/gen.yml'
       - 'Makefile'
       - 'make_functions.sh'
-=======
-    branches: ["[0-9].[0-9]+", "[0-9].[0-9]+.[0-9]+", main]
-  pull_request:
-    types: [opened, synchronize, reopened, ready_for_review]
-    paths:
-      - "**.go"
-      - "go.mod"
-      - ".github/workflows/gen.yml"
->>>>>>> 07dba11f
   workflow_dispatch:
 
 jobs:
@@ -29,17 +19,10 @@
     if: github.event.pull_request.draft == false
 
     steps:
-<<<<<<< HEAD
       - name: "Checkout"
         uses: actions/checkout@v4
 
       - name: "Set up Go"
-=======
-      - name: Checkout
-        uses: actions/checkout@v4
-
-      - name: Set up Go
->>>>>>> 07dba11f
         uses: actions/setup-go@v5
         with:
           go-version-file: "go.mod"
