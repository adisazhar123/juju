--- conflicted
+++ resolved
@@ -68,31 +68,10 @@
     - name: Install local Juju
       shell: bash
       run: |
-<<<<<<< HEAD
-        set -euxo pipefail
-        snapcraft --use-lxd
-
-    - name: Install snap
-      shell: bash
-      run: |
-        set -euxo pipefail
-        sudo snap install *.snap --dangerous
-        # Since we're installing dangerously, we need to
-        # manually grant permissions to juju
-        sudo snap connect juju:lxd lxd
-        sudo snap connect juju:dot-local-share-juju
-        sudo snap connect juju:ssh-keys
-        snap connections juju
-=======
         make go-install
->>>>>>> 68dff743
 
     - name: Smoke Test
       shell: bash
       run: |
         cd tests
-<<<<<<< HEAD
-        ./main.sh -v smoke
-=======
-        ./main.sh -v -s 'test_build' smoke
->>>>>>> 68dff743
+        ./main.sh -v -s 'test_build' smoke