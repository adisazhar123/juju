name: "Smoke"
on: [push, pull_request]
jobs:

  smoke:
    name: Smoke
    runs-on: ubuntu-latest
    if: github.event.pull_request.draft == false
    steps:

    - name: Install Dependencies
      shell: bash
      run: |
        set -euxo pipefail
        sudo apt-get remove lxd lxd-client
        sudo snap install snapcraft --classic
        sudo snap install lxd
        sudo lxd waitready
        sudo lxd init --auto
        sudo chmod a+wr /var/snap/lxd/common/lxd/unix.socket
        echo "/snap/bin" >> $GITHUB_PATH
        lxc network set lxdbr0 ipv6.address none

    - name: Checkout
      uses: actions/checkout@v2

    - name: Find required go version
      id: go-version
      run: |
        set -euxo pipefail
        echo "::set-output name=version::$(grep '^go ' go.mod | awk '{print $2}')"

    - name: Set up Go
      uses: actions/setup-go@v2.2.0
      with:
        go-version: ${{ steps.go-version.outputs.version }}
      id: go

    - name: Build snap
      shell: bash
      run: |
        set -euxo pipefail
        snapcraft --use-lxd

    - name: Install snap
      shell: bash
      run: |
        set -euxo pipefail
        sudo snap install *.snap --dangerous --classic

    - name: Smoke Test
      shell: bash
      run: |
        cd tests && ./main.sh smoke

  Upgrade:
    name: Upgrade
    runs-on: ubuntu-latest
    if: github.event.pull_request.draft == false
    strategy:
      matrix:
<<<<<<< HEAD
        # TODO(wallyworld) - we can only upgrade to 3.0 from 2.9
        # Update when 2.9 is released.
        snap_version: ["latest/candidate", "latest/beta"]
=======
        snap_version: ["latest/stable", "latest/beta"]
        model_type: ["localhost", "microk8s"]
    env:
      CHARM_localhost: apache2
      CHARM_microk8s: elasticsearch-k8s
      DOCKER_REGISTRY: 10.152.183.69:5000
>>>>>>> e6bfc1cc

    steps:

    - name: PreCheck
      shell: bash
      run: |
        set -ux
        set +e
        OUT=$(snap info juju | grep -E "${{ matrix.snap_version }}:[[:space:]]+\^" || echo "NOT FOUND")
        set -e
        if [ "$OUT" = "NOT FOUND" ]; then
          echo "RUN_TEST=RUN" >> $GITHUB_ENV
        fi

    - name: Install Dependencies
      if: env.RUN_TEST == 'RUN'
      shell: bash
      run: |
        set -euxo pipefail
        sudo apt-get remove lxd lxd-client
        sudo snap install snapcraft --classic
        sudo snap install lxd
        sudo snap install juju --classic --channel=${{ matrix.snap_version }}

        sudo lxd waitready
        sudo lxd init --auto
        sudo chmod a+wr /var/snap/lxd/common/lxd/unix.socket
        lxc network set lxdbr0 ipv6.address none
        echo "/snap/bin" >> $GITHUB_PATH

    - name: Checkout
      if: env.RUN_TEST == 'RUN'
      uses: actions/checkout@v2

    - name: Set some variables
      if: env.RUN_TEST == 'RUN'
      run: |
        set -euxo pipefail

        echo "::set-output name=go-version::$(grep '^go ' go.mod | awk '{print $2}')"
        echo "::set-output name=base-juju-version::$(juju version | cut -d '-' -f 1)"
        echo "::set-output name=upstream-juju-version::$(grep -r "const version =" version/version.go | sed -r 's/^const version = \"(.*)\"$/\1/')"
        echo "::set-output name=juju-db-version::$(grep -r 'DefaultJujuDBSnapChannel =' controller/config.go | sed -r 's/^\s*DefaultJujuDBSnapChannel = \"([[:digit:]]+\.[[:digit:]]+(\.[[:digit:]]+){0,1})\/.*\"$/\1/')"
      id: vars

    - name: Set up Go
      if: env.RUN_TEST == 'RUN'
      uses: actions/setup-go@v2.2.0
      with:
        go-version: ${{ steps.vars.outputs.go-version }}

    - name: Setup k8s
      if: env.RUN_TEST == 'RUN' && matrix.model_type == 'microk8s'
      uses: balchua/microk8s-actions@v0.2.2
      with:
        channel: "latest/stable"
        addons: '["dns", "storage"]'

    - name: Setup local caas registry
      if: env.RUN_TEST == 'RUN' && matrix.model_type == 'microk8s'
      run: |
        set -euxo pipefail

        # Become a CA
        mkdir ~/certs
        sudo cp /var/snap/microk8s/current/certs/ca.crt ~/certs/
        sudo cp /var/snap/microk8s/current/certs/ca.key ~/certs/
        sudo chmod a+wr ~/certs/ca.crt
        sudo chmod a+wr ~/certs/ca.key

        # Recognise CA
        sudo cp ~/certs/ca.crt /usr/local/share/ca-certificates
        sudo update-ca-certificates

        sudo mkdir -p /etc/docker/certs.d/${DOCKER_REGISTRY}/
        sudo cp ~/certs/ca.crt /etc/docker/certs.d/${DOCKER_REGISTRY}/

        # Generate certs
        openssl req -nodes -newkey rsa:2048 -keyout ~/certs/registry.key -out ~/certs/registry.csr -subj "/CN=registry"

        openssl x509 -req -in ~/certs/registry.csr -CA ~/certs/ca.crt -CAkey ~/certs/ca.key \
          -out ~/certs/registry.crt -CAcreateserial -days 365 -sha256 -extfile .github/registry.ext

        # Deploy registry
        sg microk8s "microk8s kubectl create -f .github/reg.yml"

        # TODO:(jack-w-shaw) Figure out why we need this and do something nicer
        sudo microk8s refresh-certs

        # Wait for registry
        sg microk8s "microk8s kubectl wait --for condition=available deployment registry -n container-registry --timeout 180s" || true
        sg microk8s "microk8s kubectl describe pod -n container-registry"
        curl https://${DOCKER_REGISTRY}/v2/

    - name: Mirror docker images required for juju bootstrap
      if: env.RUN_TEST == 'RUN' && matrix.model_type == 'microk8s'
      env:
        BASE_JUJU_TAG: ${{ steps.vars.outputs.base-juju-version }}
        JUJU_DB_TAG: ${{ steps.vars.outputs.juju-db-version }}
      run: |
        set -euxo pipefail

        # Shim in recognition for our CA to jujud-operator
        cat >~/Dockerfile <<EOL
          FROM jujusolutions/jujud-operator:${BASE_JUJU_TAG}

          COPY certs/ca.crt /usr/local/share/ca-certificates/ca.crt

          RUN update-ca-certificates
        EOL
        docker build ~ -t ${DOCKER_REGISTRY}/test-repo/jujud-operator:${BASE_JUJU_TAG}
        docker push ${DOCKER_REGISTRY}/test-repo/jujud-operator:${BASE_JUJU_TAG}

        docker pull jujusolutions/juju-db:${JUJU_DB_TAG}
        docker tag jujusolutions/juju-db:${JUJU_DB_TAG} ${DOCKER_REGISTRY}/test-repo/juju-db:${JUJU_DB_TAG}
        docker push ${DOCKER_REGISTRY}/test-repo/juju-db:${JUJU_DB_TAG}

    - name: Bootstrap Juju - localhost
      if: env.RUN_TEST == 'RUN' && matrix.model_type == 'localhost'
      shell: bash
      run: |
        set -euxo pipefail

        juju bootstrap localhost c
        juju add-model m

        juju status
        juju version

    - name: Bootstrap Juju - microk8s
      if: env.RUN_TEST == 'RUN' && matrix.model_type == 'microk8s'
      env:
        JUJU_DB_TAG: ${{ steps.vars.outputs.juju-db-version }}
      run: |
        set -euxo pipefail

        sg microk8s <<EOF
          juju bootstrap microk8s c \
            --config caas-image-repo="'{\"repository\": \"${DOCKER_REGISTRY}/test-repo\", \"serveraddress\": \"https://${DOCKER_REGISTRY}/\"}'" \
            --config juju-db-snap-channel="${JUJU_DB_TAG}/stable"
        EOF
        juju add-model m

        juju status
        juju version

    - name: Deploy some applications
      if: env.RUN_TEST == 'RUN'
      shell: bash
      run: |
        set -euxo pipefail

        # Required for elasticsearch
        sudo sysctl -w vm.max_map_count=262144

        juju deploy ${CHARM_${{ matrix.model_type }}} --series focal

        juju wait-for application ${CHARM_${{ matrix.model_type }}}

        .github/verify-${CHARM_${{ matrix.model_type }}}.sh 10

    - name: Build snap
      if: env.RUN_TEST == 'RUN'
      shell: bash
      run: |
        set -euxo pipefail
        snapcraft --use-lxd

    - name: Install snap
      if: env.RUN_TEST == 'RUN'
      shell: bash
      run: |
        set -euxo pipefail
        sudo snap install juju*.snap --dangerous --classic

    - name: Build jujud image
      if: env.RUN_TEST == 'RUN' && matrix.model_type == 'microk8s'
      env:
        UPSTREAM_JUJU_TAG: ${{ steps.vars.outputs.upstream-juju-version }}
      run: |
        set -euxo pipefail

        make operator-image

        # Shim in recognition for our CA to jujud-operator
        cat >~/Dockerfile <<EOL
          FROM jujusolutions/jujud-operator:${UPSTREAM_JUJU_TAG}

          COPY certs/ca.crt /usr/local/share/ca-certificates/ca.crt

          RUN update-ca-certificates
        EOL
        docker build ~ -t ${DOCKER_REGISTRY}/test-repo/jujud-operator:${UPSTREAM_JUJU_TAG}
        docker push ${DOCKER_REGISTRY}/test-repo/jujud-operator:${UPSTREAM_JUJU_TAG}

    - name: Preflight
      if: env.RUN_TEST == 'RUN'
      shell: bash
      run: |
        set -euxo pipefail
        juju status
        juju version

    - name: Test upgrade controller
      if: env.RUN_TEST == 'RUN'
      shell: bash
      env:
        UPSTREAM_JUJU_TAG: ${{ steps.vars.outputs.upstream-juju-version }}
        UPGRADE_PARAMS_localhost: "--build-agent"
        UPGRADE_PARAMS_microk8s: ""
      run: |
        set -euxo pipefail

        juju upgrade-controller ${UPGRADE_PARAMS_${{ matrix.model_type }}}

        attempt=0
        while true; do
<<<<<<< HEAD
          UPDATED=$(juju machines -m controller --format=json || : | jq -r '.machines | .["0"] | .["juju-status"] | .version')
          if [ "$CURRENT" != "$UPDATED" ]; then
=======
          UPDATED=$(juju show-controller --format=json | jq -r '.c.details."agent-version"')
          if [[ $UPDATED == $UPSTREAM_JUJU_TAG* ]]; then
>>>>>>> e6bfc1cc
              break
          fi
          sleep 10
          attempt=$((attempt+1))
          if [ "$attempt" -eq 48 ]; then
              echo "Upgrade controller timed out"
              exit 1
          fi
        done

        PANIC=$(juju debug-log --replay --no-tail -m controller | grep "panic" || true)
        if [ "$PANIC" != "" ]; then
            echo "Panic found:"
            juju debug-log --replay --no-tail -m controller
            exit 1
        fi

        .github/verify-${CHARM_${{ matrix.model_type }}}.sh 3

    - name: Test upgrade model
      if: env.RUN_TEST == 'RUN'
      shell: bash
      env:
        UPSTREAM_JUJU_TAG: ${{ steps.vars.outputs.upstream-juju-version }}
        UPGRADE_PARAMS_localhost: "--build-agent"
        UPGRADE_PARAMS_microk8s: ""
      run: |
        set -euxo pipefail

        while true; do
          juju upgrade-model 2>&1 | tee output.log || true
          RES=$(cat output.log | grep "upgrade in progress" || echo "NOT-UPGRADING")
          if [ "$RES" = "NOT-UPGRADING" ]; then
            break
          fi
        done

        attempt=0
        while true; do
<<<<<<< HEAD
          UPDATED=$(juju show-model default --format=json || : | jq -r '.default | .["agent-version"]')
          if [ "$CURRENT" != "$UPDATED" ]; then
              break
=======
          UPDATED=$(juju show-model m --format=json | jq -r '.m."agent-version"')
          if [[ $UPDATED == $UPSTREAM_JUJU_TAG* ]]; then
            break
>>>>>>> e6bfc1cc
          fi
          sleep 10
          attempt=$((attempt+1))
          if [ "$attempt" -eq 48 ]; then
            echo "Upgrade model timed out"
            exit 1
          fi
        done

        PANIC=$(juju debug-log --replay --no-tail | grep "panic" || true)
        if [ "$PANIC" != "" ]; then
          echo "Panic found:"
          juju debug-log --replay --no-tail
          exit 1
        fi

        .github/verify-${CHARM_${{ matrix.model_type }}}.sh 3

    - name: Wrap up
      if: env.RUN_TEST == 'RUN'
      run: |
        set -euxo pipefail

        juju version
        juju status

        sg microk8s "microk8s kubectl get all -A" || true
        lxc ls || true<|MERGE_RESOLUTION|>--- conflicted
+++ resolved
@@ -59,18 +59,12 @@
     if: github.event.pull_request.draft == false
     strategy:
       matrix:
-<<<<<<< HEAD
-        # TODO(wallyworld) - we can only upgrade to 3.0 from 2.9
-        # Update when 2.9 is released.
-        snap_version: ["latest/candidate", "latest/beta"]
-=======
         snap_version: ["latest/stable", "latest/beta"]
         model_type: ["localhost", "microk8s"]
     env:
       CHARM_localhost: apache2
       CHARM_microk8s: elasticsearch-k8s
       DOCKER_REGISTRY: 10.152.183.69:5000
->>>>>>> e6bfc1cc
 
     steps:
 
@@ -288,13 +282,8 @@
 
         attempt=0
         while true; do
-<<<<<<< HEAD
-          UPDATED=$(juju machines -m controller --format=json || : | jq -r '.machines | .["0"] | .["juju-status"] | .version')
-          if [ "$CURRENT" != "$UPDATED" ]; then
-=======
           UPDATED=$(juju show-controller --format=json | jq -r '.c.details."agent-version"')
           if [[ $UPDATED == $UPSTREAM_JUJU_TAG* ]]; then
->>>>>>> e6bfc1cc
               break
           fi
           sleep 10
@@ -334,15 +323,9 @@
 
         attempt=0
         while true; do
-<<<<<<< HEAD
-          UPDATED=$(juju show-model default --format=json || : | jq -r '.default | .["agent-version"]')
-          if [ "$CURRENT" != "$UPDATED" ]; then
-              break
-=======
           UPDATED=$(juju show-model m --format=json | jq -r '.m."agent-version"')
           if [[ $UPDATED == $UPSTREAM_JUJU_TAG* ]]; then
             break
->>>>>>> e6bfc1cc
           fi
           sleep 10
           attempt=$((attempt+1))
