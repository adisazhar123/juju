#!/usr/bin/env python3
""" Test webscale deployment

    1. deploying kubernetes core and asserting it is `healthy`
    2. inspect the logs to parse timings from trace logs
    3. send timings to the reporting client
       a. include charm revisions in the tags
"""

from __future__ import print_function

import argparse
import logging
import sys
import os
import re
import statistics
import time
import shutil

from urllib.parse import urlparse
from urllib.request import urlretrieve

from deploy_stack import (
    BootstrapManager,
    deploy_iaas_stack,
)
from utility import (
    add_basic_testing_arguments,
    configure_logging,
    JujuAssertionError,
)

from jujucharm import (
    local_charm_path,
)
from reporting import (
    get_reporting_client,
)

__metaclass__ = type

log = logging.getLogger("assess_deploy_webscale")


def deploy_bundle(client, charm_bundle, stack_type):
    """Deploy the given charm bundle

    :param client: Jujupy ModelClient object
    :param charm_bundle: Optional charm bundle string
    """
    bundle = None
    if not charm_bundle:
        # Depending on the stack type, use a different bundle definition for
        # one that's not already included.
        if stack_type == "iaas":
            default_charm = "webscale-lxd.yaml"
        else:
            raise JujuAssertionError(
                'invalid stack type {}'.format(stack_type))

        bundle = local_charm_path(
            charm=default_charm,
            repository=os.environ['JUJU_REPOSITORY'],
            juju_ver=client.version,
        )
    else:
        bundle = charm_bundle

    stack_client = get_stack_client(
        stack_type,
        path=bundle,
        client=client,
        charm=(not not charm_bundle),
        timeout=43200,
    )

    if not stack_client.is_cluster_healthy:
        raise JujuAssertionError('cluster is not healthy')


def extract_module_logs(client, module):
    """Extract the logs from destination module.

    :param module: string containing the information to extract from the
    destination module.
    """
    deploy_logs = client.get_juju_output(
        'debug-log', '-m', 'controller',
        '--no-tail', '--replay', '-l', 'TRACE',
        '--include-module', module,
    )
    return deploy_logs


def extract_txn_metrics(logs, module):
    """Extract the transaction timings and retry counts from the deploy logs.

    It's expected that the timings are in seconds to 3 decimal places
    ("0.042s")

    :param logs: string containing all the logs from the module
    :param module: string containing the destination module.
    """
    exp = "{} ran transaction in " \
        r"(?P<seconds>\d+\.\d+)s \(retries: (?P<retries>\d+)\)"
    regex = re.compile(exp.format(module), re.IGNORECASE)
    timings = []
    retries = []
    for match in regex.finditer(logs):
        timings.append(float(match.group("seconds")))
        retries.append(float(match.group("retries")))

    return {
        'timings': timings,
        'retries': retries,
    }


def calc_stats(prefix, values, include_count=False, test_duration=0):
    """ Calculate statistics for a list of float values and return them as an
        object where the keys are prefixed using the provided prefix.
    """
    stats = {
        prefix+'min': min(values),
        prefix+'max': max(values),
        prefix+'total': sum(values),
        prefix+'mean': statistics.mean(values),
        prefix+'median': statistics.median(values),
        prefix+'stdev': statistics.stdev(values),
    }

    if include_count:
        stats[prefix+'count'] = len(values)

    if test_duration != 0:
        stats[prefix+'rate'] = float(len(values)) / float(test_duration)

    return stats


def merge_dicts(*args):
    out = {}
    for d in args:
        out.update(d)

    return out


def construct_metrics(txn_metrics, test_duration):
    """Make metrics creates a dictionary of items to pass to the
       reporting client.
    """

    return merge_dicts(
        calc_stats('txn_time_', txn_metrics['timings'], include_count=True,
                   test_duration=test_duration),
        calc_stats('txn_retries_', txn_metrics['retries']),
        {'test_duration': test_duration},
    )


def extract_charm_urls(client):
    """Extract the bundle with revisions
    """
    status = client.get_status()
    application_info = status.get_applications()
    charms = []
    for charm in application_info.values():
        charms.append(charm["charm"])
    return charms


def extract_mongo_details(client):
    """Extract the mongo version and profile from the controller.
    """

    ctrl_info = client.get_controllers()
    ctrl = ctrl_info.get_controller(client.env.controller.name)
    ctrl_details = ctrl.get_details()

    ctrl_config = client.get_controller_config(client.env.controller.name)

    return ctrl_details.mongo_version, ctrl_config.db_snap_channel, ctrl_config.mongo_memory_profile


def get_stack_client(stack_type, path, client, timeout=3600, charm=False):
    """Get the stack client dependant on the type of stack we want to deploy on
    """
    if stack_type == "iaas":
        fn = deploy_iaas_stack
    else:
        raise JujuAssertionError('invalid stack type {}'.format(stack_type))
    return fn(path, client, timeout=timeout, charm=charm)


def parse_args(argv):
    """Parse all arguments."""
    parser = argparse.ArgumentParser(
        description="Webscale charm deployment CI test")
    parser.add_argument(
        '--charm-bundle',
        help="Override the charm bundle to deploy",
    )
    parser.add_argument(
        '--logging-module',
        help="Override default module to extract",
        default="juju.state.txn",
    )
    parser.add_argument(
        '--git-sha',
        help="Help the reporting metrics by supplying a git SHA",
        default="",
    )
    parser.add_argument(
        '--reporting-uri',
        help="Reporting uri for sending the metrics to.",
        default="http://root:root@localhost:8086",
    )
    parser.add_argument(
        '--stack-type',
        help="Stack type to use when deploying <iaas>",
        default="iaas",
    )
    parser.add_argument(
        '--juju-version',
        help="Help the reporting metrics by supplying a target juju version",
        default="",
    )
    parser.add_argument(
        '--db-snap-path',
        help="URL to a mongo snap to override the mongo version used for the "
             "test controller; if a URL is specified, it will be downloaded "
             "locally before bootstrapping",
        default="",
    )
    parser.add_argument(
        '--db-asserts-path',
        help="URL to a mongo asserts file to be used in conjunction with a "
             "provided mongo snap to bootstrap the test controller; if a URL "
             "is specified, it will be downloaded locally before "
             "bootstrapping",
        default="",
    )
    parser.add_argument(
        '--mongo-memory-profile',
        help="the name of a mongo profile to use when bootstrapping",
        default="",
    )
    parser.add_argument(
        '--db-snap-channel',
        help="the track/channel to use for the mongo4 snap",
        default="",
    )
    parser.add_argument(
        '--with-mongo-server-side-txns',
        help="set to true to enable server-side mongo transactions (mongo4)",
        default="false",
    )
    add_basic_testing_arguments(parser, existing=False)
    # Override the default logging_config default value set by adding basic
    # testing arguments. This way we can have a default value for all tests,
    # then override it again just for this test.
    parser.set_defaults(
        logging_config="juju.state.txn=TRACE;<root>=INFO;unit=INFO")
    return parser.parse_args(argv)


def mongo_snap_settings(args):
    if not args.db_snap_path and not args.db_asserts_path:
        log.info("Using built-in mongo")
        return "", ""

    # NOTE(achilleasa): ideally we should be using client.enable_feature()
    # but it looks like the current implementation does not pass the
    # enabled features to the backend; the backend however supports
    # fetching the features through the JUJU_DEV_FEATURE_FLAGS envvar.
    log.info("Enabling 'mongodb-snap' feature flag")
    flags = "mongodb-snap"
    if args.with_mongo_server_side_txns == "true":
        log.info("Enabling 'mongodb-sstxn' feature flag")
        flags += ",mongodb-sstxn"

    os.environ["JUJU_DEV_FEATURE_FLAGS"] = flags

    # Fetch snap if using a remote URL. Juju expects the snap file to match
    # "juju-db_\d+.snap" so we should rename it accordingly.
    dst_snap_path = "/tmp/juju-db_6.snap"

    if urlparse(args.db_snap_path).scheme != "":
        log.info("Downloading db snap from {} to {}".format(
            args.db_snap_path, dst_snap_path))
        urlretrieve(args.db_snap_path, dst_snap_path)
    else:
        log.info("Copying local db snap {} to {}".format(
            args.db_snap_path, dst_snap_path))
        shutil.copy2(args.db_snap_path, dst_snap_path)

    # Fetch asserts file if using a remote URL
    dst_asserts_path = "/tmp/juju-db_6.asserts"

    if urlparse(args.db_asserts_path).scheme != "":
        log.info("Downloading db asserts from {} to {}".format(
            args.db_asserts_path, dst_asserts_path))
        urlretrieve(args.db_asserts_path, dst_asserts_path)
    else:
        log.info("Copying local db asserts {} to {}".format(
            args.db_asserts_path, dst_asserts_path))
        shutil.copy2(args.db_asserts_path, dst_asserts_path)

    return dst_snap_path, dst_asserts_path


def main(argv=None):
    args = parse_args(argv)
    configure_logging(args.verbose)

    db_snap_path, db_snap_asserts_path = mongo_snap_settings(args)

    begin = time.time()
    bs_manager = BootstrapManager.from_args(args)
<<<<<<< HEAD
    with bs_manager.booted_context(
        args.upload_tools,
        db_snap_path=db_snap_path,
        db_snap_asserts_path=db_snap_asserts_path,
        mongo_memory_profile=args.mongo_memory_profile,
        db_snap_channel=args.db_snap_channel,
    ):
=======
    with bs_manager.booted_context(args.upload_tools,
                                   db_snap_path=db_snap_path,
                                   db_snap_asserts_path=db_snap_asserts_path,
                                   mongo_memory_profile=args.
                                   mongo_memory_profile):
>>>>>>> 6836b156
        client = bs_manager.client
        mongo_version, db_snap_channel, mongo_profile = extract_mongo_details(client)
        log.info("MongoVersion used for deployment: {} from {} (profile: {})".format(
            mongo_version, db_snap_channel, mongo_profile))

        deploy_bundle(
                client,
                charm_bundle=args.charm_bundle,
                stack_type=args.stack_type,
        )
        raw_logs = extract_module_logs(client, module=args.logging_module)
        txn_metrics = extract_txn_metrics(raw_logs, module=args.logging_module)

        # Calculate the timings to forward to the datastore
        metrics = construct_metrics(txn_metrics, (time.time() - begin))
        log.info("Metrics for deployment: {}".format(metrics))

        # Extract the charm bundle and revision numbers
        charm_urls = ",".join(extract_charm_urls(client))

        try:
            use_sst = args.with_mongo_server_side_txns == "true"
            rclient = get_reporting_client(args.reporting_uri)
            rclient.report(metrics, tags={
                "git-sha": args.git_sha,
                "charm-bundle": args.charm_bundle,
                "charm-urls": charm_urls,
                "juju-version": args.juju_version,
                "mongo-version": mongo_version,
                "mongo-profile": mongo_profile,
                "mongo-ss-txns": "true" if use_sst else "false",
            })
        except Exception:
            raise JujuAssertionError("Error reporting metrics")
        log.info("Metrics successfully sent to report storage")
    return 0


if __name__ == '__main__':
    sys.exit(main())<|MERGE_RESOLUTION|>--- conflicted
+++ resolved
@@ -319,7 +319,6 @@
 
     begin = time.time()
     bs_manager = BootstrapManager.from_args(args)
-<<<<<<< HEAD
     with bs_manager.booted_context(
         args.upload_tools,
         db_snap_path=db_snap_path,
@@ -327,13 +326,6 @@
         mongo_memory_profile=args.mongo_memory_profile,
         db_snap_channel=args.db_snap_channel,
     ):
-=======
-    with bs_manager.booted_context(args.upload_tools,
-                                   db_snap_path=db_snap_path,
-                                   db_snap_asserts_path=db_snap_asserts_path,
-                                   mongo_memory_profile=args.
-                                   mongo_memory_profile):
->>>>>>> 6836b156
         client = bs_manager.client
         mongo_version, db_snap_channel, mongo_profile = extract_mongo_details(client)
         log.info("MongoVersion used for deployment: {} from {} (profile: {})".format(
