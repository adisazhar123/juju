// Copyright 2013 Canonical Ltd.
// Licensed under the AGPLv3, see LICENCE file for details.

package syslog

import (
	"bytes"
	"fmt"
	"io/ioutil"
	"path/filepath"
	"strings"
	"text/template"
)

// tagOffset represents the substring start value for the tag to return
// the logfileName value from the syslogtag.  Substrings in syslog are
// indexed from 1, hence the + 1.
const tagOffset = len("juju-") + 1

// The rsyslog conf for state server nodes.
// Messages are gathered from other nodes and accumulated in an all-machines.log file.
//
// The apparmor profile is quite strict about where rsyslog can write files.
// Instead of poking with the profile, the local provider now logs to
// {{logDir}}-{{user}}-{{env name}}/all-machines.log, and a symlink is made
// in the local provider log dir to point to that file. By
// default rsyslog creates files with 0644, but in the ubuntu package, the
// setting is changed to 0640. Using a new action directive (new as in
// not-legacy), we can specify the file create mode so it doesn't use
// the default.
//
// I would dearly love to write the filtering action as follows to avoid setting
// and resetting the global $FileCreateMode, but alas, precise doesn't support it
//
// if $syslogtag startswith "juju{{namespace}}-" then
//   action(type="omfile"
//          File="{{logDir}}{{namespace}}/all-machines.log"
//          Template="JujuLogFormat{{namespace}}"
//          FileCreateMode="0644")
// & stop
//
// Instead we need to mess with the global FileCreateMode.  We set it back
// to the ubuntu default after defining our rule.
const stateServerRsyslogTemplate = `
$ModLoad imuxsock
$ModLoad imfile

# Messages received from remote rsyslog machines have messages prefixed with a space,
# so add one in for local messages too if needed.
$template JujuLogFormat{{namespace}},"%syslogtag:{{tagStart}}:$%%msg:::sp-if-no-1st-sp%%msg:::drop-last-lf%\n"

$template LongTagForwardFormat,"<%PRI%>%TIMESTAMP:::date-rfc3339% %HOSTNAME% %syslogtag%%msg:::sp-if-no-1st-sp%%msg%"

{{range $i, $stateServerIP := stateServerHosts}}
# start: Forwarding rule for {{$stateServerIP}}
$ActionQueueType LinkedList
$ActionQueueFileName {{logfileName}}{{namespace}}_{{$i}}
$ActionResumeRetryCount -1
$ActionQueueSaveOnShutdown on
$DefaultNetstreamDriver gtls
$DefaultNetstreamDriverCAFile {{tlsCACertPath}}
$ActionSendStreamDriverAuthMode anon
$ActionSendStreamDriverMode 1 # run driver in TLS-only mode

:syslogtag, startswith, "juju{{namespace}}-" @@{{$stateServerIP}}:{{portNumber}};LongTagForwardFormat
# end: Forwarding rule for {{$stateServerIP}}
{{end}}
:syslogtag, startswith, "juju{{namespace}}-" stop

$FileCreateMode 0600

# Maximum size for the log on this outchannel is 512MB
# The command to execute when an outchannel as reached its size limit cannot accept any arguments
# that is why we have created the helper script for executing logrotate.
$outchannel logRotation,{{logDir}}/all-machines.log,536870912,{{logrotateHelperPath}}

$RuleSet remote
$FileCreateMode 0600
:syslogtag, startswith, "juju{{namespace}}-" :omfile:$logRotation;JujuLogFormat{{namespace}}
:syslogtag, startswith, "juju{{namespace}}-" stop
$FileCreateMode 0600

$InputFilePersistStateInterval 50
$InputFilePollInterval 5
$InputFileName {{logfilePath}}
$InputFileTag juju{{namespace}}-{{logfileName}}:
$InputFileStateFile {{logfileName}}{{namespace}}
$InputRunFileMonitor

$ModLoad imtcp
$DefaultNetstreamDriver gtls
$DefaultNetstreamDriverCAFile {{tlsCACertPath}}
$DefaultNetstreamDriverCertFile {{tlsCertPath}}
$DefaultNetstreamDriverKeyFile {{tlsKeyPath}}
$InputTCPServerStreamDriverAuthMode anon
$InputTCPServerStreamDriverMode 1 # run driver in TLS-only mode
$InputTCPMaxSessions 10000 # default is 200, all agents connect to all rsyslog daemons

$InputTCPServerBindRuleset remote
$InputTCPServerRun {{portNumber}}

# switch back to default ruleset for further rules
$RuleSet RSYSLOG_DefaultRuleset
`

// The rsyslog conf for non-state server nodes.
// Messages are forwarded to the state server node.
//
// Each forwarding rule must be repeated in full for every state server and
// each rule must use a unique ActionQueueFileName
// See: http://www.rsyslog.com/doc/rsyslog_reliable_forwarding.html
const nodeRsyslogTemplate = `
$ModLoad imuxsock
$ModLoad imfile

$InputFilePersistStateInterval 50
$InputFilePollInterval 5
$InputFileName {{logfilePath}}
$InputFileTag juju{{namespace}}-{{logfileName}}:
$InputFileStateFile {{logfileName}}{{namespace}}
$InputRunFileMonitor
{{range $i, $stateServerIP := stateServerHosts}}
# start: Forwarding rule for {{$stateServerIP}}
$ActionQueueType LinkedList
$ActionQueueFileName {{logfileName}}{{namespace}}_{{$i}}
$ActionResumeRetryCount -1
$ActionQueueSaveOnShutdown on
$DefaultNetstreamDriver gtls
$DefaultNetstreamDriverCAFile {{tlsCACertPath}}
$ActionSendStreamDriverAuthMode anon
$ActionSendStreamDriverMode 1 # run driver in TLS-only mode

$template LongTagForwardFormat,"<%PRI%>%TIMESTAMP:::date-rfc3339% %HOSTNAME% %syslogtag%%msg:::sp-if-no-1st-sp%%msg%"
:syslogtag, startswith, "juju{{namespace}}-" @@{{$stateServerIP}}:{{portNumber}};LongTagForwardFormat
# end: Forwarding rule for {{$stateServerIP}}
{{end}}
& ~
`

// The logrotate conf for state serve nodes.
// default size is 512MB, ensuring that the log + one rotation
// will never take up more than 1GB of space.
//
// The size of the logrotate configuration is low for
// a very specific reason, see config comment.
const logrotateConf = `
{{.LogDir}}/all-machines.log {
<<<<<<< HEAD
    # this is driven by rsyslogd, so our size here is just an arbitrary
    # unit that will ensure rotation happens
=======
    # rsyslogd informs logrotate when to rotate.
    # The size specified here must be less than or equal to the log size
    # when rsyslogd informs logrotate, or logrotate will take no action.
    # The size value is otherwise unimportant.
>>>>>>> 5658bec2
    size 1K
    # maximum of one old file
    rotate 1
    # counting old files starts at 1 rather than 0
    start 1
	# ensure new file is created with the correct permissions
    create 600
	# reload rsyslog after rotation so it will use the new file
    postrotate
      service rsyslog reload
    endscript
}
`

var logrotateConfTemplate = template.Must(template.New("logrotate.conf").Parse(logrotateConf))

// The logrotate helper script for state server nodes.
// We specify a state file to ensure we have the proper permissions.
const logrotateHelper = `
/usr/sbin/logrotate -s {{.LogDir}}/logrotate.state {{.LogrotateConfPath}}
`

var logrotateHelperTemplate = template.Must(template.New("logrotate.run").Parse(logrotateHelper))

// nodeRsyslogTemplateTLSHeader is prepended to
// nodeRsyslogTemplate if TLS is to be used.
const nodeRsyslogTemplateTLSHeader = `
`

const (
	defaultConfigDir               = "/etc/rsyslog.d"
	defaultCACertFileName          = "ca-cert.pem"
	defaultServerCertFileName      = "rsyslog-cert.pem"
	defaultServerKeyFileName       = "rsyslog-key.pem"
	defaultLogrotateConfFileName   = "logrotate.conf"
	defaultLogrotateHelperFileName = "logrotate.run"
)

// SyslogConfigRenderer instances are used to generate a rsyslog conf file.
type SyslogConfigRenderer interface {
	Render() ([]byte, error)
}

// SyslogConfig provides a means to configure and generate rsyslog conf files for
// the state server nodes and unit nodes.
// rsyslog is configured to tail the specified log file.
type SyslogConfig struct {
	// the template representing the config file contents.
	configTemplate string
	// the directory where the config file is written.
	ConfigDir string
	// the config file name.
	ConfigFileName string
	// the name of the log file to tail.
	LogFileName string
	// the name of the logrotate configuration file.
	LogrotateConfFileName string
	// the name of the script that executes the logrotate command.
	LogrotateHelperFileName string
	// the addresses of the state server to which messages should be forwarded.
	StateServerAddresses []string
	// CA certificate file name.
	CACertFileName string
	// Server certificate file name.
	ServerCertFileName string
	// Server private key file name.
	ServerKeyFileName string
	// the port number for the listener
	Port int
	// the directory for the logfiles
	LogDir string
	// namespace is used when there are multiple environments on one machine
	Namespace string
}

// NewForwardConfig creates a SyslogConfig instance used on unit nodes to forward log entries
// to the state server nodes.
func NewForwardConfig(logFile, logDir string, port int, namespace string, stateServerAddresses []string) *SyslogConfig {
	conf := &SyslogConfig{
		configTemplate:       nodeRsyslogTemplate,
		StateServerAddresses: stateServerAddresses,
		LogFileName:          logFile,
		Port:                 port,
		LogDir:               logDir,
	}
	if namespace != "" {
		conf.Namespace = "-" + namespace
	}
	return conf
}

// NewAccumulateConfig creates a SyslogConfig instance used to accumulate log entries from the
// various unit nodes.
func NewAccumulateConfig(logFile, logDir string, port int, namespace string, stateServerAddresses []string) *SyslogConfig {
	conf := &SyslogConfig{
		configTemplate:       stateServerRsyslogTemplate,
		LogFileName:          logFile,
		Port:                 port,
		LogDir:               logDir,
		StateServerAddresses: stateServerAddresses,
	}
	if namespace != "" {
		conf.Namespace = "-" + namespace
	}
	return conf
}

func either(a, b string) string {
	if a != "" {
		return a
	}
	return b
}

func (slConfig *SyslogConfig) ConfigFilePath() string {
	dir := either(slConfig.ConfigDir, defaultConfigDir)
	return filepath.Join(dir, slConfig.ConfigFileName)
}

func (slConfig *SyslogConfig) CACertPath() string {
	filename := either(slConfig.CACertFileName, defaultCACertFileName)
	return filepath.Join(slConfig.LogDir, filename)
}

func (slConfig *SyslogConfig) ServerCertPath() string {
	filename := either(slConfig.ServerCertFileName, defaultServerCertFileName)
	return filepath.Join(slConfig.LogDir, filename)
}

func (slConfig *SyslogConfig) ServerKeyPath() string {
	filename := either(slConfig.ServerCertFileName, defaultServerKeyFileName)
	return filepath.Join(slConfig.LogDir, filename)
}

// LogrotateConfPath returns the the the entire logrotate.conf path including filename.
func (slConfig *SyslogConfig) LogrotateConfPath() string {
	filename := either(slConfig.LogrotateConfFileName, defaultLogrotateConfFileName)
	return filepath.Join(slConfig.LogDir, filename)
}

// LogrotateHelperPath returns the entire logrotate.helper path including filename.
func (slConfig *SyslogConfig) LogrotateHelperPath() string {
	filename := either(slConfig.LogrotateHelperFileName, defaultLogrotateHelperFileName)
	return filepath.Join(slConfig.LogDir, filename)
}

// LogrotateConfFile returns a ready to write to disk byte array of the logrotate.conf file.
func (slConfig *SyslogConfig) LogrotateConfFile() ([]byte, error) {
	return slConfig.logrotateRender(logrotateConfTemplate)
}

// LogrotateHelperFile returns a ready to write to disk byte array of the logrotate.helper file.
func (slConfig *SyslogConfig) LogrotateHelperFile() ([]byte, error) {
	return slConfig.logrotateRender(logrotateHelperTemplate)
}

func (slConfig *SyslogConfig) logrotateRender(t *template.Template) ([]byte, error) {
	var buffer bytes.Buffer
	if err := t.Execute(&buffer, slConfig); err != nil {
		return nil, err
	}
	return buffer.Bytes(), nil
}

// Render generates the rsyslog config.
func (slConfig *SyslogConfig) Render() ([]byte, error) {
	var stateServerHosts = func() []string {
		var hosts []string
		for _, addr := range slConfig.StateServerAddresses {
			parts := strings.Split(addr, ":")
			hosts = append(hosts, parts[0])
		}
		return hosts
	}

	var logFilePath = func() string {
		return fmt.Sprintf("%s/%s.log", slConfig.LogDir, slConfig.LogFileName)
	}

	t := template.New("syslogConfig")
	t.Funcs(template.FuncMap{
		"logfileName":         func() string { return slConfig.LogFileName },
		"stateServerHosts":    stateServerHosts,
		"logfilePath":         logFilePath,
		"portNumber":          func() int { return slConfig.Port },
		"logDir":              func() string { return slConfig.LogDir },
		"namespace":           func() string { return slConfig.Namespace },
		"tagStart":            func() int { return tagOffset + len(slConfig.Namespace) },
		"tlsCACertPath":       slConfig.CACertPath,
		"tlsCertPath":         slConfig.ServerCertPath,
		"tlsKeyPath":          slConfig.ServerKeyPath,
		"logrotateHelperPath": slConfig.LogrotateHelperPath,
	})

	// Process the rsyslog config template and echo to the conf file.
	p, err := t.Parse(slConfig.configTemplate)
	if err != nil {
		return nil, err
	}
	var confBuf bytes.Buffer
	if err := p.Execute(&confBuf, nil); err != nil {
		return nil, err
	}
	return confBuf.Bytes(), nil
}

// Write generates and writes the rsyslog config.
func (slConfig *SyslogConfig) Write() error {
	data, err := slConfig.Render()
	if err != nil {
		return err
	}
	err = ioutil.WriteFile(slConfig.ConfigFilePath(), data, 0644)
	return err
}<|MERGE_RESOLUTION|>--- conflicted
+++ resolved
@@ -145,15 +145,10 @@
 // a very specific reason, see config comment.
 const logrotateConf = `
 {{.LogDir}}/all-machines.log {
-<<<<<<< HEAD
-    # this is driven by rsyslogd, so our size here is just an arbitrary
-    # unit that will ensure rotation happens
-=======
     # rsyslogd informs logrotate when to rotate.
     # The size specified here must be less than or equal to the log size
     # when rsyslogd informs logrotate, or logrotate will take no action.
     # The size value is otherwise unimportant.
->>>>>>> 5658bec2
     size 1K
     # maximum of one old file
     rotate 1
