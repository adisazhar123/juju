--- conflicted
+++ resolved
@@ -4,12 +4,8 @@
 package lxd
 
 import (
-<<<<<<< HEAD
 	"context"
-=======
-	stdcontext "context"
 	"fmt"
->>>>>>> 54eaefd3
 	"net"
 	"net/url"
 	"runtime"
@@ -18,12 +14,12 @@
 
 	"github.com/canonical/lxd/shared/api"
 	"github.com/juju/errors"
-	"github.com/juju/names/v5"
 
 	"github.com/juju/juju/core/arch"
 	"github.com/juju/juju/core/base"
 	"github.com/juju/juju/core/instance"
 	"github.com/juju/juju/core/lxdprofile"
+	"github.com/juju/juju/core/model"
 	"github.com/juju/juju/core/network"
 	"github.com/juju/juju/environs"
 	environscloudspec "github.com/juju/juju/environs/cloudspec"
@@ -39,8 +35,6 @@
 	bootstrapMessage = `To configure your system to better support LXD containers, please see: https://documentation.ubuntu.com/lxd/en/latest/explanation/performance_tuning/`
 	// profileNotFound is needed because LXD doesn't have typed errors.
 	profileNotFound = "Profile not found"
-	// profileCannotBeDeleted is needed because LXD doesn't have typed errors.
-	profileCannotBeDeleted = "profile cannot be deleted"
 )
 
 type baseProvider interface {
@@ -149,7 +143,7 @@
 }
 
 func (env *environ) profileName() string {
-	return fmt.Sprintf("juju-%s-%s", env.name, names.NewModelTag(env.uuid).ShortId())
+	return fmt.Sprintf("juju-%s-%s", env.name, model.ShortModelUUID(model.UUID(env.uuid)))
 }
 
 // Name returns the name of the environ.
@@ -239,9 +233,8 @@
 			return errors.Annotate(env.HandleCredentialError(ctx, err), "destroying LXD filesystems for model")
 		}
 	}
-	if err := env.DestroyProfiles(); err != nil {
-		common.HandleCredentialError(IsAuthorisationFailure, err, ctx)
-		return errors.Annotate(err, "destroying LXD profiles for model")
+	if err := env.DestroyProfiles(ctx); err != nil {
+		return errors.Annotate(env.HandleCredentialError(ctx, err), "destroying LXD profiles for model")
 	}
 
 	return nil
@@ -290,7 +283,7 @@
 // DestroyProfiles deletes the LXD profiles associated with this model.
 // It includes the: model profile `juju-<modelname>-<id>`and
 // charm profiles `juju-<modelname>-<id>-<appname>-<rev>`.
-func (env *environ) DestroyProfiles() error {
+func (env *environ) DestroyProfiles(ctx context.Context) error {
 	server := env.server()
 	profiles, err := server.GetProfileNames()
 	if err != nil {
@@ -308,10 +301,10 @@
 				continue
 			}
 
-			logger.Errorf("failed to delete profile %q due to %s, it may need to be deleted manually through the provider", profile, err.Error())
-		}
-
-		logger.Infof("deleted profile %q", profile)
+			logger.Errorf(ctx, "failed to delete profile %q due to %s, it may need to be deleted manually through the provider", profile, err.Error())
+		}
+
+		logger.Infof(ctx, "deleted profile %q", profile)
 	}
 
 	return nil
@@ -529,7 +522,7 @@
 		return report(errors.Trace(err))
 	}
 
-	logger.Debugf("profiles to delete  %+v", deleteProfiles)
+	logger.Debugf(context.TODO(), "profiles to delete  %+v", deleteProfiles)
 	for _, name := range deleteProfiles {
 		if err := server.DeleteProfile(name); err != nil {
 			// most likely the failure is because the profile is already in use
