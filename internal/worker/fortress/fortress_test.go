--- conflicted
+++ resolved
@@ -48,59 +48,39 @@
 	fix := newFixture(c)
 	fix.TearDown(c)
 
-<<<<<<< HEAD
-	err := fix.Guard(c).Unlock()
+	err := fix.Guard(c).Unlock(context.Background())
 	c.Check(err, tc.Equals, fortress.ErrShutdown)
-=======
-	err := fix.Guard(c).Unlock(context.Background())
-	c.Check(err, gc.Equals, fortress.ErrShutdown)
->>>>>>> 2b1d188d
 }
 
 func (s *FortressSuite) TestStoppedLockdown(c *tc.C) {
 	fix := newFixture(c)
 	fix.TearDown(c)
 
-<<<<<<< HEAD
-	err := fix.Guard(c).Lockdown(nil)
+	err := fix.Guard(c).Lockdown(context.Background())
 	c.Check(err, tc.Equals, fortress.ErrShutdown)
-=======
+}
+
+func (s *FortressSuite) TestStoppedVisit(c *tc.C) {
+	fix := newFixture(c)
+	fix.TearDown(c)
+
+	err := fix.Guest(c).Visit(context.Background(), nil)
+	c.Check(err, tc.Equals, fortress.ErrShutdown)
+}
+
+func (s *FortressSuite) TestStartsLocked(c *tc.C) {
+	fix := newFixture(c)
+	defer fix.TearDown(c)
+
+	AssertLocked(c, fix.Guest(c))
+}
+
+func (s *FortressSuite) TestInitialLockdown(c *tc.C) {
+	fix := newFixture(c)
+	defer fix.TearDown(c)
+
 	err := fix.Guard(c).Lockdown(context.Background())
-	c.Check(err, gc.Equals, fortress.ErrShutdown)
->>>>>>> 2b1d188d
-}
-
-func (s *FortressSuite) TestStoppedVisit(c *tc.C) {
-	fix := newFixture(c)
-	fix.TearDown(c)
-
-<<<<<<< HEAD
-	err := fix.Guest(c).Visit(nil, nil)
-	c.Check(err, tc.Equals, fortress.ErrShutdown)
-=======
-	err := fix.Guest(c).Visit(context.Background(), nil)
-	c.Check(err, gc.Equals, fortress.ErrShutdown)
->>>>>>> 2b1d188d
-}
-
-func (s *FortressSuite) TestStartsLocked(c *tc.C) {
-	fix := newFixture(c)
-	defer fix.TearDown(c)
-
-	AssertLocked(c, fix.Guest(c))
-}
-
-func (s *FortressSuite) TestInitialLockdown(c *tc.C) {
-	fix := newFixture(c)
-	defer fix.TearDown(c)
-
-<<<<<<< HEAD
-	err := fix.Guard(c).Lockdown(nil)
-	c.Check(err, tc.ErrorIsNil)
-=======
-	err := fix.Guard(c).Lockdown(context.Background())
-	c.Check(err, jc.ErrorIsNil)
->>>>>>> 2b1d188d
+	c.Check(err, tc.ErrorIsNil)
 	AssertLocked(c, fix.Guest(c))
 }
 
@@ -108,13 +88,8 @@
 	fix := newFixture(c)
 	defer fix.TearDown(c)
 
-<<<<<<< HEAD
-	err := fix.Guard(c).Unlock()
-	c.Check(err, tc.ErrorIsNil)
-=======
-	err := fix.Guard(c).Unlock(context.Background())
-	c.Check(err, jc.ErrorIsNil)
->>>>>>> 2b1d188d
+	err := fix.Guard(c).Unlock(context.Background())
+	c.Check(err, tc.ErrorIsNil)
 	AssertUnlocked(c, fix.Guest(c))
 }
 
@@ -123,19 +98,11 @@
 	defer fix.TearDown(c)
 
 	guard := fix.Guard(c)
-<<<<<<< HEAD
-	err := guard.Unlock()
-	c.Check(err, tc.ErrorIsNil)
-
-	err = guard.Unlock()
-	c.Check(err, tc.ErrorIsNil)
-=======
 	err := guard.Unlock(context.Background())
-	c.Check(err, jc.ErrorIsNil)
+	c.Check(err, tc.ErrorIsNil)
 
 	err = guard.Unlock(context.Background())
-	c.Check(err, jc.ErrorIsNil)
->>>>>>> 2b1d188d
+	c.Check(err, tc.ErrorIsNil)
 	AssertUnlocked(c, fix.Guest(c))
 }
 
@@ -144,23 +111,13 @@
 	defer fix.TearDown(c)
 
 	guard := fix.Guard(c)
-<<<<<<< HEAD
-	err := guard.Unlock()
-	c.Check(err, tc.ErrorIsNil)
-	err = guard.Lockdown(nil)
-	c.Check(err, tc.ErrorIsNil)
-
-	err = guard.Lockdown(nil)
-	c.Check(err, tc.ErrorIsNil)
-=======
 	err := guard.Unlock(context.Background())
-	c.Check(err, jc.ErrorIsNil)
+	c.Check(err, tc.ErrorIsNil)
 	err = guard.Lockdown(context.Background())
-	c.Check(err, jc.ErrorIsNil)
+	c.Check(err, tc.ErrorIsNil)
 
 	err = guard.Lockdown(context.Background())
-	c.Check(err, jc.ErrorIsNil)
->>>>>>> 2b1d188d
+	c.Check(err, tc.ErrorIsNil)
 	AssertLocked(c, fix.Guest(c))
 }
 
@@ -177,62 +134,36 @@
 	c.Assert(err, tc.ErrorIsNil)
 
 	// Unlock the separate worker; check the original worker is unaffected.
-<<<<<<< HEAD
-	err = guard2.Unlock()
-	c.Assert(err, tc.ErrorIsNil)
-=======
 	err = guard2.Unlock(context.Background())
-	c.Assert(err, jc.ErrorIsNil)
->>>>>>> 2b1d188d
+	c.Assert(err, tc.ErrorIsNil)
 	AssertLocked(c, fix.Guest(c))
 }
 
 func (s *FortressSuite) TestVisitError(c *tc.C) {
 	fix := newFixture(c)
 	defer fix.TearDown(c)
-<<<<<<< HEAD
-	err := fix.Guard(c).Unlock()
-	c.Check(err, tc.ErrorIsNil)
-
-	err = fix.Guest(c).Visit(badVisit, nil)
+	err := fix.Guard(c).Unlock(context.Background())
+	c.Check(err, tc.ErrorIsNil)
+
+	err = fix.Guest(c).Visit(context.Background(), badVisit)
 	c.Check(err, tc.ErrorMatches, "bad!")
-=======
-	err := fix.Guard(c).Unlock(context.Background())
-	c.Check(err, jc.ErrorIsNil)
-
-	err = fix.Guest(c).Visit(context.Background(), badVisit)
-	c.Check(err, gc.ErrorMatches, "bad!")
->>>>>>> 2b1d188d
 }
 
 func (s *FortressSuite) TestVisitSuccess(c *tc.C) {
 	fix := newFixture(c)
 	defer fix.TearDown(c)
-<<<<<<< HEAD
-	err := fix.Guard(c).Unlock()
-	c.Check(err, tc.ErrorIsNil)
-
-	err = fix.Guest(c).Visit(func() error { return nil }, nil)
-	c.Check(err, tc.ErrorIsNil)
-=======
-	err := fix.Guard(c).Unlock(context.Background())
-	c.Check(err, jc.ErrorIsNil)
+	err := fix.Guard(c).Unlock(context.Background())
+	c.Check(err, tc.ErrorIsNil)
 
 	err = fix.Guest(c).Visit(context.Background(), func() error { return nil })
-	c.Check(err, jc.ErrorIsNil)
->>>>>>> 2b1d188d
+	c.Check(err, tc.ErrorIsNil)
 }
 
 func (s *FortressSuite) TestConcurrentVisit(c *tc.C) {
 	fix := newFixture(c)
 	defer fix.TearDown(c)
-<<<<<<< HEAD
-	err := fix.Guard(c).Unlock()
-	c.Check(err, tc.ErrorIsNil)
-=======
-	err := fix.Guard(c).Unlock(context.Background())
-	c.Check(err, jc.ErrorIsNil)
->>>>>>> 2b1d188d
+	err := fix.Guard(c).Unlock(context.Background())
+	c.Check(err, tc.ErrorIsNil)
 	guest := fix.Guest(c)
 
 	// Start a bunch of concurrent, blocking, Visits.
@@ -248,13 +179,8 @@
 				<-unblocked
 				return nil
 			}
-<<<<<<< HEAD
-			err := guest.Visit(visit, nil)
+			err := guest.Visit(context.Background(), visit)
 			c.Check(err, tc.ErrorIsNil)
-=======
-			err := guest.Visit(context.Background(), visit)
-			c.Check(err, jc.ErrorIsNil)
->>>>>>> 2b1d188d
 			finishes <- i
 
 		}(i)
@@ -296,13 +222,8 @@
 	}
 
 	// Unlock the fortress, and check the Visit is unblocked.
-<<<<<<< HEAD
-	err := fix.Guard(c).Unlock()
-	c.Assert(err, tc.ErrorIsNil)
-=======
-	err := fix.Guard(c).Unlock(context.Background())
-	c.Assert(err, jc.ErrorIsNil)
->>>>>>> 2b1d188d
+	err := fix.Guard(c).Unlock(context.Background())
+	c.Assert(err, tc.ErrorIsNil)
 	select {
 	case err := <-visited:
 		c.Check(err, tc.ErrorMatches, "bad!")
@@ -390,23 +311,13 @@
 	ctx, cancel := context.WithCancel(context.Background())
 	cancel()
 	guard := fix.Guard(c)
-<<<<<<< HEAD
-	err := guard.Lockdown(abort)
+	err := guard.Lockdown(ctx)
 	c.Assert(err, tc.Equals, fortress.ErrAborted)
-
-	// Unlock the fortress again, leaving the original visit running, and
-	// check that new Visits are immediately accepted.
-	err = guard.Unlock()
-	c.Assert(err, tc.ErrorIsNil)
-=======
-	err := guard.Lockdown(ctx)
-	c.Assert(err, gc.Equals, fortress.ErrAborted)
 
 	// Unlock the fortress again, leaving the original visit running, and
 	// check that new Visits are immediately accepted.
 	err = guard.Unlock(context.Background())
-	c.Assert(err, jc.ErrorIsNil)
->>>>>>> 2b1d188d
+	c.Assert(err, tc.ErrorIsNil)
 	AssertUnlocked(c, fix.Guest(c))
 }
 
