--- conflicted
+++ resolved
@@ -14,6 +14,7 @@
 	"github.com/juju/errors"
 	"github.com/juju/names/v6"
 	"github.com/juju/tc"
+	jc "github.com/juju/testing/checkers"
 	"go.uber.org/mock/gomock"
 
 	api "github.com/juju/juju/api/controller/caasapplicationprovisioner"
@@ -267,12 +268,7 @@
 	c.Assert(err, tc.ErrorIsNil)
 }
 
-<<<<<<< HEAD
 func (s *OpsSuite) TestReconcileDeadUnitScale(c *tc.C) {
-=======
-// TestReconcileDeadUnitScaleNotScaling tests that nothing happens when not scaling
-func (s *OpsSuite) TestReconcileDeadUnitScaleNotScaling(c *gc.C) {
->>>>>>> 3b58ef9c
 	ctrl := gomock.NewController(c)
 	defer ctrl.Finish()
 
@@ -282,138 +278,19 @@
 	applicationService := mocks.NewMockApplicationService(ctrl)
 	statusService := mocks.NewMockStatusService(ctrl)
 
-<<<<<<< HEAD
 	units := map[unit.Name]life.Value{
 		"test/0": life.Alive,
 		"test/1": life.Dead,
 	}
 	ps := applicationservice.ScalingState{
 		Scaling:     true,
-=======
-	units := []params.CAASUnit{{Tag: names.NewUnitTag("test/0")}}
-	ps := params.CAASApplicationProvisioningState{
-		Scaling:     false, // Not scaling
->>>>>>> 3b58ef9c
 		ScaleTarget: 1,
 	}
-
-	gomock.InOrder(
-		facade.EXPECT().Units("test").Return(units, nil),
-		facade.EXPECT().ProvisioningState("test").Return(&ps, nil),
-		// Should return early - no further calls
-	)
-
-	err := caasapplicationprovisioner.AppOps.ReconcileDeadUnitScale("test", app, facade, s.logger)
-	c.Assert(err, jc.ErrorIsNil)
-}
-
-// TestReconcileDeadUnitScaleNilProvisioningState tests that nothing happens with nil provisioning state
-func (s *OpsSuite) TestReconcileDeadUnitScaleNilProvisioningState(c *gc.C) {
-	ctrl := gomock.NewController(c)
-	defer ctrl.Finish()
-
-	app := caasmocks.NewMockApplication(ctrl)
-	facade := mocks.NewMockCAASProvisionerFacade(ctrl)
-
-	units := []params.CAASUnit{{Tag: names.NewUnitTag("test/0")}}
-
-	gomock.InOrder(
-		facade.EXPECT().Units("test").Return(units, nil),
-		facade.EXPECT().ProvisioningState("test").Return(nil, nil),
-		// Should return early - no further calls
-	)
-
-	err := caasapplicationprovisioner.AppOps.ReconcileDeadUnitScale("test", app, facade, s.logger)
-	c.Assert(err, jc.ErrorIsNil)
-}
-
-// TestReconcileDeadUnitScaleScaleUp tests scale up scenario - app.Scale should NOT be called
-func (s *OpsSuite) TestReconcileDeadUnitScaleScaleUp(c *gc.C) {
-	ctrl := gomock.NewController(c)
-	defer ctrl.Finish()
-
-	app := caasmocks.NewMockApplication(ctrl)
-	facade := mocks.NewMockCAASProvisionerFacade(ctrl)
-
-	// Scale UP: 2 current units -> 5 target units
-	units := []params.CAASUnit{
-		{Tag: names.NewUnitTag("test/0")},
-		{Tag: names.NewUnitTag("test/1")},
-	}
-	ps := params.CAASApplicationProvisioningState{
-		Scaling:     true,
-		ScaleTarget: 5, // Scale up to 5 units
-	}
-
-	gomock.InOrder(
-		facade.EXPECT().Units("test").Return(units, nil),
-		facade.EXPECT().ProvisioningState("test").Return(&ps, nil),
-		facade.EXPECT().Life("test/0").Return(life.Alive, nil), // Below target
-		facade.EXPECT().Life("test/1").Return(life.Dead, nil),  // Below target, but dead
-		// No app.Scale should be called - all units are below target
-	)
-
-	err := caasapplicationprovisioner.AppOps.ReconcileDeadUnitScale("test", app, facade, s.logger)
-	c.Assert(err, jc.ErrorIsNil)
-}
-
-// TestReconcileDeadUnitScaleScaleDownNotAllDead tests scale down when not all excess units are dead - app.Scale should NOT be called
-func (s *OpsSuite) TestReconcileDeadUnitScaleScaleDownNotAllDead(c *gc.C) {
-	ctrl := gomock.NewController(c)
-	defer ctrl.Finish()
-
-	app := caasmocks.NewMockApplication(ctrl)
-	facade := mocks.NewMockCAASProvisionerFacade(ctrl)
-
-	// Scale DOWN: 4 current units -> 2 target units, but not all excess units are dead
-	units := []params.CAASUnit{
-		{Tag: names.NewUnitTag("test/0")},
-		{Tag: names.NewUnitTag("test/1")},
-		{Tag: names.NewUnitTag("test/2")}, // >= target
-		{Tag: names.NewUnitTag("test/3")}, // >= target
-	}
-	ps := params.CAASApplicationProvisioningState{
-		Scaling:     true,
-		ScaleTarget: 2, // Scale down to 2 units
-	}
-
-	gomock.InOrder(
-		facade.EXPECT().Units("test").Return(units, nil),
-		facade.EXPECT().ProvisioningState("test").Return(&ps, nil),
-		facade.EXPECT().Life("test/0").Return(life.Alive, nil), // Below target
-		facade.EXPECT().Life("test/1").Return(life.Dead, nil),  // Below target, but dead
-		facade.EXPECT().Life("test/2").Return(life.Dead, nil),  // >= target and dead
-		facade.EXPECT().Life("test/3").Return(life.Alive, nil), // >= target but alive - prevents scaling
-		// No app.Scale should be called - not all excess units (2,3) are dead
-	)
-
-	err := caasapplicationprovisioner.AppOps.ReconcileDeadUnitScale("test", app, facade, s.logger)
-	c.Assert(err, jc.ErrorIsNil)
-}
-
-// TestReconcileDeadUnitScaleScaleDownAllExcessDead tests scale down when all excess units are dead - app.Scale SHOULD be called
-func (s *OpsSuite) TestReconcileDeadUnitScaleScaleDownAllExcessDead(c *gc.C) {
-	ctrl := gomock.NewController(c)
-	defer ctrl.Finish()
-
-	app := caasmocks.NewMockApplication(ctrl)
-	facade := mocks.NewMockCAASProvisionerFacade(ctrl)
-
-	// Scale DOWN: 4 current units -> 2 target units, all excess units are dead
-	units := []params.CAASUnit{
-		{Tag: names.NewUnitTag("test/0")},
-		{Tag: names.NewUnitTag("test/1")},
-		{Tag: names.NewUnitTag("test/2")}, // >= target
-		{Tag: names.NewUnitTag("test/3")}, // >= target
-	}
-	ps := params.CAASApplicationProvisioningState{
-		Scaling:     true,
-		ScaleTarget: 2, // Scale down to 2 units
-	}
 	appState := caas.ApplicationState{
-		Replicas: []string{"a", "b"}, // Already at target scale
-	}
-<<<<<<< HEAD
+		Replicas: []string{
+			"a",
+		},
+	}
 	gomock.InOrder(
 		applicationService.EXPECT().GetAllUnitLifeForApplication(gomock.Any(), appId).Return(units, nil),
 		applicationService.EXPECT().GetApplicationScalingState(gomock.Any(), "test").Return(ps, nil),
@@ -421,67 +298,74 @@
 		app.EXPECT().State().Return(appState, nil),
 		facade.EXPECT().RemoveUnit(gomock.Any(), "test/1").Return(nil),
 		applicationService.EXPECT().SetApplicationScalingState(gomock.Any(), "test", 0, false).Return(nil),
-=======
-	newPs := params.CAASApplicationProvisioningState{
-		Scaling:     false,
-		ScaleTarget: 0,
-	}
-
-	gomock.InOrder(
-		facade.EXPECT().Units("test").Return(units, nil),
-		facade.EXPECT().ProvisioningState("test").Return(&ps, nil),
-		facade.EXPECT().Life("test/0").Return(life.Alive, nil), // Below target
-		facade.EXPECT().Life("test/1").Return(life.Dead, nil),  // Below target, but dead
-		facade.EXPECT().Life("test/2").Return(life.Dead, nil),  // >= target and dead
-		facade.EXPECT().Life("test/3").Return(life.Dead, nil),  // >= target and dead
-		// All excess units (2,3) are dead - scaling should proceed
-		app.EXPECT().Scale(2).Return(nil),
-		app.EXPECT().State().Return(appState, nil),
-		facade.EXPECT().RemoveUnit("test/2").Return(nil),
-		facade.EXPECT().RemoveUnit("test/3").Return(nil),
-		facade.EXPECT().SetProvisioningState("test", newPs).Return(nil),
->>>>>>> 3b58ef9c
 	)
 
 	err := caasapplicationprovisioner.AppOps.ReconcileDeadUnitScale(c.Context(), "test", appId, app, facade, applicationService, statusService, s.logger)
-	c.Assert(err, tc.ErrorIsNil)
-}
-
-<<<<<<< HEAD
+	c.Assert(err, jc.ErrorIsNil)
+}
+
+// TestReconcileDeadUnitScaleScaleUp tests scale up scenario - app.Scale should NOT be called
+func (s *OpsSuite) TestReconcileDeadUnitScaleScaleUp(c *tc.C) {
+	ctrl := gomock.NewController(c)
+	defer ctrl.Finish()
+
+	appId, _ := application.NewID()
+	app := caasmocks.NewMockApplication(ctrl)
+	facade := mocks.NewMockCAASProvisionerFacade(ctrl)
+	applicationService := mocks.NewMockApplicationService(ctrl)
+	statusService := mocks.NewMockStatusService(ctrl)
+
+	// Scale DOWN: 4 current units -> 2 target units, all excess units are dead
+	units := map[unit.Name]life.Value{
+		"test/0": life.Alive,
+		"test/1": life.Dead,
+	}
+	ps := applicationservice.ScalingState{
+		Scaling:     true,
+		ScaleTarget: 5, // Scale up to 5 units
+	}
+
+	gomock.InOrder(
+		applicationService.EXPECT().GetAllUnitLifeForApplication(gomock.Any(), appId).Return(units, nil),
+		applicationService.EXPECT().GetApplicationScalingState(gomock.Any(), "test").Return(ps, nil),
+	)
+	err := caasapplicationprovisioner.AppOps.ReconcileDeadUnitScale(c.Context(), "test", appId, app, facade, applicationService, statusService, s.logger)
+	c.Assert(err, jc.ErrorIsNil)
+}
+
+// TestReconcileDeadUnitScaleScaleDownNotAllDead tests scale down when not all excess units are dead - app.Scale should NOT be called
+func (s *OpsSuite) TestReconcileDeadUnitScaleScaleDownNotAllDead(c *tc.C) {
+	ctrl := gomock.NewController(c)
+	defer ctrl.Finish()
+
+	appId, _ := application.NewID()
+	app := caasmocks.NewMockApplication(ctrl)
+	facade := mocks.NewMockCAASProvisionerFacade(ctrl)
+	applicationService := mocks.NewMockApplicationService(ctrl)
+	statusService := mocks.NewMockStatusService(ctrl)
+
+	// Scale DOWN: 4 current units -> 2 target units, all excess units are dead
+	units := map[unit.Name]life.Value{
+		"test/0": life.Alive,
+		"test/1": life.Dead,
+		"test/2": life.Dead,  // >= target
+		"test/3": life.Alive, // >= target
+	}
+	ps := applicationservice.ScalingState{
+		Scaling:     true,
+		ScaleTarget: 2, // Scale down to 2 units
+	}
+
+	gomock.InOrder(
+		applicationService.EXPECT().GetAllUnitLifeForApplication(gomock.Any(), appId).Return(units, nil),
+		applicationService.EXPECT().GetApplicationScalingState(gomock.Any(), "test").Return(ps, nil),
+	)
+
+	err := caasapplicationprovisioner.AppOps.ReconcileDeadUnitScale(c.Context(), "test", appId, app, facade, applicationService, statusService, s.logger)
+	c.Assert(err, jc.ErrorIsNil)
+}
+
 func (s *OpsSuite) TestEnsureScaleAlive(c *tc.C) {
-=======
-// TestReconcileDeadUnitScaleScaleDownNoExcessUnits tests when no units need to be removed
-func (s *OpsSuite) TestReconcileDeadUnitScaleScaleDownNoExcessUnits(c *gc.C) {
-	ctrl := gomock.NewController(c)
-	defer ctrl.Finish()
-
-	app := caasmocks.NewMockApplication(ctrl)
-	facade := mocks.NewMockCAASProvisionerFacade(ctrl)
-
-	// Already at target scale
-	units := []params.CAASUnit{
-		{Tag: names.NewUnitTag("test/0")},
-		{Tag: names.NewUnitTag("test/1")},
-	}
-	ps := params.CAASApplicationProvisioningState{
-		Scaling:     true,
-		ScaleTarget: 2, // Already at target
-	}
-
-	gomock.InOrder(
-		facade.EXPECT().Units("test").Return(units, nil),
-		facade.EXPECT().ProvisioningState("test").Return(&ps, nil),
-		facade.EXPECT().Life("test/0").Return(life.Alive, nil), // Below target
-		facade.EXPECT().Life("test/1").Return(life.Dead, nil),  // Below target, but dead
-		// No units >= target, so no scaling needed
-	)
-
-	err := caasapplicationprovisioner.AppOps.ReconcileDeadUnitScale("test", app, facade, s.logger)
-	c.Assert(err, jc.ErrorIsNil)
-}
-
-func (s *OpsSuite) TestEnsureScaleAlive(c *gc.C) {
->>>>>>> 3b58ef9c
 	ctrl := gomock.NewController(c)
 	defer ctrl.Finish()
 
