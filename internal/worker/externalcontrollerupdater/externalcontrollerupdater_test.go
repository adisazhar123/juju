// Copyright 2017 Canonical Ltd.
// Licensed under the AGPLv3, see LICENCE file for details.

package externalcontrollerupdater

import (
	"context"
	"testing"
	"time"

	"github.com/juju/clock/testclock"
	"github.com/juju/errors"
	"github.com/juju/names/v6"
	"github.com/juju/tc"
	"github.com/juju/worker/v4/workertest"
	"go.uber.org/mock/gomock"

	"github.com/juju/juju/api"
	"github.com/juju/juju/api/controller/crosscontroller"
	"github.com/juju/juju/core/crossmodel"
	corewatcher "github.com/juju/juju/core/watcher"
	"github.com/juju/juju/core/watcher/watchertest"
<<<<<<< HEAD
	coretesting "github.com/juju/juju/internal/testing"
	"github.com/juju/juju/internal/worker/externalcontrollerupdater"
=======
	"github.com/juju/juju/rpc/params"
	coretesting "github.com/juju/juju/testing"
>>>>>>> 01ce0e80
)

func TestExternalControllerUpdaterSuite(t *testing.T) {
	tc.Run(t, &ExternalControllerUpdaterSuite{})
}

type ExternalControllerUpdaterSuite struct {
	coretesting.BaseSuite
	clock testclock.AdvanceableClock

	watcher *MockExternalControllerWatcherClientCloser
	client  *MockExternalControllerUpdaterClient
}

func (s *ExternalControllerUpdaterSuite) setupMocks(c *tc.C) *gomock.Controller {
	ctrl := gomock.NewController(c)

	s.watcher = NewMockExternalControllerWatcherClientCloser(ctrl)
	s.client = NewMockExternalControllerUpdaterClient(ctrl)

	s.clock = testclock.NewDilatedWallClock(time.Millisecond)

	return ctrl
}

func (s *ExternalControllerUpdaterSuite) TestStartStop(c *tc.C) {
	defer s.setupMocks(c).Finish()

	ch := make(chan []string)
	extCtrlWatcher := watchertest.NewMockStringsWatcher(ch)

	s.client.EXPECT().WatchExternalControllers(gomock.Any()).Return(extCtrlWatcher, nil)

<<<<<<< HEAD
	w, err := externalcontrollerupdater.New(s.client, func(context.Context, *api.Info) (externalcontrollerupdater.ExternalControllerWatcherClientCloser, error) {
=======
	w, err := New(s.client, func(*api.Info) (ExternalControllerWatcherClientCloser, error) {
>>>>>>> 01ce0e80
		return s.watcher, nil
	}, s.clock)
	c.Assert(err, tc.ErrorIsNil)
	workertest.CleanKill(c, w)
}

func (s *ExternalControllerUpdaterSuite) TestWatchExternalControllersStartStop(c *tc.C) {
	defer s.setupMocks(c).Finish()

	ch := make(chan []string, 1)
	extCtrlWatcher := watchertest.NewMockStringsWatcher(ch)
	ch <- []string{coretesting.ControllerTag.Id()}

	s.client.EXPECT().WatchExternalControllers(gomock.Any()).Return(extCtrlWatcher, nil)
	info := &crossmodel.ControllerInfo{
		ControllerUUID: coretesting.ControllerTag.Id(),
		Alias:          "alias",
		Addrs:          []string{"10.6.6.6"},
		CACert:         coretesting.CACert,
	}
	s.client.EXPECT().ExternalControllerInfo(gomock.Any(), coretesting.ControllerTag.Id()).Return(info, nil)

	started := make(chan struct{})

	infoWatcher := watchertest.NewMockNotifyWatcher(make(chan struct{}))
	s.watcher.EXPECT().WatchControllerInfo(gomock.Any()).DoAndReturn(func(context.Context) (corewatcher.NotifyWatcher, error) {
		return infoWatcher, nil
	})

<<<<<<< HEAD
	finalise := make(chan struct{})
	s.watcher.EXPECT().Close().DoAndReturn(func() error {
		close(finalise)
		return nil
	})

	w, err := externalcontrollerupdater.New(s.client, func(_ context.Context, gotInfo *api.Info) (externalcontrollerupdater.ExternalControllerWatcherClientCloser, error) {
=======
	w, err := New(s.client, func(gotInfo *api.Info) (ExternalControllerWatcherClientCloser, error) {
>>>>>>> 01ce0e80
		defer close(started)
		c.Assert(gotInfo, tc.DeepEquals, &api.Info{
			Addrs:  info.Addrs,
			Tag:    names.NewUserTag("jujuanonymous"),
			CACert: info.CACert,
		})
		return s.watcher, nil
	}, s.clock)
	c.Assert(err, tc.ErrorIsNil)
	defer workertest.CleanKill(c, w)

	select {
	case <-started:
	case <-c.Context().Done():
		c.Fatal("timed out waiting for watcher to start")
	}

	workertest.CleanKill(c, w)

	select {
	case <-finalise:
	case <-c.Context().Done():
		c.Fatal("timed out waiting for final call")
	}
}

func (s *ExternalControllerUpdaterSuite) TestWatchExternalControllersError(c *tc.C) {
	defer s.setupMocks(c).Finish()

	ch := make(chan []string, 1)
	extCtrlWatcher := watchertest.NewMockStringsWatcher(ch)
	ch <- []string{coretesting.ControllerTag.Id()}

	s.client.EXPECT().WatchExternalControllers(gomock.Any()).Return(extCtrlWatcher, nil)
	s.client.EXPECT().ExternalControllerInfo(gomock.Any(), coretesting.ControllerTag.Id()).Return(&crossmodel.ControllerInfo{}, nil)

	done := make(chan struct{})

	s.watcher.EXPECT().WatchControllerInfo(gomock.Any()).DoAndReturn(func(context.Context) (corewatcher.NotifyWatcher, error) {
		return nil, errors.New("watcher error")
	})
	// Close should be called on error.
	s.watcher.EXPECT().Close().DoAndReturn(func() error {
		close(done)
		return nil
	})

<<<<<<< HEAD
	w, err := externalcontrollerupdater.New(s.client, func(context.Context, *api.Info) (externalcontrollerupdater.ExternalControllerWatcherClientCloser, error) {
=======
	w, err := New(s.client, func(*api.Info) (ExternalControllerWatcherClientCloser, error) {
>>>>>>> 01ce0e80
		return s.watcher, nil
	}, s.clock)
	c.Assert(err, tc.ErrorIsNil)
	defer workertest.CleanKill(c, w)

	select {
	case <-done:
	case <-c.Context().Done():
		c.Fatal("timed out waiting for watcher client to close")
	}

	workertest.CleanKill(c, w)
}

func (s *ExternalControllerUpdaterSuite) TestWatchExternalControllersErrorRestarts(c *tc.C) {
	defer s.setupMocks(c).Finish()

	ch := make(chan []string, 1)
	extCtrlWatcher := watchertest.NewMockStringsWatcher(ch)
	ch <- []string{coretesting.ControllerTag.Id()}

	s.client.EXPECT().WatchExternalControllers(gomock.Any()).Return(extCtrlWatcher, nil)
	s.client.EXPECT().ExternalControllerInfo(gomock.Any(), coretesting.ControllerTag.Id()).Return(&crossmodel.ControllerInfo{}, nil)

	done := make(chan struct{})

	s.watcher.EXPECT().WatchControllerInfo(gomock.Any()).DoAndReturn(func(context.Context) (corewatcher.NotifyWatcher, error) {
		return nil, errors.New("watcher error")
	})
	s.watcher.EXPECT().Close()

<<<<<<< HEAD
	w, err := externalcontrollerupdater.New(s.client, func(context.Context, *api.Info) (externalcontrollerupdater.ExternalControllerWatcherClientCloser, error) {
=======
	w, err := New(s.client, func(*api.Info) (ExternalControllerWatcherClientCloser, error) {
>>>>>>> 01ce0e80
		return s.watcher, nil
	}, s.clock)
	c.Assert(err, tc.ErrorIsNil)
	defer workertest.CleanKill(c, w)

	s.clock.Advance(time.Minute)
	// After an error and a delay, restart the watcher.
	s.client.EXPECT().ExternalControllerInfo(gomock.Any(), coretesting.ControllerTag.Id()).Return(&crossmodel.ControllerInfo{}, nil)
	infoWatcher := watchertest.NewMockNotifyWatcher(make(chan struct{}))
	s.watcher.EXPECT().WatchControllerInfo(gomock.Any()).DoAndReturn(func(context.Context) (corewatcher.NotifyWatcher, error) {
		defer close(done)
		return infoWatcher, nil
	})

	finalise := make(chan struct{})
	s.watcher.EXPECT().Close().DoAndReturn(func() error {
		close(finalise)
		return nil
	})

	select {
	case <-done:
	case <-c.Context().Done():
		c.Fatal("timed out waiting for watcher to restart")
	}

	workertest.CleanKill(c, w)

	select {
	case <-finalise:
	case <-c.Context().Done():
		c.Fatal("timed out waiting for final call")
	}
}

<<<<<<< HEAD
func (s *ExternalControllerUpdaterSuite) TestWatchExternalControllersChange(c *tc.C) {
=======
func (s *ExternalControllerUpdaterSuite) TestWatchExternalControllersNotSupported(c *gc.C) {
	defer s.setupMocks(c).Finish()

	ch := make(chan []string, 1)
	extCtrlWatcher := watchertest.NewMockStringsWatcher(ch)
	ch <- []string{coretesting.ControllerTag.Id()}

	s.client.EXPECT().WatchExternalControllers().Return(extCtrlWatcher, nil)
	info := &crossmodel.ControllerInfo{}
	s.client.EXPECT().ExternalControllerInfo(coretesting.ControllerTag.Id()).Return(info, nil)

	notSupportedErr := &params.Error{Code: params.CodeNotSupported}
	watcherReady := make(chan struct{})
	watcherFetched := make(chan struct{})

	w, err := New(s.client, func(*api.Info) (ExternalControllerWatcherClientCloser, error) {
		close(watcherReady)
		select {
		case <-watcherFetched:
		case <-time.After(coretesting.LongWait):
			c.Error("timed out waiting for watcher to be fetched")
		}
		return nil, notSupportedErr
	}, s.clock)
	c.Assert(err, jc.ErrorIsNil)
	defer workertest.CleanKill(c, w)

	// Here we synchronise access to the controllerWatcher worker started
	// by the runner in the updaterWorker. Fetch the single controllerWatcher
	// worker from the the list of running workers before it is killed and
	// removed, then check that it is killed with the expected error.
	select {
	case <-watcherReady:
	case <-time.After(coretesting.LongWait):
		c.Fatal("timed out waiting for watcher to be ready")
	}
	updater, _ := w.(*updaterWorker)
	c.Assert(updater, gc.NotNil)
	runner := updater.runner
	names := runner.WorkerNames()
	c.Assert(names, gc.HasLen, 1)
	controllerWatcher, err := runner.Worker(names[0], nil)
	c.Assert(err, gc.IsNil)
	close(watcherFetched)

	err = workertest.CheckKilled(c, controllerWatcher)
	c.Assert(err, gc.IsNil)

	workertest.CheckAlive(c, w)
}

func (s *ExternalControllerUpdaterSuite) TestWatchExternalControllersChange(c *gc.C) {
>>>>>>> 01ce0e80
	defer s.setupMocks(c).Finish()

	ch := make(chan []string, 1)
	extCtrlWatcher := watchertest.NewMockStringsWatcher(ch)
	ch <- []string{coretesting.ControllerTag.Id()}

	s.client.EXPECT().WatchExternalControllers(gomock.Any()).Return(extCtrlWatcher, nil)
	info := crossmodel.ControllerInfo{
		ControllerUUID: coretesting.ControllerTag.Id(),
		Alias:          "alias",
		Addrs:          []string{"10.6.6.6"},
		CACert:         coretesting.CACert,
	}
	s.client.EXPECT().ExternalControllerInfo(gomock.Any(), coretesting.ControllerTag.Id()).Return(&info, nil)

	change := make(chan struct{}, 1)
	infoWatcher := watchertest.NewMockNotifyWatcher(change)

	s.watcher.EXPECT().WatchControllerInfo(gomock.Any()).DoAndReturn(func(ctx context.Context) (corewatcher.NotifyWatcher, error) {
		return infoWatcher, nil
	})
	s.watcher.EXPECT().Close()

<<<<<<< HEAD
	w, err := externalcontrollerupdater.New(s.client, func(_ context.Context, gotInfo *api.Info) (externalcontrollerupdater.ExternalControllerWatcherClientCloser, error) {
=======
	w, err := New(s.client, func(gotInfo *api.Info) (ExternalControllerWatcherClientCloser, error) {
>>>>>>> 01ce0e80
		return s.watcher, nil
	}, s.clock)
	c.Assert(err, tc.ErrorIsNil)
	defer workertest.CleanKill(c, w)

	newInfo := &crosscontroller.ControllerInfo{
		Addrs:  []string{"10.6.6.7"},
		CACert: coretesting.CACert,
	}
	s.watcher.EXPECT().ControllerInfo(gomock.Any()).Return(newInfo, nil)

	done := make(chan struct{})

	updatedInfo := info
	updatedInfo.Addrs = newInfo.Addrs
	s.client.EXPECT().SetExternalControllerInfo(gomock.Any(), updatedInfo)

	// After processing the event, the watcher is closed and re-opened.
	s.watcher.EXPECT().Close()
	s.watcher.EXPECT().WatchControllerInfo(gomock.Any()).DoAndReturn(func(context.Context) (corewatcher.NotifyWatcher, error) {
		defer close(done)
		return infoWatcher, nil
	})

	change <- struct{}{}

	select {
	case <-done:
	case <-c.Context().Done():
		c.Fatal("timed out waiting for controller update")
	}

	workertest.CleanKill(c, w)
}<|MERGE_RESOLUTION|>--- conflicted
+++ resolved
@@ -20,13 +20,8 @@
 	"github.com/juju/juju/core/crossmodel"
 	corewatcher "github.com/juju/juju/core/watcher"
 	"github.com/juju/juju/core/watcher/watchertest"
-<<<<<<< HEAD
 	coretesting "github.com/juju/juju/internal/testing"
-	"github.com/juju/juju/internal/worker/externalcontrollerupdater"
-=======
 	"github.com/juju/juju/rpc/params"
-	coretesting "github.com/juju/juju/testing"
->>>>>>> 01ce0e80
 )
 
 func TestExternalControllerUpdaterSuite(t *testing.T) {
@@ -60,11 +55,7 @@
 
 	s.client.EXPECT().WatchExternalControllers(gomock.Any()).Return(extCtrlWatcher, nil)
 
-<<<<<<< HEAD
-	w, err := externalcontrollerupdater.New(s.client, func(context.Context, *api.Info) (externalcontrollerupdater.ExternalControllerWatcherClientCloser, error) {
-=======
-	w, err := New(s.client, func(*api.Info) (ExternalControllerWatcherClientCloser, error) {
->>>>>>> 01ce0e80
+	w, err := New(s.client, func(context.Context, *api.Info) (ExternalControllerWatcherClientCloser, error) {
 		return s.watcher, nil
 	}, s.clock)
 	c.Assert(err, tc.ErrorIsNil)
@@ -94,17 +85,13 @@
 		return infoWatcher, nil
 	})
 
-<<<<<<< HEAD
 	finalise := make(chan struct{})
 	s.watcher.EXPECT().Close().DoAndReturn(func() error {
 		close(finalise)
 		return nil
 	})
 
-	w, err := externalcontrollerupdater.New(s.client, func(_ context.Context, gotInfo *api.Info) (externalcontrollerupdater.ExternalControllerWatcherClientCloser, error) {
-=======
-	w, err := New(s.client, func(gotInfo *api.Info) (ExternalControllerWatcherClientCloser, error) {
->>>>>>> 01ce0e80
+	w, err := New(s.client, func(_ context.Context, gotInfo *api.Info) (ExternalControllerWatcherClientCloser, error) {
 		defer close(started)
 		c.Assert(gotInfo, tc.DeepEquals, &api.Info{
 			Addrs:  info.Addrs,
@@ -152,11 +139,7 @@
 		return nil
 	})
 
-<<<<<<< HEAD
-	w, err := externalcontrollerupdater.New(s.client, func(context.Context, *api.Info) (externalcontrollerupdater.ExternalControllerWatcherClientCloser, error) {
-=======
-	w, err := New(s.client, func(*api.Info) (ExternalControllerWatcherClientCloser, error) {
->>>>>>> 01ce0e80
+	w, err := New(s.client, func(context.Context, *api.Info) (ExternalControllerWatcherClientCloser, error) {
 		return s.watcher, nil
 	}, s.clock)
 	c.Assert(err, tc.ErrorIsNil)
@@ -188,11 +171,7 @@
 	})
 	s.watcher.EXPECT().Close()
 
-<<<<<<< HEAD
-	w, err := externalcontrollerupdater.New(s.client, func(context.Context, *api.Info) (externalcontrollerupdater.ExternalControllerWatcherClientCloser, error) {
-=======
-	w, err := New(s.client, func(*api.Info) (ExternalControllerWatcherClientCloser, error) {
->>>>>>> 01ce0e80
+	w, err := New(s.client, func(context.Context, *api.Info) (ExternalControllerWatcherClientCloser, error) {
 		return s.watcher, nil
 	}, s.clock)
 	c.Assert(err, tc.ErrorIsNil)
@@ -228,25 +207,22 @@
 	}
 }
 
-<<<<<<< HEAD
-func (s *ExternalControllerUpdaterSuite) TestWatchExternalControllersChange(c *tc.C) {
-=======
-func (s *ExternalControllerUpdaterSuite) TestWatchExternalControllersNotSupported(c *gc.C) {
-	defer s.setupMocks(c).Finish()
-
-	ch := make(chan []string, 1)
-	extCtrlWatcher := watchertest.NewMockStringsWatcher(ch)
-	ch <- []string{coretesting.ControllerTag.Id()}
-
-	s.client.EXPECT().WatchExternalControllers().Return(extCtrlWatcher, nil)
+func (s *ExternalControllerUpdaterSuite) TestWatchExternalControllersNotSupported(c *tc.C) {
+	defer s.setupMocks(c).Finish()
+
+	ch := make(chan []string, 1)
+	extCtrlWatcher := watchertest.NewMockStringsWatcher(ch)
+	ch <- []string{coretesting.ControllerTag.Id()}
+
+	s.client.EXPECT().WatchExternalControllers(gomock.Any()).Return(extCtrlWatcher, nil)
 	info := &crossmodel.ControllerInfo{}
-	s.client.EXPECT().ExternalControllerInfo(coretesting.ControllerTag.Id()).Return(info, nil)
+	s.client.EXPECT().ExternalControllerInfo(gomock.Any(), coretesting.ControllerTag.Id()).Return(info, nil)
 
 	notSupportedErr := &params.Error{Code: params.CodeNotSupported}
 	watcherReady := make(chan struct{})
 	watcherFetched := make(chan struct{})
 
-	w, err := New(s.client, func(*api.Info) (ExternalControllerWatcherClientCloser, error) {
+	w, err := New(s.client, func(context.Context, *api.Info) (ExternalControllerWatcherClientCloser, error) {
 		close(watcherReady)
 		select {
 		case <-watcherFetched:
@@ -255,7 +231,7 @@
 		}
 		return nil, notSupportedErr
 	}, s.clock)
-	c.Assert(err, jc.ErrorIsNil)
+	c.Assert(err, tc.ErrorIsNil)
 	defer workertest.CleanKill(c, w)
 
 	// Here we synchronise access to the controllerWatcher worker started
@@ -268,22 +244,21 @@
 		c.Fatal("timed out waiting for watcher to be ready")
 	}
 	updater, _ := w.(*updaterWorker)
-	c.Assert(updater, gc.NotNil)
+	c.Assert(updater, tc.NotNil)
 	runner := updater.runner
 	names := runner.WorkerNames()
-	c.Assert(names, gc.HasLen, 1)
+	c.Assert(names, tc.HasLen, 1)
 	controllerWatcher, err := runner.Worker(names[0], nil)
-	c.Assert(err, gc.IsNil)
+	c.Assert(err, tc.IsNil)
 	close(watcherFetched)
 
 	err = workertest.CheckKilled(c, controllerWatcher)
-	c.Assert(err, gc.IsNil)
+	c.Assert(err, tc.IsNil)
 
 	workertest.CheckAlive(c, w)
 }
 
-func (s *ExternalControllerUpdaterSuite) TestWatchExternalControllersChange(c *gc.C) {
->>>>>>> 01ce0e80
+func (s *ExternalControllerUpdaterSuite) TestWatchExternalControllersChange(c *tc.C) {
 	defer s.setupMocks(c).Finish()
 
 	ch := make(chan []string, 1)
@@ -307,11 +282,7 @@
 	})
 	s.watcher.EXPECT().Close()
 
-<<<<<<< HEAD
-	w, err := externalcontrollerupdater.New(s.client, func(_ context.Context, gotInfo *api.Info) (externalcontrollerupdater.ExternalControllerWatcherClientCloser, error) {
-=======
-	w, err := New(s.client, func(gotInfo *api.Info) (ExternalControllerWatcherClientCloser, error) {
->>>>>>> 01ce0e80
+	w, err := New(s.client, func(_ context.Context, gotInfo *api.Info) (ExternalControllerWatcherClientCloser, error) {
 		return s.watcher, nil
 	}, s.clock)
 	c.Assert(err, tc.ErrorIsNil)
