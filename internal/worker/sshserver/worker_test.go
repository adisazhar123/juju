// Copyright 2025 Canonical Ltd.
// Licensed under the AGPLv3, see LICENCE file for details.

package sshserver_test

import (
	"github.com/juju/testing"
	jc "github.com/juju/testing/checkers"
	"github.com/juju/worker/v4"
	"github.com/juju/worker/v4/workertest"
	"go.uber.org/mock/gomock"
	gc "gopkg.in/check.v1"

	"github.com/juju/juju/core/watcher/watchertest"
	loggertesting "github.com/juju/juju/internal/logger/testing"
	"github.com/juju/juju/internal/worker/sshserver"
)

type workerSuite struct {
	testing.IsolationSuite
}

var _ = gc.Suite(&workerSuite{})

func newServerWrapperWorkerConfig(
	c *gc.C, ctrl *gomock.Controller, modifier func(*sshserver.ServerWrapperWorkerConfig),
) *sshserver.ServerWrapperWorkerConfig {
	cfg := &sshserver.ServerWrapperWorkerConfig{
<<<<<<< HEAD
		NewServerWorker:         func(sshserver.ServerWorkerConfig) (worker.Worker, error) { return nil, nil },
		ControllerConfigService: sshserver.NewMockControllerConfigService(ctrl),
		Logger:                  loggertesting.WrapCheckLog(c),
=======
		NewServerWorker:      func(sshserver.ServerWorkerConfig) (worker.Worker, error) { return nil, nil },
		Logger:               l,
		FacadeClient:         client,
		NewSSHServerListener: newTestingSSHServerListener,
>>>>>>> ac066860
	}

	modifier(cfg)

	return cfg
}

func (s *workerSuite) TestValidate(c *gc.C) {
	ctrl := gomock.NewController(c)
	defer ctrl.Finish()

	cfg := newServerWrapperWorkerConfig(c, ctrl, func(cfg *sshserver.ServerWrapperWorkerConfig) {})
	c.Assert(cfg.Validate(), gc.IsNil)

	// Test no Logger.
	cfg = newServerWrapperWorkerConfig(
		c,
		ctrl,
		func(cfg *sshserver.ServerWrapperWorkerConfig) {
			cfg.Logger = nil
		},
	)
	c.Assert(cfg.Validate(), gc.ErrorMatches, ".*is required.*")

	// Test no NewServerWorker.
	cfg = newServerWrapperWorkerConfig(
		c,
		ctrl,
		func(cfg *sshserver.ServerWrapperWorkerConfig) {
			cfg.NewServerWorker = nil
		},
	)
<<<<<<< HEAD
	c.Assert(cfg.Validate(), gc.ErrorMatches, ".*is required.*")
=======
	c.Assert(cfg.Validate(), jc.ErrorIs, errors.NotValid)

	// Test no NewSSHServerListener.
	cfg = newServerWrapperWorkerConfig(
		l,
		mockFacadeClient,
		func(cfg *sshserver.ServerWrapperWorkerConfig) {
			cfg.NewSSHServerListener = nil
		},
	)
	c.Assert(cfg.Validate(), jc.ErrorIs, errors.NotValid)
>>>>>>> ac066860
}

func (s *workerSuite) TestSSHServerWrapperWorkerCanBeKilled(c *gc.C) {
	ctrl := gomock.NewController(c)
	defer ctrl.Finish()

	serverWorker := workertest.NewErrorWorker(nil)
	defer workertest.DirtyKill(c, serverWorker)

	ch := make(chan []string)
	controllerConfigWatcher := watchertest.NewMockStringsWatcher(ch)
	defer workertest.DirtyKill(c, controllerConfigWatcher)

	controllerConfigService := sshserver.NewMockControllerConfigService(ctrl)
	controllerConfigService.EXPECT().WatchControllerConfig().Return(controllerConfigWatcher, nil)

	cfg := sshserver.ServerWrapperWorkerConfig{
		ControllerConfigService: controllerConfigService,
		Logger:                  loggertesting.WrapCheckLog(c),
		NewServerWorker: func(swc sshserver.ServerWorkerConfig) (worker.Worker, error) {
			return serverWorker, nil
		},
		NewSSHServerListener: newTestingSSHServerListener,
	}
	w, err := sshserver.NewServerWrapperWorker(cfg)
	c.Assert(err, jc.ErrorIsNil)
	defer workertest.DirtyKill(c, w)

	// Check all workers alive properly.
	workertest.CheckAlive(c, w)
	workertest.CheckAlive(c, serverWorker)
	workertest.CheckAlive(c, controllerConfigWatcher)

	// Kill the wrapper worker.
	workertest.CleanKill(c, w)

	// Check all workers killed.
	c.Check(workertest.CheckKilled(c, w), jc.ErrorIsNil)
	c.Check(workertest.CheckKilled(c, serverWorker), jc.ErrorIsNil)
	c.Check(workertest.CheckKilled(c, controllerConfigWatcher), jc.ErrorIsNil)
}

func (s *workerSuite) TestSSHServerWrapperWorkerRestartsServerWorker(c *gc.C) {
	ctrl := gomock.NewController(c)
	defer ctrl.Finish()

	serverWorker := workertest.NewErrorWorker(nil)
	defer workertest.DirtyKill(c, serverWorker)

	ch := make(chan []string)
	controllerConfigWatcher := watchertest.NewMockStringsWatcher(ch)
	defer workertest.DirtyKill(c, controllerConfigWatcher)

	controllerConfigService := sshserver.NewMockControllerConfigService(ctrl)
	controllerConfigService.EXPECT().WatchControllerConfig().Return(controllerConfigWatcher, nil)

	startCounter := 0
	cfg := sshserver.ServerWrapperWorkerConfig{
		ControllerConfigService: controllerConfigService,
		Logger:                  loggertesting.WrapCheckLog(c),
		NewServerWorker: func(swc sshserver.ServerWorkerConfig) (worker.Worker, error) {
			startCounter++
			return serverWorker, nil
		},
		NewSSHServerListener: newTestingSSHServerListener,
	}
	w, err := sshserver.NewServerWrapperWorker(cfg)
	c.Assert(err, jc.ErrorIsNil)
	defer workertest.DirtyKill(c, w)

	// Check all workers alive properly.
	workertest.CheckAlive(c, w)
	workertest.CheckAlive(c, serverWorker)
	workertest.CheckAlive(c, controllerConfigWatcher)

	// Send some changes to restart the server.
	ch <- []string{"some-config-key"}

	// Kill wrapper worker.
	workertest.CleanKill(c, w)

	// Check all workers killed.
	c.Check(workertest.CheckKilled(c, w), jc.ErrorIsNil)
	c.Check(workertest.CheckKilled(c, serverWorker), jc.ErrorIsNil)
	c.Check(workertest.CheckKilled(c, controllerConfigWatcher), jc.ErrorIsNil)

	// Expect start counter.
	// 1 for the initial start.
	// 1 for the restart.
	c.Assert(startCounter, gc.Equals, 2)
<<<<<<< HEAD
=======
}

func (s *workerSuite) TestSSHServerWrapperWorkerErrorsOnMissingHostKey(c *gc.C) {
	l := loggo.GetLogger("test")

	ctrl := gomock.NewController(c)
	defer ctrl.Finish()
	mockFacadeClient := NewMockFacadeClient(ctrl)

	serverWorker := workertest.NewErrorWorker(nil)
	defer workertest.DirtyKill(c, serverWorker)

	watcherChan := make(chan struct{})
	controllerConfigWatcher := watchertest.NewMockNotifyWatcher(watcherChan)
	defer workertest.DirtyKill(c, controllerConfigWatcher)

	// Test where the host key is an empty
	mockFacadeClient.EXPECT().SSHServerHostKey().Return("", nil).Times(1)

	cfg := sshserver.ServerWrapperWorkerConfig{
		FacadeClient: mockFacadeClient,
		Logger:       l,
		NewServerWorker: func(swc sshserver.ServerWorkerConfig) (worker.Worker, error) {
			return serverWorker, nil
		},
		NewSSHServerListener: newTestingSSHServerListener,
	}
	w1, err := sshserver.NewServerWrapperWorker(cfg)
	c.Assert(err, gc.IsNil)
	defer workertest.DirtyKill(c, w1)

	err = workertest.CheckKilled(c, w1)
	c.Assert(err, gc.ErrorMatches, "jump host key is empty")

	// Test where the host key method errors
	mockFacadeClient.EXPECT().SSHServerHostKey().Return("", errors.New("state failed")).Times(1)

	cfg = sshserver.ServerWrapperWorkerConfig{
		FacadeClient: mockFacadeClient,
		Logger:       l,
		NewServerWorker: func(swc sshserver.ServerWorkerConfig) (worker.Worker, error) {
			return serverWorker, nil
		},
		NewSSHServerListener: newTestingSSHServerListener,
	}
	w2, err := sshserver.NewServerWrapperWorker(cfg)
	c.Assert(err, gc.IsNil)
	defer workertest.DirtyKill(c, w2)

	err = workertest.CheckKilled(c, w2)
	c.Assert(err, gc.ErrorMatches, "state failed")
>>>>>>> ac066860
}<|MERGE_RESOLUTION|>--- conflicted
+++ resolved
@@ -26,16 +26,10 @@
 	c *gc.C, ctrl *gomock.Controller, modifier func(*sshserver.ServerWrapperWorkerConfig),
 ) *sshserver.ServerWrapperWorkerConfig {
 	cfg := &sshserver.ServerWrapperWorkerConfig{
-<<<<<<< HEAD
 		NewServerWorker:         func(sshserver.ServerWorkerConfig) (worker.Worker, error) { return nil, nil },
 		ControllerConfigService: sshserver.NewMockControllerConfigService(ctrl),
 		Logger:                  loggertesting.WrapCheckLog(c),
-=======
-		NewServerWorker:      func(sshserver.ServerWorkerConfig) (worker.Worker, error) { return nil, nil },
-		Logger:               l,
-		FacadeClient:         client,
-		NewSSHServerListener: newTestingSSHServerListener,
->>>>>>> ac066860
+		NewSSHServerListener:    newTestingSSHServerListener,
 	}
 
 	modifier(cfg)
@@ -68,21 +62,17 @@
 			cfg.NewServerWorker = nil
 		},
 	)
-<<<<<<< HEAD
 	c.Assert(cfg.Validate(), gc.ErrorMatches, ".*is required.*")
-=======
-	c.Assert(cfg.Validate(), jc.ErrorIs, errors.NotValid)
 
 	// Test no NewSSHServerListener.
 	cfg = newServerWrapperWorkerConfig(
-		l,
-		mockFacadeClient,
+		c,
+		ctrl,
 		func(cfg *sshserver.ServerWrapperWorkerConfig) {
 			cfg.NewSSHServerListener = nil
 		},
 	)
-	c.Assert(cfg.Validate(), jc.ErrorIs, errors.NotValid)
->>>>>>> ac066860
+	c.Assert(cfg.Validate(), gc.ErrorMatches, ".*is required.*")
 }
 
 func (s *workerSuite) TestSSHServerWrapperWorkerCanBeKilled(c *gc.C) {
@@ -173,58 +163,4 @@
 	// 1 for the initial start.
 	// 1 for the restart.
 	c.Assert(startCounter, gc.Equals, 2)
-<<<<<<< HEAD
-=======
-}
-
-func (s *workerSuite) TestSSHServerWrapperWorkerErrorsOnMissingHostKey(c *gc.C) {
-	l := loggo.GetLogger("test")
-
-	ctrl := gomock.NewController(c)
-	defer ctrl.Finish()
-	mockFacadeClient := NewMockFacadeClient(ctrl)
-
-	serverWorker := workertest.NewErrorWorker(nil)
-	defer workertest.DirtyKill(c, serverWorker)
-
-	watcherChan := make(chan struct{})
-	controllerConfigWatcher := watchertest.NewMockNotifyWatcher(watcherChan)
-	defer workertest.DirtyKill(c, controllerConfigWatcher)
-
-	// Test where the host key is an empty
-	mockFacadeClient.EXPECT().SSHServerHostKey().Return("", nil).Times(1)
-
-	cfg := sshserver.ServerWrapperWorkerConfig{
-		FacadeClient: mockFacadeClient,
-		Logger:       l,
-		NewServerWorker: func(swc sshserver.ServerWorkerConfig) (worker.Worker, error) {
-			return serverWorker, nil
-		},
-		NewSSHServerListener: newTestingSSHServerListener,
-	}
-	w1, err := sshserver.NewServerWrapperWorker(cfg)
-	c.Assert(err, gc.IsNil)
-	defer workertest.DirtyKill(c, w1)
-
-	err = workertest.CheckKilled(c, w1)
-	c.Assert(err, gc.ErrorMatches, "jump host key is empty")
-
-	// Test where the host key method errors
-	mockFacadeClient.EXPECT().SSHServerHostKey().Return("", errors.New("state failed")).Times(1)
-
-	cfg = sshserver.ServerWrapperWorkerConfig{
-		FacadeClient: mockFacadeClient,
-		Logger:       l,
-		NewServerWorker: func(swc sshserver.ServerWorkerConfig) (worker.Worker, error) {
-			return serverWorker, nil
-		},
-		NewSSHServerListener: newTestingSSHServerListener,
-	}
-	w2, err := sshserver.NewServerWrapperWorker(cfg)
-	c.Assert(err, gc.IsNil)
-	defer workertest.DirtyKill(c, w2)
-
-	err = workertest.CheckKilled(c, w2)
-	c.Assert(err, gc.ErrorMatches, "state failed")
->>>>>>> ac066860
 }