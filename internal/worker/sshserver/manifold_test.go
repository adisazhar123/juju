--- conflicted
+++ resolved
@@ -16,60 +16,30 @@
 	"go.uber.org/mock/gomock"
 	gc "gopkg.in/check.v1"
 
-<<<<<<< HEAD
 	"github.com/juju/juju/core/watcher"
 	"github.com/juju/juju/core/watcher/watchertest"
 	loggertesting "github.com/juju/juju/internal/logger/testing"
-	"github.com/juju/juju/internal/worker/sshserver"
-=======
-	"github.com/juju/juju/api/base"
->>>>>>> 9a359b2d
 )
 
 type manifoldSuite struct {
 	testing.IsolationSuite
 
-	controllerConfigService *sshserver.MockControllerConfigService
+	controllerConfigService *MockControllerConfigService
 }
 
 var _ = gc.Suite(&manifoldSuite{})
 
-<<<<<<< HEAD
-=======
-func newManifoldConfig(l loggo.Logger, modifier func(cfg *ManifoldConfig)) *ManifoldConfig {
-	cfg := &ManifoldConfig{
-		NewServerWrapperWorker: func(ServerWrapperWorkerConfig) (worker.Worker, error) { return nil, nil },
-		NewServerWorker:        func(ServerWorkerConfig) (worker.Worker, error) { return nil, nil },
-		Logger:                 l,
-		APICallerName:          "api-caller",
-		NewSSHServerListener:   newTestingSSHServerListener,
-	}
-
-	modifier(cfg)
-
-	return cfg
-}
-
->>>>>>> 9a359b2d
 func (s *manifoldSuite) TestConfigValidate(c *gc.C) {
 	defer s.setupMocks(c).Finish()
 
 	// Check config as expected.
 
-<<<<<<< HEAD
-	cfg := s.newManifoldConfig(c, func(cfg *sshserver.ManifoldConfig) {})
+	cfg := s.newManifoldConfig(c, func(cfg *ManifoldConfig) {})
 	c.Assert(cfg.Validate(), gc.IsNil)
 
 	// Entirely missing.
-	cfg = s.newManifoldConfig(c, func(cfg *sshserver.ManifoldConfig) {
+	cfg = s.newManifoldConfig(c, func(cfg *ManifoldConfig) {
 		cfg.DomainServicesName = ""
-=======
-	cfg := newManifoldConfig(l, func(cfg *ManifoldConfig) {})
-	c.Assert(cfg.Validate(), jc.ErrorIsNil)
-
-	// Entirely missing.
-	cfg = newManifoldConfig(l, func(cfg *ManifoldConfig) {
->>>>>>> 9a359b2d
 		cfg.NewServerWrapperWorker = nil
 		cfg.NewServerWorker = nil
 		cfg.GetControllerConfigService = nil
@@ -78,89 +48,51 @@
 	c.Check(errors.Is(cfg.Validate(), errors.NotValid), jc.IsTrue)
 
 	// Missing domain services name.
-	cfg = s.newManifoldConfig(c, func(cfg *sshserver.ManifoldConfig) {
+	cfg = s.newManifoldConfig(c, func(cfg *ManifoldConfig) {
 		cfg.DomainServicesName = ""
 	})
 	c.Check(errors.Is(cfg.Validate(), errors.NotValid), jc.IsTrue)
 
 	// Missing NewServerWrapperWorker.
-<<<<<<< HEAD
-	cfg = s.newManifoldConfig(c, func(cfg *sshserver.ManifoldConfig) {
-=======
-	cfg = newManifoldConfig(l, func(cfg *ManifoldConfig) {
->>>>>>> 9a359b2d
+	cfg = s.newManifoldConfig(c, func(cfg *ManifoldConfig) {
 		cfg.NewServerWrapperWorker = nil
 	})
 	c.Check(errors.Is(cfg.Validate(), errors.NotValid), jc.IsTrue)
 
 	// Missing NewServerWorker.
-<<<<<<< HEAD
-	cfg = s.newManifoldConfig(c, func(cfg *sshserver.ManifoldConfig) {
-=======
-	cfg = newManifoldConfig(l, func(cfg *ManifoldConfig) {
->>>>>>> 9a359b2d
+	cfg = s.newManifoldConfig(c, func(cfg *ManifoldConfig) {
 		cfg.NewServerWorker = nil
 	})
 	c.Check(errors.Is(cfg.Validate(), errors.NotValid), jc.IsTrue)
 
-<<<<<<< HEAD
 	// Missing GetControllerConfigService.
-	cfg = s.newManifoldConfig(c, func(cfg *sshserver.ManifoldConfig) {
+	cfg = s.newManifoldConfig(c, func(cfg *ManifoldConfig) {
 		cfg.GetControllerConfigService = nil
 	})
 	c.Check(errors.Is(cfg.Validate(), errors.NotValid), jc.IsTrue)
 
 	// Missing Logger.
-	cfg = s.newManifoldConfig(c, func(cfg *sshserver.ManifoldConfig) {
+	cfg = s.newManifoldConfig(c, func(cfg *ManifoldConfig) {
 		cfg.Logger = nil
 	})
 	c.Check(errors.Is(cfg.Validate(), errors.NotValid), jc.IsTrue)
 
-=======
-	// Missing Logger.
-	cfg = newManifoldConfig(l, func(cfg *ManifoldConfig) {
-		cfg.Logger = nil
-	})
-	c.Check(errors.Is(cfg.Validate(), errors.NotValid), jc.IsTrue)
-
-	// Empty APICallerName.
-	cfg = newManifoldConfig(l, func(cfg *ManifoldConfig) {
-		cfg.APICallerName = ""
-	})
-	c.Check(errors.Is(cfg.Validate(), errors.NotValid), jc.IsTrue)
-
-	// Empty NewSSHServerListener.
-	cfg = newManifoldConfig(l, func(cfg *ManifoldConfig) {
-		cfg.NewSSHServerListener = nil
-	})
-	c.Check(errors.Is(cfg.Validate(), errors.NotValid), jc.IsTrue)
->>>>>>> 9a359b2d
 }
 
 func (s *manifoldSuite) TestManifoldStart(c *gc.C) {
 	defer s.setupMocks(c).Finish()
 
 	// Setup the manifold
-<<<<<<< HEAD
-	manifold := sshserver.Manifold(sshserver.ManifoldConfig{
+	manifold := Manifold(ManifoldConfig{
 		DomainServicesName:     "domain-services",
-		NewServerWrapperWorker: sshserver.NewServerWrapperWorker,
-		NewServerWorker: func(sshserver.ServerWorkerConfig) (worker.Worker, error) {
+		NewServerWrapperWorker: NewServerWrapperWorker,
+		NewServerWorker: func(ServerWorkerConfig) (worker.Worker, error) {
 			return workertest.NewErrorWorker(nil), nil
 		},
-		GetControllerConfigService: func(getter dependency.Getter, name string) (sshserver.ControllerConfigService, error) {
+		GetControllerConfigService: func(getter dependency.Getter, name string) (ControllerConfigService, error) {
 			return s.controllerConfigService, nil
 		},
 		Logger:               loggertesting.WrapCheckLog(c),
-=======
-	manifold := Manifold(ManifoldConfig{
-		APICallerName: "api-caller",
-		NewServerWrapperWorker: func(ServerWrapperWorkerConfig) (worker.Worker, error) {
-			return workertest.NewDeadWorker(nil), nil
-		},
-		NewServerWorker:      func(ServerWorkerConfig) (worker.Worker, error) { return nil, nil },
-		Logger:               loggo.GetLogger("test"),
->>>>>>> 9a359b2d
 		NewSSHServerListener: newTestingSSHServerListener,
 	})
 
@@ -182,7 +114,7 @@
 func (s *manifoldSuite) setupMocks(c *gc.C) *gomock.Controller {
 	ctrl := gomock.NewController(c)
 
-	s.controllerConfigService = sshserver.NewMockControllerConfigService(ctrl)
+	s.controllerConfigService = NewMockControllerConfigService(ctrl)
 
 	s.controllerConfigService.EXPECT().WatchControllerConfig().DoAndReturn(func() (watcher.Watcher[[]string], error) {
 		return watchertest.NewMockStringsWatcher(make(<-chan []string)), nil
@@ -190,16 +122,16 @@
 	return ctrl
 }
 
-func (s *manifoldSuite) newManifoldConfig(c *gc.C, modifier func(cfg *sshserver.ManifoldConfig)) *sshserver.ManifoldConfig {
-	cfg := &sshserver.ManifoldConfig{
+func (s *manifoldSuite) newManifoldConfig(c *gc.C, modifier func(cfg *ManifoldConfig)) *ManifoldConfig {
+	cfg := &ManifoldConfig{
 		DomainServicesName: "domain-services",
-		NewServerWrapperWorker: func(sshserver.ServerWrapperWorkerConfig) (worker.Worker, error) {
+		NewServerWrapperWorker: func(ServerWrapperWorkerConfig) (worker.Worker, error) {
 			return nil, nil
 		},
-		NewServerWorker: func(sshserver.ServerWorkerConfig) (worker.Worker, error) {
+		NewServerWorker: func(ServerWorkerConfig) (worker.Worker, error) {
 			return nil, nil
 		},
-		GetControllerConfigService: func(getter dependency.Getter, name string) (sshserver.ControllerConfigService, error) {
+		GetControllerConfigService: func(getter dependency.Getter, name string) (ControllerConfigService, error) {
 			return s.controllerConfigService, nil
 		},
 		Logger:               loggertesting.WrapCheckLog(c),
