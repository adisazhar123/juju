// Copyright 2017 Canonical Ltd.
// Licensed under the AGPLv3, see LICENCE file for details.

package certupdater_test

import (
	"context"

	"github.com/juju/errors"
	"github.com/juju/names/v6"
	"github.com/juju/tc"
	"github.com/juju/worker/v4"
	"github.com/juju/worker/v4/dependency"
	dt "github.com/juju/worker/v4/dependency/testing"
	"github.com/juju/worker/v4/workertest"

	"github.com/juju/juju/agent"
	"github.com/juju/juju/controller"
	"github.com/juju/juju/core/logger"
	controllerconfigservice "github.com/juju/juju/domain/controllerconfig/service"
	loggertesting "github.com/juju/juju/internal/logger/testing"
	"github.com/juju/juju/internal/pki"
	pkitest "github.com/juju/juju/internal/pki/test"
	"github.com/juju/juju/internal/services"
	"github.com/juju/juju/internal/testhelpers"
	"github.com/juju/juju/internal/worker/certupdater"
	"github.com/juju/juju/state"
)

type ManifoldSuite struct {
	testhelpers.IsolationSuite

	authority              pki.Authority
	manifold               dependency.Manifold
	getter                 dependency.Getter
	agent                  *mockAgent
	stateTracker           stubStateTracker
	addressWatcher         fakeAddressWatcher
	domainServices         services.DomainServices
	controllerConfigGetter *controllerconfigservice.WatchableService
	logger                 logger.Logger

	stub testhelpers.Stub
}

var _ = tc.Suite(&ManifoldSuite{})

func (s *ManifoldSuite) SetUpTest(c *tc.C) {
	s.IsolationSuite.SetUpTest(c)

	s.agent = &mockAgent{}
	s.stateTracker = stubStateTracker{}
	s.controllerConfigGetter = &controllerconfigservice.WatchableService{}
	s.domainServices = stubDomainServices{
		controllerConfigGetter: s.controllerConfigGetter,
	}
	s.logger = loggertesting.WrapCheckLog(c)
	s.stub.ResetCalls()

	authority, err := pkitest.NewTestAuthority()
	c.Assert(err, tc.ErrorIsNil)
	s.authority = authority

	s.getter = s.newGetter(nil)
	s.manifold = certupdater.Manifold(certupdater.ManifoldConfig{
		AgentName:                "agent",
		AuthorityName:            "authority",
		StateName:                "state",
		DomainServicesName:       "domain-services",
		NewWorker:                s.newWorker,
		NewMachineAddressWatcher: s.newMachineAddressWatcher,
		Logger:                   s.logger,
	})
}

func (s *ManifoldSuite) newGetter(overlay map[string]any) dependency.Getter {
	resources := map[string]any{
		"agent":           s.agent,
		"authority":       s.authority,
		"state":           &s.stateTracker,
		"domain-services": s.domainServices,
	}
	for k, v := range overlay {
		resources[k] = v
	}
	return dt.StubGetter(resources)
}

func (s *ManifoldSuite) newWorker(config certupdater.Config) (worker.Worker, error) {
	s.stub.MethodCall(s, "NewWorker", config)
<<<<<<< HEAD
	w := worker.NewRunner(worker.RunnerParams{})
	s.AddCleanup(func(c *tc.C) { workertest.DirtyKill(c, w) })
=======
	w, err := worker.NewRunner(worker.RunnerParams{Name: "test"})
	if err != nil {
		return nil, err
	}
	s.AddCleanup(func(c *gc.C) { workertest.DirtyKill(c, w) })
>>>>>>> 2b1d188d
	return w, nil
}

func (s *ManifoldSuite) newMachineAddressWatcher(st *state.State, machineId string) (certupdater.AddressWatcher, error) {
	s.stub.MethodCall(s, "NewMachineAddressWatcher", st, machineId)
	if err := s.stub.NextErr(); err != nil {
		return nil, err
	}
	return &s.addressWatcher, nil
}

var expectedInputs = []string{"agent", "authority", "state", "domain-services"}

func (s *ManifoldSuite) TestInputs(c *tc.C) {
	c.Assert(s.manifold.Inputs, tc.SameContents, expectedInputs)
}

func (s *ManifoldSuite) TestMissingInputs(c *tc.C) {
	for _, input := range expectedInputs {
		getter := s.newGetter(map[string]any{
			input: dependency.ErrMissing,
		})
		_, err := s.manifold.Start(context.Background(), getter)
		c.Assert(errors.Cause(err), tc.Equals, dependency.ErrMissing)
	}
}

func (s *ManifoldSuite) TestStart(c *tc.C) {
	w, err := s.manifold.Start(context.Background(), s.getter)
	c.Assert(err, tc.ErrorIsNil)
	defer workertest.CleanKill(c, w)

	s.stub.CheckCallNames(c, "NewMachineAddressWatcher", "NewWorker")
	s.stub.CheckCall(c, 0, "NewMachineAddressWatcher", &s.stateTracker.state, "123")

	args := s.stub.Calls()[1].Args
	c.Assert(args, tc.HasLen, 1)
	c.Assert(args[0], tc.FitsTypeOf, certupdater.Config{})
	config := args[0].(certupdater.Config)

	c.Assert(config, tc.DeepEquals, certupdater.Config{
		AddressWatcher:         &s.addressWatcher,
		Authority:              s.authority,
		APIHostPortsGetter:     &s.stateTracker.state,
		Logger:                 s.logger,
		ControllerConfigGetter: s.controllerConfigGetter,
	})
}

func (s *ManifoldSuite) TestStartErrorClosesState(c *tc.C) {
	s.stub.SetErrors(errors.New("boom"))

	_, err := s.manifold.Start(context.Background(), s.getter)
	c.Assert(err, tc.ErrorMatches, "boom")

	s.stateTracker.CheckCallNames(c, "Use", "Done")
}

func (s *ManifoldSuite) TestStopWorkerClosesState(c *tc.C) {
	w, err := s.manifold.Start(context.Background(), s.getter)
	c.Assert(err, tc.ErrorIsNil)
	defer workertest.CleanKill(c, w)

	s.stateTracker.CheckCallNames(c, "Use")

	workertest.CleanKill(c, w)
	s.stateTracker.CheckCallNames(c, "Use", "Done")
}

type mockAgent struct {
	agent.Agent
	conf mockAgentConfig
}

func (ma *mockAgent) CurrentConfig() agent.Config {
	return &ma.conf
}

func (ma *mockAgent) ChangeConfig(agent.ConfigMutator) error {
	// TODO(axw)
	return nil
}

type mockAgentConfig struct {
	agent.Config
	dataDir string
	logDir  string
	info    *controller.StateServingInfo
	values  map[string]string
}

func (c *mockAgentConfig) Tag() names.Tag {
	return names.NewMachineTag("123")
}

func (c *mockAgentConfig) LogDir() string {
	return c.logDir
}

func (c *mockAgentConfig) DataDir() string {
	return c.dataDir
}

func (c *mockAgentConfig) StateServingInfo() (controller.StateServingInfo, bool) {
	if c.info != nil {
		return *c.info, true
	}
	return controller.StateServingInfo{}, false
}

func (c *mockAgentConfig) Value(key string) string {
	return c.values[key]
}

type stubStateTracker struct {
	testhelpers.Stub
	pool  state.StatePool
	state state.State
}

func (s *stubStateTracker) Use() (*state.StatePool, *state.State, error) {
	s.MethodCall(s, "Use")
	return &s.pool, &s.state, s.NextErr()
}

func (s *stubStateTracker) Done() error {
	s.MethodCall(s, "Done")
	return s.NextErr()
}

func (s *stubStateTracker) Report() map[string]any {
	s.MethodCall(s, "Report")
	return nil
}

type fakeAddressWatcher struct {
	certupdater.AddressWatcher
}

type stubDomainServices struct {
	services.DomainServices
	controllerConfigGetter *controllerconfigservice.WatchableService
}

func (s stubDomainServices) ControllerConfig() *controllerconfigservice.WatchableService {
	return s.controllerConfigGetter
}<|MERGE_RESOLUTION|>--- conflicted
+++ resolved
@@ -88,16 +88,11 @@
 
 func (s *ManifoldSuite) newWorker(config certupdater.Config) (worker.Worker, error) {
 	s.stub.MethodCall(s, "NewWorker", config)
-<<<<<<< HEAD
-	w := worker.NewRunner(worker.RunnerParams{})
-	s.AddCleanup(func(c *tc.C) { workertest.DirtyKill(c, w) })
-=======
 	w, err := worker.NewRunner(worker.RunnerParams{Name: "test"})
 	if err != nil {
 		return nil, err
 	}
-	s.AddCleanup(func(c *gc.C) { workertest.DirtyKill(c, w) })
->>>>>>> 2b1d188d
+	s.AddCleanup(func(c *tc.C) { workertest.DirtyKill(c, w) })
 	return w, nil
 }
 
