// Copyright 2020 Canonical Ltd.
// Licensed under the AGPLv3, see LICENCE file for details.

package caasadmission_test

import (
	"context"
	"net/http"
	"sync"
	"testing"

	"github.com/juju/errors"
<<<<<<< HEAD
	"github.com/juju/tc"
=======
	"github.com/juju/loggo"
	jc "github.com/juju/testing/checkers"
	"github.com/juju/utils/v3"
	gc "gopkg.in/check.v1"
>>>>>>> 610241d8

	loggertesting "github.com/juju/juju/internal/logger/testing"
	"github.com/juju/juju/internal/provider/kubernetes/constants"
	"github.com/juju/juju/internal/worker/caasadmission"
	rbacmappertest "github.com/juju/juju/internal/worker/caasrbacmapper/test"
)

type ControllerSuite struct {
	controllerUUID string
	modelUUID      string
	modelName      string
}

type dummyMux struct {
	AddHandlerFunc    func(string, string, http.Handler) error
	RemoveHandlerFunc func(string, string)
}

func TestControllerSuite(t *testing.T) {
	tc.Run(t, &ControllerSuite{})
}

func (d *dummyMux) AddHandler(i, j string, h http.Handler) error {
	if d.AddHandlerFunc == nil {
		return nil
	}
	return d.AddHandlerFunc(i, j, h)
}

func (d *dummyMux) RemoveHandler(i, j string) {
	if d.RemoveHandlerFunc != nil {
		d.RemoveHandlerFunc(i, j)
	}
}

<<<<<<< HEAD
func (s *ControllerSuite) TestControllerStartup(c *tc.C) {
=======
func (s *ControllerSuite) SetUpTest(c *gc.C) {
	controllerUUID, err := utils.NewUUID()
	c.Assert(err, jc.ErrorIsNil)
	s.controllerUUID = controllerUUID.String()

	modelUUID, err := utils.NewUUID()
	c.Assert(err, jc.ErrorIsNil)
	s.modelUUID = modelUUID.String()

	s.modelName = "test-model"
}

func (s *ControllerSuite) TestControllerStartup(c *gc.C) {
>>>>>>> 610241d8
	var (
		logger     = loggertesting.WrapCheckLog(c)
		rbacMapper = &rbacmappertest.Mapper{}
		waitGroup  = sync.WaitGroup{}
		path       = "/test"
	)
	// Setup function counter
	waitGroup.Add(2)
	mux := &dummyMux{
		AddHandlerFunc: func(m, p string, _ http.Handler) error {
			c.Assert(m, tc.DeepEquals, http.MethodPost)
			c.Assert(p, tc.DeepEquals, path)
			waitGroup.Done()
			return nil
		},
		RemoveHandlerFunc: func(_, _ string) {
			waitGroup.Done()
		},
	}
	creator := &dummyAdmissionCreator{
		EnsureMutatingWebhookConfigurationFunc: func(_ context.Context) (func(), error) {
			waitGroup.Done()
			return func() { waitGroup.Done() }, nil
		},
	}

<<<<<<< HEAD
	ctrl, err := caasadmission.NewController(logger, mux, path, constants.LabelVersion1, creator, rbacMapper)
	c.Assert(err, tc.ErrorIsNil)
=======
	ctrl, err := caasadmission.NewController(logger, mux, path, constants.LabelVersion1, creator, rbacMapper, s.controllerUUID, s.modelUUID, s.modelName)
	c.Assert(err, jc.ErrorIsNil)
>>>>>>> 610241d8

	waitGroup.Wait()
	waitGroup.Add(2)
	ctrl.Kill()

	// Cleanup function counter
	waitGroup.Wait()
	err = ctrl.Wait()
	c.Assert(err, tc.ErrorIsNil)
}

func (s *ControllerSuite) TestControllerStartupMuxError(c *tc.C) {
	var (
		logger     = loggertesting.WrapCheckLog(c)
		rbacMapper = &rbacmappertest.Mapper{}
		waitGroup  = sync.WaitGroup{}
		path       = "/test"
	)
	// Setup function counter
	waitGroup.Add(1)
	mux := &dummyMux{
		AddHandlerFunc: func(m, p string, _ http.Handler) error {
			waitGroup.Done()
			c.Assert(m, tc.DeepEquals, http.MethodPost)
			c.Assert(p, tc.DeepEquals, path)
			return errors.NewNotValid(nil, "not valid")
		},
	}
	creator := &dummyAdmissionCreator{}

<<<<<<< HEAD
	ctrl, err := caasadmission.NewController(logger, mux, path, constants.LabelVersion1, creator, rbacMapper)
	c.Assert(err, tc.ErrorIsNil)
=======
	ctrl, err := caasadmission.NewController(logger, mux, path, constants.LabelVersion1, creator, rbacMapper, s.controllerUUID, s.modelUUID, s.modelName)
	c.Assert(err, jc.ErrorIsNil)
>>>>>>> 610241d8

	waitGroup.Wait()
	ctrl.Kill()
	err = ctrl.Wait()
	c.Assert(err, tc.ErrorIs, errors.NotValid)
}

func (s *ControllerSuite) TestControllerStartupAdmissionError(c *tc.C) {
	var (
		logger     = loggertesting.WrapCheckLog(c)
		rbacMapper = &rbacmappertest.Mapper{}
		waitGroup  = sync.WaitGroup{}
		path       = "/test"
	)
	// Setup function counter
	waitGroup.Add(1)
	mux := &dummyMux{}
	creator := &dummyAdmissionCreator{
		EnsureMutatingWebhookConfigurationFunc: func(_ context.Context) (func(), error) {
			waitGroup.Done()
			return func() {}, errors.NewNotValid(nil, "not valid")
		},
	}

<<<<<<< HEAD
	ctrl, err := caasadmission.NewController(logger, mux, path, constants.LabelVersion1, creator, rbacMapper)
	c.Assert(err, tc.ErrorIsNil)
=======
	ctrl, err := caasadmission.NewController(logger, mux, path, constants.LabelVersion1, creator, rbacMapper, s.controllerUUID, s.modelUUID, s.modelName)
	c.Assert(err, jc.ErrorIsNil)
>>>>>>> 610241d8

	waitGroup.Wait()
	ctrl.Kill()
	err = ctrl.Wait()
	c.Assert(err, tc.ErrorIs, errors.NotValid)
}<|MERGE_RESOLUTION|>--- conflicted
+++ resolved
@@ -10,14 +10,8 @@
 	"testing"
 
 	"github.com/juju/errors"
-<<<<<<< HEAD
 	"github.com/juju/tc"
-=======
-	"github.com/juju/loggo"
-	jc "github.com/juju/testing/checkers"
 	"github.com/juju/utils/v3"
-	gc "gopkg.in/check.v1"
->>>>>>> 610241d8
 
 	loggertesting "github.com/juju/juju/internal/logger/testing"
 	"github.com/juju/juju/internal/provider/kubernetes/constants"
@@ -53,23 +47,7 @@
 	}
 }
 
-<<<<<<< HEAD
 func (s *ControllerSuite) TestControllerStartup(c *tc.C) {
-=======
-func (s *ControllerSuite) SetUpTest(c *gc.C) {
-	controllerUUID, err := utils.NewUUID()
-	c.Assert(err, jc.ErrorIsNil)
-	s.controllerUUID = controllerUUID.String()
-
-	modelUUID, err := utils.NewUUID()
-	c.Assert(err, jc.ErrorIsNil)
-	s.modelUUID = modelUUID.String()
-
-	s.modelName = "test-model"
-}
-
-func (s *ControllerSuite) TestControllerStartup(c *gc.C) {
->>>>>>> 610241d8
 	var (
 		logger     = loggertesting.WrapCheckLog(c)
 		rbacMapper = &rbacmappertest.Mapper{}
@@ -96,13 +74,18 @@
 		},
 	}
 
-<<<<<<< HEAD
-	ctrl, err := caasadmission.NewController(logger, mux, path, constants.LabelVersion1, creator, rbacMapper)
+	controllerUUID, err := utils.NewUUID()
 	c.Assert(err, tc.ErrorIsNil)
-=======
+	s.controllerUUID = controllerUUID.String()
+
+	modelUUID, err := utils.NewUUID()
+	c.Assert(err, tc.ErrorIsNil)
+	s.modelUUID = modelUUID.String()
+
+	s.modelName = "test-model"
+
 	ctrl, err := caasadmission.NewController(logger, mux, path, constants.LabelVersion1, creator, rbacMapper, s.controllerUUID, s.modelUUID, s.modelName)
-	c.Assert(err, jc.ErrorIsNil)
->>>>>>> 610241d8
+	c.Assert(err, tc.ErrorIsNil)
 
 	waitGroup.Wait()
 	waitGroup.Add(2)
@@ -133,13 +116,8 @@
 	}
 	creator := &dummyAdmissionCreator{}
 
-<<<<<<< HEAD
-	ctrl, err := caasadmission.NewController(logger, mux, path, constants.LabelVersion1, creator, rbacMapper)
+	ctrl, err := caasadmission.NewController(logger, mux, path, constants.LabelVersion1, creator, rbacMapper, s.controllerUUID, s.modelUUID, s.modelName)
 	c.Assert(err, tc.ErrorIsNil)
-=======
-	ctrl, err := caasadmission.NewController(logger, mux, path, constants.LabelVersion1, creator, rbacMapper, s.controllerUUID, s.modelUUID, s.modelName)
-	c.Assert(err, jc.ErrorIsNil)
->>>>>>> 610241d8
 
 	waitGroup.Wait()
 	ctrl.Kill()
@@ -164,13 +142,8 @@
 		},
 	}
 
-<<<<<<< HEAD
-	ctrl, err := caasadmission.NewController(logger, mux, path, constants.LabelVersion1, creator, rbacMapper)
+	ctrl, err := caasadmission.NewController(logger, mux, path, constants.LabelVersion1, creator, rbacMapper, s.controllerUUID, s.modelUUID, s.modelName)
 	c.Assert(err, tc.ErrorIsNil)
-=======
-	ctrl, err := caasadmission.NewController(logger, mux, path, constants.LabelVersion1, creator, rbacMapper, s.controllerUUID, s.modelUUID, s.modelName)
-	c.Assert(err, jc.ErrorIsNil)
->>>>>>> 610241d8
 
 	waitGroup.Wait()
 	ctrl.Kill()
