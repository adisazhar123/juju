--- conflicted
+++ resolved
@@ -13,13 +13,10 @@
 	"github.com/juju/juju/agent"
 	"github.com/juju/juju/api/controller/caasmodeloperator"
 	"github.com/juju/juju/caas"
-<<<<<<< HEAD
 	"github.com/juju/juju/core/logger"
 	"github.com/juju/juju/core/semversion"
-=======
-	"github.com/juju/juju/cloudconfig/podcfg"
->>>>>>> 01ce0e80
 	"github.com/juju/juju/core/watcher"
+	"github.com/juju/juju/internal/cloudconfig/podcfg"
 	"github.com/juju/juju/internal/password"
 )
 
@@ -32,16 +29,10 @@
 // ModelOperatorBroker describes the caas broker interface needed for installing
 // a ModelOperator into Kubernetes
 type ModelOperatorBroker interface {
-<<<<<<< HEAD
 	EnsureModelOperator(context.Context, string, string, *caas.ModelOperatorConfig) error
 	ModelOperator(ctx context.Context) (*caas.ModelOperatorConfig, error)
 	ModelOperatorExists(ctx context.Context) (bool, error)
-=======
-	EnsureModelOperator(string, string, *caas.ModelOperatorConfig) error
-	ModelOperator() (*caas.ModelOperatorConfig, error)
-	ModelOperatorExists() (bool, error)
-	GetModelOperatorDeploymentImage() (string, error)
->>>>>>> 01ce0e80
+	GetModelOperatorDeploymentImage(ctx context.Context) (string, error)
 }
 
 // ModelOperatorManager defines the worker used for managing model operators in
@@ -138,7 +129,7 @@
 		}
 
 		// retrieves model operator deployment image to keep model operator's image the same after migration
-		modelImage, err := m.broker.GetModelOperatorDeploymentImage()
+		modelImage, err := m.broker.GetModelOperatorDeploymentImage(ctx)
 		if err != nil {
 			return errors.Annotate(err, "failed to get model deployment image")
 		}
