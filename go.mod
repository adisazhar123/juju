--- conflicted
+++ resolved
@@ -107,20 +107,12 @@
 	go.uber.org/mock v0.5.0
 	golang.org/x/crypto v0.36.0
 	golang.org/x/net v0.37.0
-<<<<<<< HEAD
 	golang.org/x/oauth2 v0.28.0
 	golang.org/x/sync v0.12.0
 	golang.org/x/sys v0.31.0
 	golang.org/x/time v0.11.0
 	golang.org/x/tools v0.31.0
 	google.golang.org/api v0.215.0
-=======
-	golang.org/x/oauth2 v0.27.0
-	golang.org/x/sync v0.12.0
-	golang.org/x/sys v0.31.0
-	golang.org/x/tools v0.31.0
-	google.golang.org/api v0.152.0
->>>>>>> b008366c
 	gopkg.in/check.v1 v1.0.0-20201130134442-10cb98267c6c
 	gopkg.in/httprequest.v1 v1.2.1
 	gopkg.in/ini.v1 v1.67.0
@@ -192,12 +184,7 @@
 	github.com/godbus/dbus/v5 v5.0.4 // indirect
 	github.com/gofrs/flock v0.8.1 // indirect
 	github.com/gogo/protobuf v1.3.2 // indirect
-<<<<<<< HEAD
-	github.com/golang-jwt/jwt/v5 v5.2.1 // indirect
-=======
 	github.com/golang-jwt/jwt/v5 v5.2.2 // indirect
-	github.com/golang/groupcache v0.0.0-20210331224755-41bb18bfe9da // indirect
->>>>>>> b008366c
 	github.com/golang/protobuf v1.5.4 // indirect
 	github.com/google/go-cmp v0.6.0 // indirect
 	github.com/google/gofuzz v1.2.0 // indirect
@@ -297,7 +284,6 @@
 	github.com/zitadel/logging v0.6.1 // indirect
 	github.com/zitadel/oidc/v3 v3.35.0 // indirect
 	github.com/zitadel/schema v1.3.0 // indirect
-<<<<<<< HEAD
 	go.opentelemetry.io/auto/sdk v1.1.0 // indirect
 	go.opentelemetry.io/contrib/instrumentation/net/http/otelhttp v0.54.0 // indirect
 	go.opentelemetry.io/otel v1.34.0 // indirect
@@ -311,20 +297,6 @@
 	google.golang.org/genproto/googleapis/rpc v0.0.0-20250224174004-546df14abb99 // indirect
 	google.golang.org/grpc v1.70.0 // indirect
 	google.golang.org/protobuf v1.36.5 // indirect
-=======
-	go.etcd.io/bbolt v1.3.5 // indirect
-	go.opencensus.io v0.24.0 // indirect
-	go.opentelemetry.io/otel v1.32.0 // indirect
-	go.opentelemetry.io/otel/metric v1.32.0 // indirect
-	go.opentelemetry.io/otel/trace v1.32.0 // indirect
-	golang.org/x/mod v0.24.0 // indirect
-	golang.org/x/term v0.30.0 // indirect
-	golang.org/x/text v0.23.0 // indirect
-	golang.org/x/time v0.10.0 // indirect
-	google.golang.org/genproto/googleapis/rpc v0.0.0-20241206012308-a4fef0638583 // indirect
-	google.golang.org/grpc v1.68.1 // indirect
-	google.golang.org/protobuf v1.35.2 // indirect
->>>>>>> b008366c
 	gopkg.in/errgo.v1 v1.0.1 // indirect
 	gopkg.in/gobwas/glob.v0 v0.2.3 // indirect
 	gopkg.in/inf.v0 v0.9.1 // indirect
