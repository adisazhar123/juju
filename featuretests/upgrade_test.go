// Copyright 2015 Canonical Ltd.
// Licensed under the AGPLv3, see LICENCE file for details.

// These tests check aspects of upgrade behaviour of the machine agent
// as a whole.

package featuretests

import (
	"time"

	"github.com/juju/cmd/cmdtesting"
	"github.com/juju/errors"
	"github.com/juju/mgo/v2"
	"github.com/juju/names/v4"
	pacman "github.com/juju/packaging/manager"
	jc "github.com/juju/testing/checkers"
	"github.com/juju/version/v2"
	gc "gopkg.in/check.v1"

	"github.com/juju/juju/agent"
	"github.com/juju/juju/api"
	"github.com/juju/juju/apiserver/params"
	agentcmd "github.com/juju/juju/cmd/jujud/agent"
	"github.com/juju/juju/cmd/jujud/agent/addons"
	"github.com/juju/juju/cmd/jujud/agent/agentconf"
	"github.com/juju/juju/cmd/jujud/agent/agenttest"
	"github.com/juju/juju/environs/context"
	jujutesting "github.com/juju/juju/juju/testing"
	"github.com/juju/juju/mongo"
	"github.com/juju/juju/state"

	"github.com/juju/juju/state/watcher"
	coretesting "github.com/juju/juju/testing"
	"github.com/juju/juju/testing/factory"
	"github.com/juju/juju/tools"
	"github.com/juju/juju/upgrades"
	jujuversion "github.com/juju/juju/version"
	"github.com/juju/juju/worker/logsender"
	"github.com/juju/juju/worker/upgradesteps"
)

const (
	FullAPIExposed       = true
	RestrictedAPIExposed = false
)

type upgradeSuite struct {
	agenttest.AgentSuite
	oldVersion version.Binary
}

func (s *upgradeSuite) SetUpSuite(c *gc.C) {
	s.AgentSuite.SetUpSuite(c)
	// Speed up the watcher frequency to make the test much faster.
	s.PatchValue(&watcher.Period, 200*time.Millisecond)

	s.PatchValue(&agentcmd.ProductionMongoWriteConcern, false)
}

func (s *upgradeSuite) SetUpTest(c *gc.C) {
	s.AgentSuite.SetUpTest(c)
	agenttest.InstallFakeEnsureMongo(s, s.DataDir())

	s.oldVersion = coretesting.CurrentVersion(c)
	s.oldVersion.Major--

	// Don't wait so long in tests.
	s.PatchValue(&upgradesteps.UpgradeStartTimeoutPrimary, time.Millisecond*50)
	s.PatchValue(&upgradesteps.UpgradeStartTimeoutSecondary, time.Millisecond*60)

	// Ensure we don't fail disk space check.
	s.PatchValue(&upgrades.MinDiskSpaceMib, uint64(0))

	// Consume apt-get commands that get run before upgrades.
	aptCmds := s.AgentSuite.HookCommandOutput(&pacman.CommandOutput, nil, nil)
	go func() {
		for range aptCmds {
		}
	}()
}

func (s *upgradeSuite) TestLoginsDuringUpgrade(c *gc.C) {
	coretesting.SkipIfWindowsBug(c, "lp:1446885")

	// Create machine agent to upgrade
	machine, machine0Conf := s.makeStateAgentVersion(c, s.oldVersion)

	// Set up a second machine to log in as. API logins are tested
	// manually so there's no need to actually start this machine.
	machine1, password := s.Factory.MakeMachineReturningPassword(c, &factory.MachineParams{
		Nonce: agent.BootstrapNonce,
	})
	machine1Conf, _ := s.PrimeAgent(c, machine1.Tag(), password)

	// Mock out upgrade logic, using a channel so that the test knows
	// when upgrades have started and can control when upgrades
	// should finish.
	upgradeCh := make(chan bool)
	upgradeChClosed := false
	abort := make(chan bool)
	fakePerformUpgrade := func(version.Number, []upgrades.Target, upgrades.Context) error {
		// Signal that upgrade has started.
		select {
		case upgradeCh <- true:
		case <-abort:
			return nil
		}

		// Wait for signal that upgrades should finish.
		select {
		case <-upgradeCh:
		case <-abort:
			return nil
		}
		return nil
	}
	s.PatchValue(&upgradesteps.PerformUpgrade, fakePerformUpgrade)
	s.PatchValue(&mongo.IsMaster, func(session *mgo.Session, obj mongo.WithAddresses) (bool, error) {
		return true, nil
	})

	a := s.newAgent(c, machine)
	ctx := cmdtesting.Context(c)
	go func() { c.Check(a.Run(ctx), jc.ErrorIsNil) }()
	defer func() { c.Check(a.Stop(), jc.ErrorIsNil) }()

	c.Assert(waitForUpgradeToStart(upgradeCh), jc.IsTrue)

	// The test will hang if there's a failure in the assertions below
	// and upgradeCh isn't closed.
	defer func() {
		if !upgradeChClosed {
			close(upgradeCh)
		}
	}()

	// Only user and local logins are allowed during upgrade. Users get a restricted API.
	s.checkLoginToAPIAsUser(c, machine0Conf, RestrictedAPIExposed)
	c.Assert(canLoginToAPIAsMachine(c, machine0Conf, machine0Conf), jc.IsTrue)
	c.Assert(canLoginToAPIAsMachine(c, machine1Conf, machine0Conf), jc.IsFalse)

	close(upgradeCh) // Allow upgrade to complete
	upgradeChClosed = true

	waitForUpgradeToFinish(c, machine0Conf)

	// All logins are allowed after upgrade
	s.checkLoginToAPIAsUser(c, machine0Conf, FullAPIExposed)
	c.Assert(canLoginToAPIAsMachine(c, machine0Conf, machine0Conf), jc.IsTrue)
	c.Assert(canLoginToAPIAsMachine(c, machine1Conf, machine0Conf), jc.IsTrue)
}

<<<<<<< HEAD
func (s *upgradeSuite) TestDowngradeOnMasterWhenOtherControllerDoesntStartUpgrade(c *gc.C) {
	coretesting.SkipIfWindowsBug(c, "lp:1446885")

	// This test checks that the master triggers a downgrade if one of
	// the other controller fails to signal it is ready for upgrade.
	//
	// This test is functional, ensuring that the upgrader worker
	// terminates the machine agent with the UpgradeReadyError which
	// makes the downgrade happen.

	s.PatchValue(&mongo.IsMaster, func(session *mgo.Session, obj mongo.WithAddresses) (bool, error) {
		return true, nil
	})

	// Provide (fake) tools so that the upgrader has something to downgrade to.
	envtesting.AssertUploadFakeToolsVersions(
		c, s.DefaultToolsStorage, s.Environ.Config().AgentStream(), s.Environ.Config().AgentStream(), s.oldVersion)

	// Create 3 controllers
	machineA, _ := s.makeStateAgentVersion(c, s.oldVersion)
	// We're not going to start the agents for machines A or B - we
	// need to make sure the API port is still set to the one picked
	// for this machine after we create the other machines.
	apiPort := s.ControllerConfig.APIPort()

	changes, err := s.State.EnableHA(3, constraints.Value{}, "quantal", nil)
	c.Assert(err, jc.ErrorIsNil)
	c.Assert(len(changes.Added), gc.Equals, 2)
	machineB, _, _ := s.configureMachine(c, changes.Added[0], s.oldVersion)
	s.configureMachine(c, changes.Added[1], s.oldVersion)

	s.SetControllerConfigAPIPort(c, apiPort)

	// One of the other controllers is ready for upgrade (but machine C isn't).
	info, err := s.State.EnsureUpgradeInfo(machineB.Id(), s.oldVersion.Number, jujuversion.Current)
	c.Assert(err, jc.ErrorIsNil)

	// Ensure the agent will think it's the master controller.
	fakeIsMachineMaster := func(*state.StatePool, string) (bool, error) {
		return true, nil
	}
	s.PatchValue(&upgradesteps.IsMachinePrimary, fakeIsMachineMaster)

	// Start the agent
	agent := s.newAgent(c, machineA)
	defer agent.Stop()
	agentDone := make(chan error)
	ctx := cmdtesting.Context(c)
	go func() {
		agentDone <- agent.Run(ctx)
	}()

	select {
	case agentErr := <-agentDone:
		upgradeReadyErr, ok := agentErr.(*agenterrors.UpgradeReadyError)
		if !ok {
			c.Fatalf("didn't see UpgradeReadyError, instead got: %v", agentErr)
		}
		// Confirm that the downgrade is back to the previous version.
		current := coretesting.CurrentVersion(c)
		c.Assert(upgradeReadyErr.OldTools, gc.Equals, current)
		c.Assert(upgradeReadyErr.NewTools, gc.Equals, s.oldVersion)

	case <-time.After(coretesting.LongWait):
		c.Fatal("machine agent did not exit as expected")
	}

	// UpgradeInfo doc should now be archived.
	err = info.Refresh()
	c.Assert(err, gc.ErrorMatches, "current upgrade info not found")
}

=======
>>>>>>> bf68465b
// TODO(mjs) - the following should maybe be part of AgentSuite
func (s *upgradeSuite) newAgent(c *gc.C, m *state.Machine) *agentcmd.MachineAgent {
	agentConf := agentconf.NewAgentConf(s.DataDir())
	agentConf.ReadConfig(m.Tag().String())
	logger := logsender.NewBufferedLogWriter(1024)
	s.AddCleanup(func(*gc.C) { logger.Close() })
	machineAgentFactory := agentcmd.MachineAgentFactoryFn(
		agentConf,
		logger,
		addons.DefaultIntrospectionSocketName,
		noPreUpgradeSteps,
		c.MkDir(),
	)
	a, err := machineAgentFactory(m.Tag(), false)
	c.Assert(err, jc.ErrorIsNil)
	return a
}

func noPreUpgradeSteps(_ *state.StatePool, _ agent.Config, isController, isMaster, isCaas bool) error {
	return nil
}

// TODO(mjs) - the following should maybe be part of AgentSuite
func (s *upgradeSuite) makeStateAgentVersion(c *gc.C, vers version.Binary) (*state.Machine, agent.ConfigSetterWriter) {
	machine := s.Factory.MakeMachine(c, &factory.MachineParams{
		Jobs:  []state.MachineJob{state.JobManageModel},
		Nonce: agent.BootstrapNonce,
	})
	_, config, _ := s.configureMachine(c, machine.Id(), vers)
	return machine, config
}

const initialMachinePassword = "machine-password-1234567890"

// TODO(mjs) - the following should maybe be part of AgentSuite
func (s *upgradeSuite) configureMachine(c *gc.C, machineId string, vers version.Binary) (
	machine *state.Machine, agentConfig agent.ConfigSetterWriter, tools *tools.Tools,
) {
	m, err := s.State.Machine(machineId)
	c.Assert(err, jc.ErrorIsNil)

	// Provision the machine if it isn't already
	if _, err := m.InstanceId(); err != nil {
		inst, md := jujutesting.AssertStartInstance(c, s.Environ, context.NewEmptyCloudCallContext(), s.ControllerConfig.ControllerUUID(), machineId)
		c.Assert(m.SetProvisioned(inst.Id(), "", agent.BootstrapNonce, md), jc.ErrorIsNil)
	}

	// Set up the new machine.
	err = m.SetAgentVersion(vers)
	c.Assert(err, jc.ErrorIsNil)
	err = m.SetPassword(initialMachinePassword)
	c.Assert(err, jc.ErrorIsNil)
	tag := m.Tag()
	if m.IsManager() {
		err = m.SetMongoPassword(initialMachinePassword)
		c.Assert(err, jc.ErrorIsNil)
		agentConfig, tools = s.PrimeStateAgentVersion(c, tag, initialMachinePassword, vers)
		info, ok := agentConfig.StateServingInfo()
		c.Assert(ok, jc.IsTrue)
		err = s.State.SetStateServingInfo(info)
		c.Assert(err, jc.ErrorIsNil)
	} else {
		agentConfig, tools = s.PrimeAgentVersion(c, tag, initialMachinePassword, vers)
	}
	err = agentConfig.Write()
	c.Assert(err, jc.ErrorIsNil)
	return m, agentConfig, tools
}

func canLoginToAPIAsMachine(c *gc.C, fromConf, toConf agent.Config) bool {
	fromInfo, ok := fromConf.APIInfo()
	c.Assert(ok, jc.IsTrue)
	toInfo, ok := toConf.APIInfo()
	c.Assert(ok, jc.IsTrue)
	fromInfo.Addrs = toInfo.Addrs

	apiState, err := api.Open(fromInfo, upgradeTestDialOpts)
	if apiState != nil {
		func() { _ = apiState.Close() }()
	}
	return apiState != nil && err == nil
}

func (s *upgradeSuite) checkLoginToAPIAsUser(c *gc.C, conf agent.Config, expectFullAPI bool) {
	var err error
	// Multiple attempts may be necessary because there is a small gap
	// between the post-upgrade version being written to the agent's
	// config (as observed by waitForUpgradeToFinish) and the end of
	// "upgrade mode" (i.e. when the agent's UpgradeComplete channel
	// is closed). Without this tests that call checkLoginToAPIAsUser
	// can occasionally fail.
	for a := coretesting.LongAttempt.Start(); a.Next(); {
		err = s.attemptRestrictedAPIAsUser(c, conf)
		switch expectFullAPI {
		case FullAPIExposed:
			if err == nil {
				return
			}
		case RestrictedAPIExposed:
			if params.IsCodeUpgradeInProgress(err) {
				return
			}
		}
	}
	c.Fatalf("timed out waiting for expected API behaviour. last error was: %v", err)
}

func (s *upgradeSuite) attemptRestrictedAPIAsUser(c *gc.C, conf agent.Config) error {
	info, ok := conf.APIInfo()
	c.Assert(ok, jc.IsTrue)
	info.Tag = s.AdminUserTag(c)
	info.Password = "dummy-secret"
	info.Nonce = ""

	apiState, err := api.Open(info, upgradeTestDialOpts)
	if err != nil {
		// If space discovery is in progress we'll get an error here
		// and need to retry.
		return err
	}
	defer apiState.Close()

	// This call should always work, but might fail if the apiserver
	// is restarting. If it fails just return the error so retries
	// can continue.
	err = apiState.APICall("Client", 1, "", "FullStatus", nil, new(params.FullStatus))
	if err != nil {
		return errors.Annotate(err, "FullStatus call")
	}

	// this call should only work if API is not restricted
	err = apiState.APICall("Client", 1, "", "WatchAll", nil, nil)
	return errors.Annotate(err, "WatchAll call")
}

var upgradeTestDialOpts = api.DialOpts{
	Timeout:             2 * time.Minute,
	RetryDelay:          250 * time.Millisecond,
	DialAddressInterval: 50 * time.Millisecond,
}

func waitForUpgradeToStart(upgradeCh chan bool) bool {
	select {
	case <-upgradeCh:
		return true
	case <-time.After(coretesting.LongWait):
		return false
	}
}

func waitForUpgradeToFinish(c *gc.C, conf agent.Config) {
	success := false
	for attempt := coretesting.LongAttempt.Start(); attempt.Next(); {
		diskConf := readConfigFromDisk(c, conf.DataDir(), conf.Tag())
		success = diskConf.UpgradedToVersion() == jujuversion.Current
		if success {
			break
		}
	}
	c.Assert(success, jc.IsTrue)
}

func readConfigFromDisk(c *gc.C, dir string, tag names.Tag) agent.Config {
	conf, err := agent.ReadConfig(agent.ConfigPath(dir, tag))
	c.Assert(err, jc.ErrorIsNil)
	return conf
}<|MERGE_RESOLUTION|>--- conflicted
+++ resolved
@@ -151,81 +151,6 @@
 	c.Assert(canLoginToAPIAsMachine(c, machine1Conf, machine0Conf), jc.IsTrue)
 }
 
-<<<<<<< HEAD
-func (s *upgradeSuite) TestDowngradeOnMasterWhenOtherControllerDoesntStartUpgrade(c *gc.C) {
-	coretesting.SkipIfWindowsBug(c, "lp:1446885")
-
-	// This test checks that the master triggers a downgrade if one of
-	// the other controller fails to signal it is ready for upgrade.
-	//
-	// This test is functional, ensuring that the upgrader worker
-	// terminates the machine agent with the UpgradeReadyError which
-	// makes the downgrade happen.
-
-	s.PatchValue(&mongo.IsMaster, func(session *mgo.Session, obj mongo.WithAddresses) (bool, error) {
-		return true, nil
-	})
-
-	// Provide (fake) tools so that the upgrader has something to downgrade to.
-	envtesting.AssertUploadFakeToolsVersions(
-		c, s.DefaultToolsStorage, s.Environ.Config().AgentStream(), s.Environ.Config().AgentStream(), s.oldVersion)
-
-	// Create 3 controllers
-	machineA, _ := s.makeStateAgentVersion(c, s.oldVersion)
-	// We're not going to start the agents for machines A or B - we
-	// need to make sure the API port is still set to the one picked
-	// for this machine after we create the other machines.
-	apiPort := s.ControllerConfig.APIPort()
-
-	changes, err := s.State.EnableHA(3, constraints.Value{}, "quantal", nil)
-	c.Assert(err, jc.ErrorIsNil)
-	c.Assert(len(changes.Added), gc.Equals, 2)
-	machineB, _, _ := s.configureMachine(c, changes.Added[0], s.oldVersion)
-	s.configureMachine(c, changes.Added[1], s.oldVersion)
-
-	s.SetControllerConfigAPIPort(c, apiPort)
-
-	// One of the other controllers is ready for upgrade (but machine C isn't).
-	info, err := s.State.EnsureUpgradeInfo(machineB.Id(), s.oldVersion.Number, jujuversion.Current)
-	c.Assert(err, jc.ErrorIsNil)
-
-	// Ensure the agent will think it's the master controller.
-	fakeIsMachineMaster := func(*state.StatePool, string) (bool, error) {
-		return true, nil
-	}
-	s.PatchValue(&upgradesteps.IsMachinePrimary, fakeIsMachineMaster)
-
-	// Start the agent
-	agent := s.newAgent(c, machineA)
-	defer agent.Stop()
-	agentDone := make(chan error)
-	ctx := cmdtesting.Context(c)
-	go func() {
-		agentDone <- agent.Run(ctx)
-	}()
-
-	select {
-	case agentErr := <-agentDone:
-		upgradeReadyErr, ok := agentErr.(*agenterrors.UpgradeReadyError)
-		if !ok {
-			c.Fatalf("didn't see UpgradeReadyError, instead got: %v", agentErr)
-		}
-		// Confirm that the downgrade is back to the previous version.
-		current := coretesting.CurrentVersion(c)
-		c.Assert(upgradeReadyErr.OldTools, gc.Equals, current)
-		c.Assert(upgradeReadyErr.NewTools, gc.Equals, s.oldVersion)
-
-	case <-time.After(coretesting.LongWait):
-		c.Fatal("machine agent did not exit as expected")
-	}
-
-	// UpgradeInfo doc should now be archived.
-	err = info.Refresh()
-	c.Assert(err, gc.ErrorMatches, "current upgrade info not found")
-}
-
-=======
->>>>>>> bf68465b
 // TODO(mjs) - the following should maybe be part of AgentSuite
 func (s *upgradeSuite) newAgent(c *gc.C, m *state.Machine) *agentcmd.MachineAgent {
 	agentConf := agentconf.NewAgentConf(s.DataDir())
