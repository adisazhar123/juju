--- conflicted
+++ resolved
@@ -50,13 +50,9 @@
 	s.createEnv(c, "new-env", false)
 	context, err := testing.RunCommand(c, syscmd.Wrap(&system.EnvironmentsCommand{}))
 	c.Assert(err, jc.ErrorIsNil)
-<<<<<<< HEAD
-	c.Assert(testing.Stdout(context), gc.Equals, "dummyenv\nnew-env\n")
-=======
 	c.Assert(testing.Stdout(context), gc.Equals, ""+
 		"NAME      OWNER                   LAST CONNECTION\n"+
 		"dummyenv  user-dummy-admin@local  just now\n"+
 		"new-env   user-dummy-admin@local  never connected\n"+
 		"\n")
->>>>>>> 31808c22
 }