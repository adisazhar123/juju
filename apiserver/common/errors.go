--- conflicted
+++ resolved
@@ -239,7 +239,6 @@
 	}
 }
 
-<<<<<<< HEAD
 func DestroyErr(desc string, ids, errs []string) error {
 	// TODO(waigani) refactor DestroyErr to take a map of ids to errors.
 	if len(errs) == 0 {
@@ -251,7 +250,8 @@
 	}
 	msg = fmt.Sprintf(msg, desc)
 	return errors.Errorf("%s: %s", msg, strings.Join(errs, "; "))
-=======
+}
+
 // RestoreError makes a best effort at converting the given error
 // back into an error originally converted by ServerError(). If the
 // error could not be converted then false is returned.
@@ -314,5 +314,4 @@
 	default:
 		return err, false
 	}
->>>>>>> 8a3d71c3
 }