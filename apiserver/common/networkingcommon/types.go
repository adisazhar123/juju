// Copyright 2015 Canonical Ltd.
// Licensed under the AGPLv3, see LICENCE file for details.

package networkingcommon

import (
	"net"

	"github.com/juju/collections/set"
	"github.com/juju/names/v4"

	"github.com/juju/juju/apiserver/params"
	"github.com/juju/juju/core/life"
	"github.com/juju/juju/core/network"
	"github.com/juju/juju/environs"
	"github.com/juju/juju/state"
)

// BackingSubnet defines the methods supported by a Subnet entity
// stored persistently.
//
// TODO(dimitern): Once the state backing is implemented, remove this
// and just use *state.Subnet.
type BackingSubnet interface {
	ID() string
	CIDR() string
	VLANTag() int
	ProviderId() network.Id
	ProviderNetworkId() network.Id
	AvailabilityZones() []string
	Status() string
	SpaceName() string
	SpaceID() string
	Life() life.Value
}

// BackingSubnetInfo describes a single subnet to be added in the
// backing store.
//
// TODO(dimitern): Replace state.SubnetInfo with this and remove
// BackingSubnetInfo, once the rest of state backing methods and the
// following pre-reqs are done:
// * Subnets need a reference count to calculate Status.
// * ensure EC2 and MAAS providers accept empty IDs as Subnets() args
//   and return all subnets, including the AvailabilityZones (for EC2;
//   empty for MAAS as zones are orthogonal to networks).
type BackingSubnetInfo struct {
	// ProviderId is a provider-specific network id. This may be empty.
	ProviderId network.Id

	// ProviderNetworkId is the id of the network containing this
	// subnet from the provider's perspective. It can be empty if the
	// provider doesn't support distinct networks.
	ProviderNetworkId network.Id

	// CIDR of the network, in 123.45.67.89/24 format.
	CIDR string

	// VLANTag needs to be between 1 and 4094 for VLANs and 0 for normal
	// networks. It's defined by IEEE 802.1Q standard.
	VLANTag int

	// AvailabilityZones describes which availability zone(s) this
	// subnet is in. It can be empty if the provider does not support
	// availability zones.
	AvailabilityZones []string

	// SpaceName holds the juju network space this subnet is
	// associated with. Can be empty if not supported.
	SpaceName string
	SpaceID   string

	// Status holds the status of the subnet. Normally this will be
	// calculated from the reference count and Life of a subnet.
	Status string

	// Live holds the life of the subnet
	Life life.Value
}

// BackingSpace defines the methods supported by a Space entity stored
// persistently.
type BackingSpace interface {
	// Id returns the ID of the space.
	Id() string

	// Name returns the space name.
	Name() string

	// Subnets returns the subnets in the space
	Subnets() ([]BackingSubnet, error)

	// ProviderId returns the network ID of the provider
	ProviderId() network.Id
}

// NetworkBacking defines the methods needed by the API facade to store and
// retrieve information from the underlying persistence layer (state
// DB).
type NetworkBacking interface {
	environs.EnvironConfigGetter

	// AvailabilityZones returns all cached availability zones (i.e.
	// not from the provider, but in state).
	AvailabilityZones() (network.AvailabilityZones, error)

	// SetAvailabilityZones replaces the cached list of availability
	// zones with the given zones.
	SetAvailabilityZones(network.AvailabilityZones) error

	// AddSpace creates a space
	AddSpace(string, network.Id, []string, bool) (BackingSpace, error)

	// AllSpaces returns all known Juju network spaces.
	AllSpaces() ([]BackingSpace, error)

	// AddSubnet creates a backing subnet for an existing subnet.
	AddSubnet(BackingSubnetInfo) (BackingSubnet, error)

	// AllSubnets returns all backing subnets.
	AllSubnets() ([]BackingSubnet, error)

	SubnetByCIDR(cidr string) (BackingSubnet, error)

	// ModelTag returns the tag of the model this state is associated to.
	ModelTag() names.ModelTag
}

// BackingSubnetToParamsSubnetV2 converts a network backing subnet to the new
// version of the subnet API parameter.
func BackingSubnetToParamsSubnetV2(subnet BackingSubnet) params.SubnetV2 {
	return params.SubnetV2{
		ID:     subnet.ID(),
		Subnet: BackingSubnetToParamsSubnet(subnet),
	}
}

func BackingSubnetToParamsSubnet(subnet BackingSubnet) params.Subnet {
	return params.Subnet{
		CIDR:              subnet.CIDR(),
		VLANTag:           subnet.VLANTag(),
		ProviderId:        subnet.ProviderId().String(),
		ProviderNetworkId: subnet.ProviderNetworkId().String(),
		Zones:             subnet.AvailabilityZones(),
		Status:            subnet.Status(),
		SpaceTag:          names.NewSpaceTag(subnet.SpaceName()).String(),
		Life:              subnet.Life(),
	}
}

// NetworkInterfacesToStateArgs splits the given interface list into a slice of
// state.LinkLayerDeviceArgs and a slice of state.LinkLayerDeviceAddress.
func NetworkInterfacesToStateArgs(devs network.InterfaceInfos) (
	[]state.LinkLayerDeviceArgs,
	[]state.LinkLayerDeviceAddress,
) {
	var devicesArgs []state.LinkLayerDeviceArgs
	var devicesAddrs []state.LinkLayerDeviceAddress

	logger.Tracef("transforming network interface list to state args: %+v", devs)
	seenDeviceNames := set.NewStrings()
	for _, dev := range devs {
		logger.Tracef("transforming device %q", dev.InterfaceName)
		if !seenDeviceNames.Contains(dev.InterfaceName) {
			// First time we see this, add it to devicesArgs.
			seenDeviceNames.Add(dev.InterfaceName)

			args := networkDeviceToStateArgs(dev)
			logger.Tracef("state device args for device: %+v", args)
			devicesArgs = append(devicesArgs, args)
		}

		if dev.PrimaryAddress().Value == "" {
			continue
		}
		devicesAddrs = append(devicesAddrs, networkAddressesToStateArgs(dev, dev.Addresses)...)
	}
	logger.Tracef("seen devices: %+v", seenDeviceNames.SortedValues())
	logger.Tracef("network interface list transformed to state args:\n%+v\n%+v", devicesArgs, devicesAddrs)
	return devicesArgs, devicesAddrs
}

func networkDeviceToStateArgs(dev network.InterfaceInfo) state.LinkLayerDeviceArgs {
	var mtu uint
	if dev.MTU >= 0 {
		mtu = uint(dev.MTU)
	}

	return state.LinkLayerDeviceArgs{
		Name:            dev.InterfaceName,
		MTU:             mtu,
		ProviderID:      dev.ProviderId,
		Type:            dev.InterfaceType,
		MACAddress:      dev.MACAddress,
		IsAutoStart:     !dev.NoAutoStart,
		IsUp:            !dev.Disabled,
		ParentName:      dev.ParentInterfaceName,
		VirtualPortType: dev.VirtualPortType,
	}
}

// networkAddressStateArgsForDevice accommodates the
// fact that network configuration is sometimes supplied
// with a duplicated device for each address.
// This is a normalisation that returns state args for all
// addresses of interfaces with the input name.
func networkAddressStateArgsForDevice(devs network.InterfaceInfos, name string) []state.LinkLayerDeviceAddress {
	var res []state.LinkLayerDeviceAddress

	for _, dev := range devs.GetByName(name) {
		if dev.PrimaryAddress().Value == "" {
			continue
		}
		res = append(res, networkAddressesToStateArgs(dev, dev.Addresses)...)
	}

	return res
}

func networkAddressesToStateArgs(
	dev network.InterfaceInfo, addrs []network.ProviderAddress,
) []state.LinkLayerDeviceAddress {
	var res []state.LinkLayerDeviceAddress

	for _, addr := range addrs {
		cidrAddress, err := addr.ValueWithMask()
		if err != nil {
			logger.Warningf("ignoring address %q for device %q: %v", addr.Value, dev.InterfaceName, err)
			continue
		}

<<<<<<< HEAD
	configType := dev.ConfigType
	if configType == network.ConfigUnknown {
		configType = network.ConfigStatic
	}

	return state.LinkLayerDeviceAddress{
		DeviceName:        dev.InterfaceName,
		ProviderID:        dev.ProviderAddressId,
		ProviderNetworkID: dev.ProviderNetworkId,
		ProviderSubnetID:  dev.ProviderSubnetId,
		ConfigMethod:      configType,
		CIDRAddress:       cidrAddress,
		DNSServers:        dev.DNSServers.ToIPAddresses(),
		DNSSearchDomains:  dev.DNSSearchDomains,
		GatewayAddress:    dev.GatewayAddress.Value,
		IsDefaultGateway:  dev.IsDefaultGateway,
		Origin:            dev.Origin,
	}, nil
=======
		// Prefer the config method supplied with the address.
		// Fallback first to the device, then to "static".
		configType := addr.AddressConfigType()
		if configType == network.ConfigUnknown {
			configType = dev.ConfigType
		}
		if configType == network.ConfigUnknown {
			configType = network.ConfigStatic
		}

		res = append(res, state.LinkLayerDeviceAddress{
			DeviceName:        dev.InterfaceName,
			ProviderID:        dev.ProviderAddressId,
			ProviderNetworkID: dev.ProviderNetworkId,
			ProviderSubnetID:  dev.ProviderSubnetId,
			ConfigMethod:      configType,
			CIDRAddress:       cidrAddress,
			DNSServers:        dev.DNSServers.ToIPAddresses(),
			DNSSearchDomains:  dev.DNSSearchDomains,
			GatewayAddress:    dev.GatewayAddress.Value,
			IsDefaultGateway:  dev.IsDefaultGateway,
			Origin:            dev.Origin,
			IsSecondary:       addr.IsSecondary,
		})
	}

	return res
>>>>>>> 4d120ac5
}

func FanConfigToFanConfigResult(config network.FanConfig) params.FanConfigResult {
	result := params.FanConfigResult{Fans: make([]params.FanConfigEntry, len(config))}
	for i, entry := range config {
		result.Fans[i] = params.FanConfigEntry{Underlay: entry.Underlay.String(), Overlay: entry.Overlay.String()}
	}
	return result
}

func FanConfigResultToFanConfig(config params.FanConfigResult) (network.FanConfig, error) {
	rv := make(network.FanConfig, len(config.Fans))
	for i, entry := range config.Fans {
		_, ipNet, err := net.ParseCIDR(entry.Underlay)
		if err != nil {
			return nil, err
		}
		rv[i].Underlay = ipNet
		_, ipNet, err = net.ParseCIDR(entry.Overlay)
		if err != nil {
			return nil, err
		}
		rv[i].Overlay = ipNet
	}
	return rv, nil
}<|MERGE_RESOLUTION|>--- conflicted
+++ resolved
@@ -229,26 +229,6 @@
 			continue
 		}
 
-<<<<<<< HEAD
-	configType := dev.ConfigType
-	if configType == network.ConfigUnknown {
-		configType = network.ConfigStatic
-	}
-
-	return state.LinkLayerDeviceAddress{
-		DeviceName:        dev.InterfaceName,
-		ProviderID:        dev.ProviderAddressId,
-		ProviderNetworkID: dev.ProviderNetworkId,
-		ProviderSubnetID:  dev.ProviderSubnetId,
-		ConfigMethod:      configType,
-		CIDRAddress:       cidrAddress,
-		DNSServers:        dev.DNSServers.ToIPAddresses(),
-		DNSSearchDomains:  dev.DNSSearchDomains,
-		GatewayAddress:    dev.GatewayAddress.Value,
-		IsDefaultGateway:  dev.IsDefaultGateway,
-		Origin:            dev.Origin,
-	}, nil
-=======
 		// Prefer the config method supplied with the address.
 		// Fallback first to the device, then to "static".
 		configType := addr.AddressConfigType()
@@ -276,7 +256,6 @@
 	}
 
 	return res
->>>>>>> 4d120ac5
 }
 
 func FanConfigToFanConfigResult(config network.FanConfig) params.FanConfigResult {
