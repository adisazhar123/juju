--- conflicted
+++ resolved
@@ -319,11 +319,7 @@
 	sourceModelUUID := declared[sourcemodelKey]
 	offerUUID := declared[offeruuidKey]
 
-<<<<<<< HEAD
-	auth := a.bakery.Auth(ctx, mac)
-=======
-	auth := a.ctxt.offerBakery.getBakery().Auth(mac)
->>>>>>> b16a7028
+	auth := a.ctxt.offerBakery.getBakery().Auth(ctx, mac)
 	ai, err := auth.Allow(ctx, op)
 	if err == nil && len(ai.Conditions()) > 0 {
 		if err = a.checkMacaroonCaveats(op, relation, sourceModelUUID, offerUUID); err == nil {
