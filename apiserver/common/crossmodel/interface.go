// Copyright 2017 Canonical Ltd.
// Licensed under the AGPLv3, see LICENCE file for details.

package crossmodel

import (
<<<<<<< HEAD
	"github.com/juju/charm/v9"
=======
	"time"

	"github.com/juju/charm/v8"
>>>>>>> e80801ba
	"gopkg.in/macaroon.v2"

	"github.com/juju/juju/core/crossmodel"
	"github.com/juju/juju/core/network"
	"github.com/juju/juju/core/network/firewall"
	"github.com/juju/juju/core/permission"
	"github.com/juju/juju/core/status"
	"github.com/juju/juju/state"
	"github.com/juju/names/v4"
)

type Backend interface {
	// ModelUUID returns the model UUID for the model
	// controlled by this state instance.
	ModelUUID() string

	// ModelTag the tag of the model on which we are operating.
	ModelTag() names.ModelTag

	// AllModelUUIDs returns the UUIDs of all models in the controller.
	AllModelUUIDs() ([]string, error)

	// ControllerTag the tag of the controller in which we are operating.
	ControllerTag() names.ControllerTag

	// KeyRelation returns the existing relation with the given key (which can
	// be derived unambiguously from the relation's endpoints).
	KeyRelation(string) (Relation, error)

	// Application returns a local application by name.
	Application(string) (Application, error)

	// GetOfferAccess gets the access permission for the specified user on an offer.
	GetOfferAccess(offerUUID string, user names.UserTag) (permission.Access, error)

	// UserPermission returns the access permission for the passed subject and target.
	UserPermission(subject names.UserTag, target names.Tag) (permission.Access, error)

	// RemoteApplication returns a remote application by name.
	RemoteApplication(string) (RemoteApplication, error)

	// AddRelation adds a relation between the specified endpoints and returns the relation info.
	AddRelation(...state.Endpoint) (Relation, error)

	// EndpointsRelation returns the existing relation with the given endpoints.
	EndpointsRelation(...state.Endpoint) (Relation, error)

	// AddRemoteApplication creates a new remote application record, having the supplied relation endpoints,
	// with the supplied name (which must be unique across all applications, local and remote).
	AddRemoteApplication(state.AddRemoteApplicationParams) (RemoteApplication, error)

	// OfferNameForRelation gets the name of the offer for the
	// specified cross-model relation key.
	OfferNameForRelation(string) (string, error)

	// GetRemoteEntity returns the tag of the entity associated with the given token.
	GetRemoteEntity(string) (names.Tag, error)

	// GetToken returns the token associated with the entity with the given tag.
	GetToken(entity names.Tag) (string, error)

	// ExportLocalEntity adds an entity to the remote entities collection,
	// returning an opaque token that uniquely identifies the entity within
	// the model.
	ExportLocalEntity(names.Tag) (string, error)

	// ImportRemoteEntity adds an entity to the remote entities collection
	// with the specified opaque token.
	ImportRemoteEntity(entity names.Tag, token string) error

	// SaveIngressNetworks stores in state the ingress networks for the relation.
	SaveIngressNetworks(relationKey string, cidrs []string) (state.RelationNetworks, error)

	// IngressNetworks returns the networks for the specified relation.
	IngressNetworks(relationKey string) (state.RelationNetworks, error)

	// ApplicationOfferForUUID returns the application offer for the UUID.
	ApplicationOfferForUUID(offerUUID string) (*crossmodel.ApplicationOffer, error)

	// WatchOfferStatus returns a watcher that notifies of changes to the status
	// of the offer.
	WatchOfferStatus(offerUUID string) (state.NotifyWatcher, error)

	// WatchOffer returns a watcher that notifies of changes to the
	// lifecycle of the offer.
	WatchOffer(offerName string) state.NotifyWatcher

	// FirewallRule returns the firewall rule for the specified service.
	FirewallRule(service firewall.WellKnownServiceType) (*state.FirewallRule, error)

	// ApplyOperation applies a model operation to the state.
	ApplyOperation(op state.ModelOperation) error
}

// Relation provides access a relation in global state.
type Relation interface {
	status.StatusGetter
	status.StatusSetter
	// Destroy ensures that the relation will be removed at some point; if
	// no units are currently in scope, it will be removed immediately.
	Destroy() error

	// Id returns the integer internal relation key.
	Id() int

	// Life returns the relation's current life state.
	Life() state.Life

	// Tag returns the relation's tag.
	Tag() names.Tag

	// UnitCount is the number of units still in relation scope.
	UnitCount() int

	// RemoteUnit returns a RelationUnit for the remote application unit
	// with the supplied ID.
	RemoteUnit(unitId string) (RelationUnit, error)

	// AllRemoteUnits returns all the RelationUnits for the remote
	// application units for a given application.
	AllRemoteUnits(appName string) ([]RelationUnit, error)

	// Endpoints returns the endpoints that constitute the relation.
	Endpoints() []state.Endpoint

	// Endpoint returns the endpoint of the relation for the named application.
	Endpoint(appName string) (state.Endpoint, error)

	// Unit returns a RelationUnit for the unit with the supplied ID.
	Unit(unitId string) (RelationUnit, error)

	// WatchUnits returns a watcher that notifies of changes to the units of the
	// specified application in the relation.
	WatchUnits(applicationName string) (state.RelationUnitsWatcher, error)

	// WatchLifeSuspendedStatus returns a watcher that notifies of changes to the life
	// or suspended status of the relation.
	WatchLifeSuspendedStatus() state.StringsWatcher

	// Suspended returns the suspended status of the relation.
	Suspended() bool

	// SuspendedReason returns the reason why the relation is suspended.
	SuspendedReason() string

	// SetSuspended sets the suspended status of the relation.
	SetSuspended(bool, string) error

	// ReplaceApplicationSettings replaces the application's settings within the
	// relation.
	ReplaceApplicationSettings(appName string, settings map[string]interface{}) error

	// ApplicationSettings returns the settings for the specified
	// application in the relation.
	ApplicationSettings(appName string) (map[string]interface{}, error)
}

// RelationUnit provides access to the settings of a single unit in a relation,
// and methods for modifying the unit's involvement in the relation.
type RelationUnit interface {
	// EnterScope ensures that the unit has entered its scope in the
	// relation. When the unit has already entered its scope, EnterScope
	// will report success but make no changes to state.
	EnterScope(settings map[string]interface{}) error

	// InScope returns whether the relation unit has entered scope and
	// not left it.
	InScope() (bool, error)

	// LeaveScope signals that the unit has left its scope in the relation.
	// After the unit has left its relation scope, it is no longer a member
	// of the relation; if the relation is dying when its last member unit
	// leaves, it is removed immediately. It is not an error to leave a
	// scope that the unit is not, or never was, a member of.
	LeaveScope() error

	// Settings returns the relation unit's settings within the relation.
	Settings() (map[string]interface{}, error)

	// ReplaceSettings replaces the relation unit's settings within the
	// relation.
	ReplaceSettings(map[string]interface{}) error
}

// Application represents the state of a application hosted in the local model.
type Application interface {
	// Name is the name of the application.
	Name() string

	// Life returns the lifecycle state of the application.
	Life() state.Life

	// Endpoints returns the application's currently available relation endpoints.
	Endpoints() ([]state.Endpoint, error)

	// Charm returns the application's charm and whether units should upgrade to that
	// charm even if they are in an error state.
	Charm() (ch Charm, force bool, err error)

	// CharmURL returns the application's charm URL, and whether units should upgrade
	// to the charm with that URL even if they are in an error state.
	CharmURL() (curl *charm.URL, force bool)

	// EndpointBindings returns the Bindings object for this application.
	EndpointBindings() (Bindings, error)

	// Status returns the status of the application.
	Status() (status.StatusInfo, error)
}

// Bindings defines a subset of the functionality provided by the
// state.Bindings type, as required by the application facade. For
// details on the methods, see the methods on state.Bindings with
// the same names.
type Bindings interface {
	MapWithSpaceNames(network.SpaceInfos) (map[string]string, error)
}

type Charm interface {
	// Meta returns the metadata of the charm.
	Meta() *charm.Meta

	// StoragePath returns the storage path of the charm bundle.
	StoragePath() string
}

// RemoteApplication represents the state of an application hosted in an external
// (remote) model.
type RemoteApplication interface {
	// DestroyWithForce in addition to doing what Destroy() does,
	// when force is passed in as 'true', forces th destruction of remote application,
	// ignoring errors.
	DestroyWithForce(force bool, maxWait time.Duration) (opErrs []error, err error)

	// Name returns the name of the remote application.
	Name() string

	// Tag returns the remote applications's tag.
	Tag() names.Tag

	// URL returns the offer URL, at which the application is offered.
	URL() (string, bool)

	// OfferUUID returns the UUID of the offer.
	OfferUUID() string

	// SourceModel returns the tag of the model hosting the remote application.
	SourceModel() names.ModelTag

	// Macaroon returns the macaroon used for authentication.
	Macaroon() (*macaroon.Macaroon, error)

	// Status returns the status of the remote application.
	Status() (status.StatusInfo, error)

	// IsConsumerProxy returns whether application is created
	// from a registration operation by a consuming model.
	IsConsumerProxy() bool

	// ConsumeVersion increments each time a new saas proxy
	// for the same offer is created.
	ConsumeVersion() int

	// Life returns the lifecycle state of the application.
	Life() state.Life

	// SetStatus sets the status of the remote application.
	SetStatus(info status.StatusInfo) error

	// TerminateOperation returns an operation that will set this
	// remote application to terminated and leave it in a state
	// enabling it to be removed cleanly.
	TerminateOperation(string) state.ModelOperation

	// DestroyOperation returns a model operation to destroy remote application.
	DestroyOperation(bool) state.ModelOperation
}<|MERGE_RESOLUTION|>--- conflicted
+++ resolved
@@ -4,13 +4,10 @@
 package crossmodel
 
 import (
-<<<<<<< HEAD
+	"time"
+
 	"github.com/juju/charm/v9"
-=======
-	"time"
-
-	"github.com/juju/charm/v8"
->>>>>>> e80801ba
+	"github.com/juju/names/v4"
 	"gopkg.in/macaroon.v2"
 
 	"github.com/juju/juju/core/crossmodel"
@@ -19,7 +16,6 @@
 	"github.com/juju/juju/core/permission"
 	"github.com/juju/juju/core/status"
 	"github.com/juju/juju/state"
-	"github.com/juju/names/v4"
 )
 
 type Backend interface {
