// Copyright 2017 Canonical Ltd.
// Licensed under the AGPLv3, see LICENCE file for details.

package crossmodel

import (
	"context"
	"fmt"
	"net"

	"github.com/juju/errors"
	"github.com/juju/loggo"
	"github.com/juju/names/v5"

	"github.com/juju/juju/apiserver/authentication"
	"github.com/juju/juju/apiserver/common"
	apiservererrors "github.com/juju/juju/apiserver/errors"
	"github.com/juju/juju/core/crossmodel"
	"github.com/juju/juju/core/life"
	corelogger "github.com/juju/juju/core/logger"
	"github.com/juju/juju/core/migration"
	"github.com/juju/juju/core/permission"
	"github.com/juju/juju/core/status"
	"github.com/juju/juju/internal/network"
	"github.com/juju/juju/rpc/params"
)

var (
	logger     = loggo.GetLoggerWithLabels("juju.apiserver.common.crossmodel", corelogger.CMR)
	authlogger = loggo.GetLoggerWithLabels("juju.apiserver.common.crossmodelauth", corelogger.CMR_AUTH)
)

// PublishRelationChange applies the relation change event to the specified backend.
func PublishRelationChange(auth authoriser, backend Backend, relationTag, applicationTag names.Tag, change params.RemoteRelationChangeEvent) error {
	logger.Debugf("publish into model %v change for %v on %v: %#v", backend.ModelUUID(), relationTag, applicationTag, &change)

	dyingOrDead := change.Life != "" && change.Life != life.Alive
	// Ensure the relation exists.
	rel, err := backend.KeyRelation(relationTag.Id())
	if errors.Is(err, errors.NotFound) {
		if dyingOrDead {
			return nil
		}
	}
	if err != nil {
		return errors.Trace(err)
	}

	if err := handleSuspendedRelation(auth, backend, change, rel, dyingOrDead); err != nil {
		return errors.Trace(err)
	}

	// If the remote model has destroyed the relation, do it here also.
	forceCleanUp := change.ForceCleanup != nil && *change.ForceCleanup
	if dyingOrDead {
		logger.Debugf("remote consuming side of %v died", relationTag)
		if forceCleanUp && applicationTag != nil {
			logger.Debugf("forcing cleanup of units for %v", applicationTag.Id())
			remoteUnits, err := rel.AllRemoteUnits(applicationTag.Id())
			if err != nil {
				return errors.Trace(err)
			}
			logger.Debugf("got %v relation units to clean", len(remoteUnits))
			for _, ru := range remoteUnits {
				if err := ru.LeaveScope(); err != nil {
					return errors.Trace(err)
				}
			}
		}

		if forceCleanUp {
			oppErrs, err := rel.DestroyWithForce(true, 0)
			if len(oppErrs) > 0 {
				logger.Warningf("errors forcing cleanup of %v: %v", rel.Tag().Id(), oppErrs)
			}
			// If we are forcing cleanup, we can exit early here.
			return errors.Trace(err)
		}
		if err := rel.Destroy(nil); err != nil {
			return errors.Trace(err)
		}
	}

	// TODO(wallyworld) - deal with remote application being removed
	if applicationTag == nil {
		logger.Warningf("no remote application found for %v", relationTag.Id())
		return nil
	}
	logger.Debugf("remote application for changed relation %v is %v in model %v",
		relationTag.Id(), applicationTag.Id(), backend.ModelUUID())

	// Allow sending an empty non-nil map to clear all the settings.
	if change.ApplicationSettings != nil {
		logger.Debugf("remote application %v in %v settings changed to %v",
			applicationTag.Id(), relationTag.Id(), change.ApplicationSettings)
		err := rel.ReplaceApplicationSettings(applicationTag.Id(), change.ApplicationSettings)
		if err != nil {
			return errors.Trace(err)
		}
	}

	if err := handleDepartedUnits(backend, change, applicationTag, rel); err != nil {
		return errors.Trace(err)
	}

	return errors.Trace(handleChangedUnits(change, applicationTag, rel))
}

type authoriser interface {
	EntityHasPermission(entity names.Tag, operation permission.Access, target names.Tag) error
}

type offerBackend interface {
	ApplicationOfferForUUID(offerUUID string) (*crossmodel.ApplicationOffer, error)
}

// CheckCanConsume checks consume permission for a user on an offer connection.
func CheckCanConsume(auth authoriser, backend offerBackend, controllerTag, modelTag names.Tag, oc OfferConnection) (bool, error) {
	user := names.NewUserTag(oc.UserName())
	err := auth.EntityHasPermission(user, permission.SuperuserAccess, controllerTag)
	if err != nil && !errors.Is(err, authentication.ErrorEntityMissingPermission) {
		return false, errors.Trace(err)
	} else if err == nil {
		return true, nil
	}

	err = auth.EntityHasPermission(user, permission.AdminAccess, modelTag)
	if err != nil && !errors.Is(err, authentication.ErrorEntityMissingPermission) {
		return false, errors.Trace(err)
	} else if err == nil {
		return true, nil
	}
	err = auth.EntityHasPermission(user, permission.ConsumeAccess, names.NewApplicationOfferTag(oc.OfferUUID()))
	return err == nil, err
}

func handleSuspendedRelation(auth authoriser, backend Backend, change params.RemoteRelationChangeEvent, rel Relation, dyingOrDead bool) error {
	// Update the relation suspended status.
	currentStatus := rel.Suspended()
	if !dyingOrDead && change.Suspended != nil && currentStatus != *change.Suspended {
		var (
			newStatus status.Status
			message   string
		)
		if *change.Suspended {
			newStatus = status.Suspending
			message = change.SuspendedReason
			if message == "" {
				message = "suspending after update from remote model"
			}
		} else {
			oc, err := backend.OfferConnectionForRelation(rel.Tag().Id())
			if err != nil && !errors.Is(err, errors.NotFound) {
				return errors.Trace(err)
			}
			if err == nil {
				ok, err := CheckCanConsume(auth, backend, backend.ControllerTag(), backend.ModelTag(), oc)
				if err != nil {
					return errors.Trace(err)
				}
				if !ok {
					return apiservererrors.ErrPerm
				}
			}
		}
		if err := rel.SetSuspended(*change.Suspended, message); err != nil {
			return errors.Trace(err)
		}
		if !*change.Suspended {
			newStatus = status.Joining
			message = ""
		}
		if err := rel.SetStatus(status.StatusInfo{
			Status:  newStatus,
			Message: message,
		}); err != nil && !errors.Is(err, errors.NotValid) {
			return errors.Trace(err)
		}
	}
	return nil
}

func handleDepartedUnits(backend Backend, change params.RemoteRelationChangeEvent, applicationTag names.Tag, rel Relation) error {
	for _, id := range change.DepartedUnits {
		unitTag := names.NewUnitTag(fmt.Sprintf("%s/%v", applicationTag.Id(), id))
		logger.Debugf("unit %v has departed relation %v", unitTag.Id(), rel.Tag().Id())
		ru, err := rel.RemoteUnit(unitTag.Id())
		if err != nil {
			return errors.Trace(err)
		}
		logger.Debugf("%s leaving scope", unitTag.Id())
		if err := ru.LeaveScope(); err != nil {
			return errors.Trace(err)
		}
		if err := backend.RemoveSecretConsumer(unitTag); err != nil {
			return errors.Trace(err)
		}
	}
	return nil
}

func handleChangedUnits(change params.RemoteRelationChangeEvent, applicationTag names.Tag, rel Relation) error {
	for _, change := range change.ChangedUnits {
		unitTag := names.NewUnitTag(fmt.Sprintf("%s/%v", applicationTag.Id(), change.UnitId))
		logger.Debugf("changed unit tag for unit id %v is %v", change.UnitId, unitTag)
		ru, err := rel.RemoteUnit(unitTag.Id())
		if err != nil {
			return errors.Trace(err)
		}
		inScope, err := ru.InScope()
		if err != nil {
			return errors.Trace(err)
		}
		settings := make(map[string]interface{})
		for k, v := range change.Settings {
			settings[k] = v
		}
		if !inScope {
			logger.Debugf("%s entering scope (%v)", unitTag.Id(), settings)
			err = ru.EnterScope(settings)
		} else {
			logger.Debugf("%s updated settings (%v)", unitTag.Id(), settings)
			err = ru.ReplaceSettings(settings)
		}
		if err != nil {
			return errors.Trace(err)
		}
	}
	return nil
}

// GetOfferingRelationTokens returns the tokens for the relation and the offer
// of the passed in relation tag.
func GetOfferingRelationTokens(backend Backend, tag names.RelationTag) (string, string, error) {
	offerUUID, err := backend.OfferUUIDForRelation(tag.Id())
	if err != nil {
		return "", "", errors.Annotatef(err, "getting offer for relation %q", tag.Id())
	}
	relationToken, err := backend.GetToken(tag)
	if err != nil {
		return "", "", errors.Annotatef(err, "getting token for relation %q", tag.Id())
	}
<<<<<<< HEAD
	offerToken, err := backend.GetToken(names.NewApplicationOfferTag(offerName))
=======
	appToken, err := backend.GetToken(names.NewApplicationOfferTag(offerUUID))
>>>>>>> 985d5a51
	if err != nil {
		return "", "", errors.Annotatef(err, "getting token for application offer %q", offerUUID)
	}
	return relationToken, offerToken, nil
}

// GetConsumingRelationTokens returns the tokens for the relation and the local
// application of the passed in relation tag.
func GetConsumingRelationTokens(backend Backend, tag names.RelationTag) (string, string, error) {
	relation, err := backend.KeyRelation(tag.Id())
	if err != nil {
		return "", "", errors.Annotatef(err, "getting relation for %q", tag.Id())
	}
	localAppName, err := getLocalApplicationName(backend, relation)
	if err != nil {
		return "", "", errors.Annotatef(err, "getting local application for relation %q", tag.Id())
	}
	relationToken, err := backend.GetToken(tag)
	if err != nil {
		return "", "", errors.Annotatef(err, "getting consuming token for relation %q", tag.Id())
	}
	appToken, err := backend.GetToken(names.NewApplicationTag(localAppName))
	if err != nil {
		return "", "", errors.Annotatef(err, "getting consuming token for application %q", localAppName)
	}
	return relationToken, appToken, nil
}

func getLocalApplicationName(backend Backend, relation Relation) (string, error) {
	for _, ep := range relation.Endpoints() {
		_, err := backend.Application(ep.ApplicationName)
		if errors.Is(err, errors.NotFound) {
			// Not found, so it's the remote application. Try the next endpoint.
			continue
		} else if err != nil {
			return "", errors.Trace(err)
		}
		return ep.ApplicationName, nil
	}
	return "", errors.NotFoundf("local application for %s", names.ReadableString(relation.Tag()))
}

// WatchRelationUnits returns a watcher for changes to the units on the specified relation.
func WatchRelationUnits(backend Backend, tag names.RelationTag) (common.RelationUnitsWatcher, error) {
	relation, err := backend.KeyRelation(tag.Id())
	if err != nil {
		return nil, errors.Annotatef(err, "getting relation for %q", tag.Id())
	}
	localAppName, err := getLocalApplicationName(backend, relation)
	if err != nil {
		return nil, errors.Annotatef(err, "getting local application for relation %q", tag.Id())
	}
	w, err := relation.WatchUnits(localAppName)
	if err != nil {
		return nil, errors.Annotatef(err, "watching units for %q", localAppName)
	}
	wrapped, err := common.RelationUnitsWatcherFromState(w)
	if err != nil {
		return nil, errors.Annotatef(err, "getting relation units watcher for %q", tag.Id())
	}
	return wrapped, nil
}

// ExpandChange converts a params.RelationUnitsChange into a
// params.RemoteRelationChangeEvent by filling out the extra
// information from the passed backend. This takes relation and
// application token so that it can still return sensible results if
// the relation has been removed (just departing units).
func ExpandChange(
	backend Backend,
	relationToken string,
	appOrOfferToken string,
	change params.RelationUnitsChange,
) (params.RemoteRelationChangeEvent, error) {
	var empty params.RemoteRelationChangeEvent

	var departed []int
	for _, unitName := range change.Departed {
		num, err := names.UnitNumber(unitName)
		if err != nil {
			return empty, errors.Trace(err)
		}
		departed = append(departed, num)
	}

	relationTag, err := backend.GetRemoteEntity(relationToken)
	if errors.Is(err, errors.NotFound) {
		// This can happen when the last unit leaves scope on a dying
		// relation and the relation is removed. In that case there
		// aren't any application- or unit-level settings to send; we
		// just send the departed units so they can leave scope on
		// the other side of a cross-model relation.
		return params.RemoteRelationChangeEvent{
			RelationToken:           relationToken,
			ApplicationOrOfferToken: appOrOfferToken,
			DepartedUnits:           departed,
		}, nil

	} else if err != nil {
		return empty, errors.Trace(err)
	}

	relation, err := backend.KeyRelation(relationTag.Id())
	if err != nil {
		return empty, errors.Trace(err)
	}
	localAppName, err := getLocalApplicationName(backend, relation)
	if err != nil {
		return empty, errors.Trace(err)
	}

	var appSettings map[string]interface{}
	if len(change.AppChanged) > 0 {
		appSettings, err = relation.ApplicationSettings(localAppName)
		if err != nil {
			return empty, errors.Trace(err)
		}
	}

	var unitChanges []params.RemoteRelationUnitChange
	for unitName := range change.Changed {
		relUnit, err := relation.Unit(unitName)
		if err != nil {
			return empty, errors.Annotatef(err, "getting unit %q in %q", unitName, relationTag.Id())
		}
		unitSettings, err := relUnit.Settings()
		if err != nil {
			return empty, errors.Annotatef(err, "getting settings for %q in %q", unitName, relationTag.Id())
		}
		num, err := names.UnitNumber(unitName)
		if err != nil {
			return empty, errors.Trace(err)
		}
		unitChanges = append(unitChanges, params.RemoteRelationUnitChange{
			UnitId:   num,
			Settings: unitSettings,
		})
	}

	uc := relation.UnitCount()
	result := params.RemoteRelationChangeEvent{
		RelationToken:           relationToken,
		ApplicationOrOfferToken: appOrOfferToken,
		ApplicationSettings:     appSettings,
		ChangedUnits:            unitChanges,
		DepartedUnits:           departed,
		UnitCount:               &uc,
	}

	return result, nil
}

// WrappedUnitsWatcher is a relation units watcher that remembers
// details about the relation it came from so changes can be expanded
// for sending outside this model.
type WrappedUnitsWatcher struct {
	common.RelationUnitsWatcher
	RelationToken           string
	ApplicationOrOfferToken string
}

// RelationUnitSettings returns the unit settings for the specified relation unit.
func RelationUnitSettings(backend Backend, ru params.RelationUnit) (params.Settings, error) {
	relationTag, err := names.ParseRelationTag(ru.Relation)
	if err != nil {
		return nil, errors.Trace(err)
	}
	rel, err := backend.KeyRelation(relationTag.Id())
	if err != nil {
		return nil, errors.Trace(err)
	}
	unitTag, err := names.ParseUnitTag(ru.Unit)
	if err != nil {
		return nil, errors.Trace(err)
	}
	unit, err := rel.Unit(unitTag.Id())
	if err != nil {
		return nil, errors.Trace(err)
	}
	settings, err := unit.Settings()
	if err != nil {
		return nil, errors.Trace(err)
	}
	paramsSettings := make(params.Settings)
	for k, v := range settings {
		vString, ok := v.(string)
		if !ok {
			return nil, errors.Errorf(
				"invalid relation setting %q: expected string, got %T", k, v,
			)
		}
		paramsSettings[k] = vString
	}
	return paramsSettings, nil
}

// PublishIngressNetworkChange saves the specified ingress networks for a relation.
func PublishIngressNetworkChange(ctx context.Context, backend Backend, relationTag names.Tag, change params.IngressNetworksChangeEvent) error {
	logger.Debugf("publish into model %v network change for %v: %#v", backend.ModelUUID(), relationTag, &change)

	// Ensure the relation exists.
	rel, err := backend.KeyRelation(relationTag.Id())
	if errors.Is(err, errors.NotFound) {
		return nil
	}
	if err != nil {
		return errors.Trace(err)
	}

	logger.Debugf("relation %v requires ingress networks %v", rel, change.Networks)
	if err := validateIngressNetworks(ctx, backend, change.Networks); err != nil {
		return errors.Trace(err)
	}

	_, err = backend.SaveIngressNetworks(rel.Tag().Id(), change.Networks)
	return err
}

func validateIngressNetworks(ctx context.Context, backend Backend, networks []string) error {
	if len(networks) == 0 {
		return nil
	}

	// Check that the required ingress is allowed.
	cfg, err := backend.ModelConfig(ctx)
	if err != nil {
		return errors.Trace(err)
	}

	var whitelistCIDRs, requestedCIDRs []*net.IPNet
	if err := parseCIDRs(&whitelistCIDRs, cfg.SAASIngressAllow()); err != nil {
		return errors.Trace(err)
	}
	if err := parseCIDRs(&requestedCIDRs, networks); err != nil {
		return errors.Trace(err)
	}
	if len(whitelistCIDRs) > 0 {
		for _, n := range requestedCIDRs {
			if !network.SubnetInAnyRange(whitelistCIDRs, n) {
				return &params.Error{
					Code:    params.CodeForbidden,
					Message: fmt.Sprintf("subnet %v not in firewall whitelist", n),
				}
			}
		}
	}
	return nil
}

func parseCIDRs(cidrs *[]*net.IPNet, values []string) error {
	for _, cidrStr := range values {
		if _, ipNet, err := net.ParseCIDR(cidrStr); err != nil {
			return err
		} else {
			*cidrs = append(*cidrs, ipNet)
		}
	}
	return nil
}

type relationGetter interface {
	// KeyRelation returns the relation identified by the input key.
	KeyRelation(string) (Relation, error)
	// IsMigrationActive returns true if the current model is
	// in the process of being migrated to another controller.
	IsMigrationActive() (bool, error)
}

// GetRelationLifeSuspendedStatusChange returns a life/suspended status change
// struct for a specified relation key.
func GetRelationLifeSuspendedStatusChange(
	st relationGetter, key string,
) (*params.RelationLifeSuspendedStatusChange, error) {
	rel, err := st.KeyRelation(key)
	if errors.Is(err, errors.NotFound) {
		// If the relation is not found we represent it as dead,
		// but *only* if we are not currently migrating.
		// If we are migrating, we do not want to inform remote watchers that
		// the relation is dead before they have had a chance to be redirected
		// to the new controller.
		if migrating, mErr := st.IsMigrationActive(); mErr == nil && !migrating {
			return &params.RelationLifeSuspendedStatusChange{
				Key:  key,
				Life: life.Dead,
			}, nil
		} else if mErr != nil {
			err = mErr
		}
	}
	if err != nil {
		return nil, errors.Trace(err)
	}
	return &params.RelationLifeSuspendedStatusChange{
		Key:             key,
		Life:            life.Value(rel.Life().String()),
		Suspended:       rel.Suspended(),
		SuspendedReason: rel.SuspendedReason(),
	}, nil
}

type offerGetter interface {
	ApplicationOfferForUUID(string) (*crossmodel.ApplicationOffer, error)
	Application(string) (Application, error)

	// IsMigrationActive returns true if the current model is
	// in the process of being migrated to another controller.
	IsMigrationActive() (bool, error)
}

// GetOfferStatusChange returns a status change struct for the input offer name.
// If the offer or application are not found during a migration, a specific
// error to indicate the migration-in-progress is returned.
// This is interpreted upstream as a watcher error and propagated to the
// remote CMR consumer.
func GetOfferStatusChange(st offerGetter, offerUUID, offerName string) (*params.OfferStatusChange, error) {
	migrating, err := st.IsMigrationActive()
	if err != nil {
		return nil, errors.Trace(err)
	}

	offer, err := st.ApplicationOfferForUUID(offerUUID)
	if errors.Is(err, errors.NotFound) {
		if migrating {
			return nil, migration.ErrMigrating
		}
		return &params.OfferStatusChange{
			OfferName: offerName,
			Status: params.EntityStatus{
				Status: status.Terminated,
				Info:   "offer has been removed",
			},
		}, nil
	} else if err != nil {
		return nil, errors.Trace(err)
	}

	app, err := st.Application(offer.ApplicationName)
	if errors.Is(err, errors.NotFound) {
		if migrating {
			return nil, migration.ErrMigrating
		}
		return &params.OfferStatusChange{
			OfferName: offerName,
			Status: params.EntityStatus{
				Status: status.Terminated,
				Info:   "application has been removed",
			},
		}, nil
	} else if err != nil {
		return nil, errors.Trace(err)
	}

	sts := status.StatusInfo{
		Status: status.Unknown,
	}

	if appStatus, err := app.Status(); err == nil {
		// If the status is set to unset, then we need to query all the
		// units of the application to work out the correct series.
		if appStatus.Status == status.Unset {
			derived, err := getDerivedUnitsStatus(app)
			if err == nil {
				sts = derived
			}
		} else {
			sts = appStatus
		}
	}

	return &params.OfferStatusChange{
		OfferName: offerName,
		Status: params.EntityStatus{
			Status: sts.Status,
			Info:   sts.Message,
			Data:   sts.Data,
			Since:  sts.Since,
		},
	}, nil
}

func getDerivedUnitsStatus(app Application) (status.StatusInfo, error) {
	units, err := app.AllUnits()
	if err != nil {
		return status.StatusInfo{}, errors.Trace(err)
	}

	statuses := make([]status.StatusInfo, len(units))
	for _, unit := range units {
		st, err := unit.Status()
		if err != nil {
			return status.StatusInfo{}, errors.Trace(err)
		}

		statuses = append(statuses, st)
	}
	derived := status.DeriveStatus(statuses)
	return derived, nil
}<|MERGE_RESOLUTION|>--- conflicted
+++ resolved
@@ -240,11 +240,7 @@
 	if err != nil {
 		return "", "", errors.Annotatef(err, "getting token for relation %q", tag.Id())
 	}
-<<<<<<< HEAD
-	offerToken, err := backend.GetToken(names.NewApplicationOfferTag(offerName))
-=======
-	appToken, err := backend.GetToken(names.NewApplicationOfferTag(offerUUID))
->>>>>>> 985d5a51
+	offerToken, err := backend.GetToken(names.NewApplicationOfferTag(offerUUID))
 	if err != nil {
 		return "", "", errors.Annotatef(err, "getting token for application offer %q", offerUUID)
 	}
