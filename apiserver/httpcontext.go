--- conflicted
+++ resolved
@@ -237,27 +237,6 @@
 	return errors.NotValidf("tag kind %v", tagKind)
 }
 
-<<<<<<< HEAD
-=======
-type entityWrapper struct {
-	user names.UserTag
-}
-
-func (e entityWrapper) Tag() names.Tag {
-	return e.user
-}
-
-type controllerAuthorizer struct{}
-
-// Authorize is part of the httpcontext.Authorizer interface.
-func (controllerAuthorizer) Authorize(authInfo authentication.AuthInfo) error {
-	if authInfo.Controller {
-		return nil
-	}
-	return errors.Errorf("%s is not a controller", names.ReadableString(authInfo.Entity.Tag()))
-}
-
->>>>>>> 4d5df17d
 type controllerAdminAuthorizer struct {
 	controllerTag names.Tag
 }
@@ -269,18 +248,9 @@
 		return errors.Errorf("%s is not a user", names.ReadableString(authInfo.Entity.Tag()))
 	}
 
-<<<<<<< HEAD
 	has, err := common.HasPermission(ctx,
 		func(ctx context.Context, userName user.Name, subject permission.ID) (permission.Access, error) {
-			if userName.Name() != userTag.Id() {
-				return permission.NoAccess, fmt.Errorf("expected user %q got %q", userTag.String(), userName)
-			}
-			return authInfo.SubjectPermissions(ctx, subject)
-=======
-	has, err := common.HasPermission(
-		func(user names.UserTag, subject names.Tag) (permission.Access, error) {
-			return authInfo.Delegator.SubjectPermissions(entityWrapper{user}, subject)
->>>>>>> 4d5df17d
+			return authInfo.Delegator.SubjectPermissions(ctx, userName.String(), subject)
 		},
 		userTag, permission.SuperuserAccess, a.controllerTag,
 	)
@@ -300,7 +270,7 @@
 }
 
 // Authorize is part of the httpcontext.Authorizer interface.
-func (a modelPermissionAuthorizer) Authorize(authInfo authentication.AuthInfo) error {
+func (a modelPermissionAuthorizer) Authorize(ctx context.Context, authInfo authentication.AuthInfo) error {
 	userTag, ok := authInfo.Entity.Tag().(names.UserTag)
 	if !ok {
 		return errors.Errorf("%s is not a user", names.ReadableString(authInfo.Entity.Tag()))
@@ -308,9 +278,9 @@
 	if !names.IsValidModel(authInfo.ModelTag.Id()) {
 		return errors.Errorf("%q is not a valid model", authInfo.ModelTag.Id())
 	}
-	has, err := common.HasPermission(
-		func(user names.UserTag, subject names.Tag) (permission.Access, error) {
-			return authInfo.Delegator.SubjectPermissions(entityWrapper{user}, subject)
+	has, err := common.HasPermission(ctx,
+		func(ctx context.Context, user user.Name, subject permission.ID) (permission.Access, error) {
+			return authInfo.Delegator.SubjectPermissions(ctx, user.String(), subject)
 		},
 		userTag, a.perm, authInfo.ModelTag,
 	)
