--- conflicted
+++ resolved
@@ -17,9 +17,6 @@
 	3: version.MustParse("2.9.32"),
 }
 
-<<<<<<< HEAD
-func checkClientVersion(userLogin bool, clientVersion, serverVersion version.Number) func(facadeName, methodName string) error {
-=======
 // minClientVersions defines the minimum user client version
 // allowed to make a call to a controller with the major version,
 // or the minimum controller version needed to accept a call from a
@@ -28,8 +25,7 @@
 	3: version.MustParse("2.9.33"),
 }
 
-func checkClientVersion(userLogin bool, callerVersion version.Number) func(facadeName, methodName string) error {
->>>>>>> 2556dd48
+func checkClientVersion(userLogin bool, callerVersion, serverVersion version.Number) func(facadeName, methodName string) error {
 	return func(facadeName, methodName string) error {
 		serverVersion := jujuversion.Current
 		incompatibleClientError := &params.IncompatibleClientError{
@@ -62,7 +58,7 @@
 		// Clients can still access the "X+1.0" controller facades.
 		// But we never allow unfetted access to older controllers
 		// as newer clients may have had backwards compatibility removed.
-		if clientVersion.Major < serverVersion.Major && serverVersion.Minor == 0 {
+		if callerVersion.Major < serverVersion.Major && serverVersion.Minor == 0 {
 			return nil
 		}
 
