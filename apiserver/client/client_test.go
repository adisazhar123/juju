// Copyright 2012-2014 Canonical Ltd.
// Licensed under the AGPLv3, see LICENCE file for details.

package client_test

import (
	"fmt"
	"regexp"
	"sort"
	"strconv"
	"strings"
	"time"

	"github.com/juju/errors"
	"github.com/juju/names"
	jc "github.com/juju/testing/checkers"
	gc "gopkg.in/check.v1"
	"gopkg.in/juju/charm.v6-unstable"

	"github.com/juju/juju/agent"
	"github.com/juju/juju/api"
	"github.com/juju/juju/apiserver/client"
	"github.com/juju/juju/apiserver/common"
	"github.com/juju/juju/apiserver/params"
	"github.com/juju/juju/apiserver/service"
	"github.com/juju/juju/apiserver/testing"
	apiservertesting "github.com/juju/juju/apiserver/testing"
	"github.com/juju/juju/constraints"
	"github.com/juju/juju/environs/config"
	"github.com/juju/juju/environs/manual"
	toolstesting "github.com/juju/juju/environs/tools/testing"
	"github.com/juju/juju/instance"
	"github.com/juju/juju/network"
	"github.com/juju/juju/provider/dummy"
	"github.com/juju/juju/state"
	"github.com/juju/juju/state/multiwatcher"
	"github.com/juju/juju/state/presence"
	coretesting "github.com/juju/juju/testing"
	"github.com/juju/juju/testing/factory"
	"github.com/juju/juju/version"
)

type Killer interface {
	Kill() error
}

type serverSuite struct {
	baseSuite
	client *client.Client
}

var _ = gc.Suite(&serverSuite{})

func (s *serverSuite) SetUpTest(c *gc.C) {
	s.baseSuite.SetUpTest(c)

	var err error
	auth := testing.FakeAuthorizer{
		Tag:            s.AdminUserTag(c),
		EnvironManager: true,
	}
	s.client, err = client.NewClient(s.State, common.NewResources(), auth)
	c.Assert(err, jc.ErrorIsNil)
}

func (s *serverSuite) setAgentPresence(c *gc.C, machineId string) *presence.Pinger {
	m, err := s.State.Machine(machineId)
	c.Assert(err, jc.ErrorIsNil)
	pinger, err := m.SetAgentPresence()
	c.Assert(err, jc.ErrorIsNil)
	s.State.StartSync()
	err = m.WaitAgentPresence(coretesting.LongWait)
	c.Assert(err, jc.ErrorIsNil)
	return pinger
}

func (s *serverSuite) TestEnsureAvailabilityDeprecated(c *gc.C) {
	_, err := s.State.AddMachine("quantal", state.JobManageEnviron)
	c.Assert(err, jc.ErrorIsNil)
	// We have to ensure the agents are alive, or EnsureAvailability will
	// create more to replace them.
	pingerA := s.setAgentPresence(c, "0")
	defer assertKill(c, pingerA)

	machines, err := s.State.AllMachines()
	c.Assert(err, jc.ErrorIsNil)
	c.Assert(machines, gc.HasLen, 1)
	c.Assert(machines[0].Series(), gc.Equals, "quantal")

	arg := params.StateServersSpecs{[]params.StateServersSpec{{NumStateServers: 3}}}
	results, err := s.client.EnsureAvailability(arg)
	c.Assert(err, jc.ErrorIsNil)
	c.Assert(results.Results, gc.HasLen, 1)
	result := results.Results[0]
	c.Assert(result.Error, gc.IsNil)
	ensureAvailabilityResult := result.Result
	c.Assert(ensureAvailabilityResult.Maintained, gc.DeepEquals, []string{"machine-0"})
	c.Assert(ensureAvailabilityResult.Added, gc.DeepEquals, []string{"machine-1", "machine-2"})
	c.Assert(ensureAvailabilityResult.Removed, gc.HasLen, 0)

	machines, err = s.State.AllMachines()
	c.Assert(err, jc.ErrorIsNil)
	c.Assert(machines, gc.HasLen, 3)
	c.Assert(machines[0].Series(), gc.Equals, "quantal")
	c.Assert(machines[1].Series(), gc.Equals, "quantal")
	c.Assert(machines[2].Series(), gc.Equals, "quantal")
}

func (s *serverSuite) TestBlockEnsureAvailabilityDeprecated(c *gc.C) {
	_, err := s.State.AddMachine("quantal", state.JobManageEnviron)
	c.Assert(err, jc.ErrorIsNil)

	s.BlockAllChanges(c, "TestBlockEnsureAvailabilityDeprecated")

	arg := params.StateServersSpecs{[]params.StateServersSpec{{NumStateServers: 3}}}
	results, err := s.client.EnsureAvailability(arg)
	s.AssertBlocked(c, err, "TestBlockEnsureAvailabilityDeprecated")
	c.Assert(results.Results, gc.HasLen, 0)

	machines, err := s.State.AllMachines()
	c.Assert(err, jc.ErrorIsNil)
	c.Assert(machines, gc.HasLen, 1)
}

func (s *serverSuite) TestEnvUsersInfo(c *gc.C) {
	testAdmin := s.AdminUserTag(c)
	owner, err := s.State.EnvironmentUser(testAdmin)
	c.Assert(err, jc.ErrorIsNil)

	localUser1 := s.makeLocalEnvUser(c, "ralphdoe", "Ralph Doe")
	localUser2 := s.makeLocalEnvUser(c, "samsmith", "Sam Smith")
	remoteUser1 := s.Factory.MakeEnvUser(c, &factory.EnvUserParams{User: "bobjohns@ubuntuone", DisplayName: "Bob Johns"})
	remoteUser2 := s.Factory.MakeEnvUser(c, &factory.EnvUserParams{User: "nicshaw@idprovider", DisplayName: "Nic Shaw"})

	results, err := s.client.EnvUserInfo()
	c.Assert(err, jc.ErrorIsNil)
	var expected params.EnvUserInfoResults
	for _, r := range []struct {
		user *state.EnvironmentUser
		info *params.EnvUserInfo
	}{
		{
			owner,
			&params.EnvUserInfo{
				UserName:    owner.UserName(),
				DisplayName: owner.DisplayName(),
			},
		}, {
			localUser1,
			&params.EnvUserInfo{
				UserName:    "ralphdoe@local",
				DisplayName: "Ralph Doe",
			},
		}, {
			localUser2,
			&params.EnvUserInfo{
				UserName:    "samsmith@local",
				DisplayName: "Sam Smith",
			},
		}, {
			remoteUser1,
			&params.EnvUserInfo{
				UserName:    "bobjohns@ubuntuone",
				DisplayName: "Bob Johns",
			},
		}, {
			remoteUser2,
			&params.EnvUserInfo{
				UserName:    "nicshaw@idprovider",
				DisplayName: "Nic Shaw",
			},
		},
	} {
		r.info.CreatedBy = owner.UserName()
		r.info.DateCreated = r.user.DateCreated()
		r.info.LastConnection = lastConnPointer(c, r.user)
		expected.Results = append(expected.Results, params.EnvUserInfoResult{Result: r.info})
	}

	sort.Sort(ByUserName(expected.Results))
	sort.Sort(ByUserName(results.Results))
	c.Assert(results, jc.DeepEquals, expected)
}

func lastConnPointer(c *gc.C, envUser *state.EnvironmentUser) *time.Time {
	lastConn, err := envUser.LastConnection()
	if err != nil {
		if state.IsNeverConnectedError(err) {
			return nil
		}
		c.Fatal(err)
	}
	return &lastConn
}

// ByUserName implements sort.Interface for []params.EnvUserInfoResult based on
// the UserName field.
type ByUserName []params.EnvUserInfoResult

func (a ByUserName) Len() int           { return len(a) }
func (a ByUserName) Swap(i, j int)      { a[i], a[j] = a[j], a[i] }
func (a ByUserName) Less(i, j int) bool { return a[i].Result.UserName < a[j].Result.UserName }

func (s *serverSuite) makeLocalEnvUser(c *gc.C, username, displayname string) *state.EnvironmentUser {
	// factory.MakeUser will create an EnvUser for a local user by defalut
	user := s.Factory.MakeUser(c, &factory.UserParams{Name: username, DisplayName: displayname})
	envUser, err := s.State.EnvironmentUser(user.UserTag())
	c.Assert(err, jc.ErrorIsNil)
	return envUser
}

func (s *serverSuite) TestShareEnvironmentAddMissingLocalFails(c *gc.C) {
	args := params.ModifyEnvironUsers{
		Changes: []params.ModifyEnvironUser{{
			UserTag: names.NewLocalUserTag("foobar").String(),
			Action:  params.AddEnvUser,
		}}}

	result, err := s.client.ShareEnvironment(args)
	c.Assert(err, jc.ErrorIsNil)
	expectedErr := `could not share environment: user "foobar" does not exist locally: user "foobar" not found`
	c.Assert(result.OneError(), gc.ErrorMatches, expectedErr)
	c.Assert(result.Results, gc.HasLen, 1)
	c.Assert(result.Results[0].Error, gc.ErrorMatches, expectedErr)
}

func (s *serverSuite) TestUnshareEnvironment(c *gc.C) {
	user := s.Factory.MakeEnvUser(c, nil)
	_, err := s.State.EnvironmentUser(user.UserTag())
	c.Assert(err, jc.ErrorIsNil)

	args := params.ModifyEnvironUsers{
		Changes: []params.ModifyEnvironUser{{
			UserTag: user.UserTag().String(),
			Action:  params.RemoveEnvUser,
		}}}

	result, err := s.client.ShareEnvironment(args)
	c.Assert(err, jc.ErrorIsNil)
	c.Assert(result.OneError(), gc.IsNil)
	c.Assert(result.Results, gc.HasLen, 1)
	c.Assert(result.Results[0].Error, gc.IsNil)

	_, err = s.State.EnvironmentUser(user.UserTag())
	c.Assert(errors.IsNotFound(err), jc.IsTrue)
}

func (s *serverSuite) TestUnshareEnvironmentMissingUser(c *gc.C) {
	user := names.NewUserTag("bob")
	args := params.ModifyEnvironUsers{
		Changes: []params.ModifyEnvironUser{{
			UserTag: user.String(),
			Action:  params.RemoveEnvUser,
		}}}

	result, err := s.client.ShareEnvironment(args)
	c.Assert(err, jc.ErrorIsNil)
	c.Assert(result.OneError(), gc.ErrorMatches, `could not unshare environment: env user "bob@local" does not exist: transaction aborted`)

	c.Assert(result.Results, gc.HasLen, 1)
	c.Assert(result.Results[0].Error, gc.NotNil)

	_, err = s.State.EnvironmentUser(user)
	c.Assert(errors.IsNotFound(err), jc.IsTrue)
}

func (s *serverSuite) TestShareEnvironmentAddLocalUser(c *gc.C) {
	user := s.Factory.MakeUser(c, &factory.UserParams{Name: "foobar", NoEnvUser: true})
	args := params.ModifyEnvironUsers{
		Changes: []params.ModifyEnvironUser{{
			UserTag: user.Tag().String(),
			Action:  params.AddEnvUser,
		}}}

	result, err := s.client.ShareEnvironment(args)
	c.Assert(err, jc.ErrorIsNil)
	c.Assert(result.OneError(), gc.IsNil)
	c.Assert(result.Results, gc.HasLen, 1)
	c.Assert(result.Results[0].Error, gc.IsNil)

	envUser, err := s.State.EnvironmentUser(user.UserTag())
	c.Assert(err, jc.ErrorIsNil)
	c.Assert(envUser.UserName(), gc.Equals, user.UserTag().Canonical())
	c.Assert(envUser.CreatedBy(), gc.Equals, dummy.AdminUserTag().Canonical())
	lastConn, err := envUser.LastConnection()
	c.Assert(err, jc.Satisfies, state.IsNeverConnectedError)
	c.Assert(lastConn, gc.Equals, time.Time{})
}

func (s *serverSuite) TestShareEnvironmentAddRemoteUser(c *gc.C) {
	user := names.NewUserTag("foobar@ubuntuone")
	args := params.ModifyEnvironUsers{
		Changes: []params.ModifyEnvironUser{{
			UserTag: user.String(),
			Action:  params.AddEnvUser,
		}}}

	result, err := s.client.ShareEnvironment(args)
	c.Assert(err, jc.ErrorIsNil)
	c.Assert(result.OneError(), gc.IsNil)
	c.Assert(result.Results, gc.HasLen, 1)
	c.Assert(result.Results[0].Error, gc.IsNil)

	envUser, err := s.State.EnvironmentUser(user)
	c.Assert(err, jc.ErrorIsNil)
	c.Assert(envUser.UserName(), gc.Equals, user.Canonical())
	c.Assert(envUser.CreatedBy(), gc.Equals, dummy.AdminUserTag().Canonical())
	lastConn, err := envUser.LastConnection()
	c.Assert(err, jc.Satisfies, state.IsNeverConnectedError)
	c.Assert(lastConn.IsZero(), jc.IsTrue)
}

func (s *serverSuite) TestShareEnvironmentAddUserTwice(c *gc.C) {
	user := s.Factory.MakeUser(c, &factory.UserParams{Name: "foobar"})
	args := params.ModifyEnvironUsers{
		Changes: []params.ModifyEnvironUser{{
			UserTag: user.Tag().String(),
			Action:  params.AddEnvUser,
		}}}

	_, err := s.client.ShareEnvironment(args)
	c.Assert(err, jc.ErrorIsNil)

	result, err := s.client.ShareEnvironment(args)
	c.Assert(err, jc.ErrorIsNil)
	c.Assert(result.OneError(), gc.ErrorMatches, "could not share environment: environment user \"foobar@local\" already exists")
	c.Assert(result.Results, gc.HasLen, 1)
	c.Assert(result.Results[0].Error, gc.ErrorMatches, "could not share environment: environment user \"foobar@local\" already exists")
	c.Assert(result.Results[0].Error.Code, gc.Matches, params.CodeAlreadyExists)

	envUser, err := s.State.EnvironmentUser(user.UserTag())
	c.Assert(err, jc.ErrorIsNil)
	c.Assert(envUser.UserName(), gc.Equals, user.UserTag().Canonical())
}

func (s *serverSuite) TestShareEnvironmentInvalidTags(c *gc.C) {
	for _, testParam := range []struct {
		tag      string
		validTag bool
	}{{
		tag:      "unit-foo/0",
		validTag: true,
	}, {
		tag:      "service-foo",
		validTag: true,
	}, {
		tag:      "relation-wordpress:db mysql:db",
		validTag: true,
	}, {
		tag:      "machine-0",
		validTag: true,
	}, {
		tag:      "user@local",
		validTag: false,
	}, {
		tag:      "user-Mua^h^h^h^arh",
		validTag: true,
	}, {
		tag:      "user@",
		validTag: false,
	}, {
		tag:      "user@ubuntuone",
		validTag: false,
	}, {
		tag:      "user@ubuntuone",
		validTag: false,
	}, {
		tag:      "@ubuntuone",
		validTag: false,
	}, {
		tag:      "in^valid.",
		validTag: false,
	}, {
		tag:      "",
		validTag: false,
	},
	} {
		var expectedErr string
		errPart := `could not share environment: "` + regexp.QuoteMeta(testParam.tag) + `" is not a valid `

		if testParam.validTag {

			// The string is a valid tag, but not a user tag.
			expectedErr = errPart + `user tag`
		} else {

			// The string is not a valid tag of any kind.
			expectedErr = errPart + `tag`
		}

		args := params.ModifyEnvironUsers{
			Changes: []params.ModifyEnvironUser{{
				UserTag: testParam.tag,
				Action:  params.AddEnvUser,
			}}}

		_, err := s.client.ShareEnvironment(args)
		result, err := s.client.ShareEnvironment(args)
		c.Assert(err, jc.ErrorIsNil)
		c.Assert(result.OneError(), gc.ErrorMatches, expectedErr)
		c.Assert(result.Results, gc.HasLen, 1)
		c.Assert(result.Results[0].Error, gc.ErrorMatches, expectedErr)
	}
}

func (s *serverSuite) TestShareEnvironmentZeroArgs(c *gc.C) {
	args := params.ModifyEnvironUsers{Changes: []params.ModifyEnvironUser{{}}}

	_, err := s.client.ShareEnvironment(args)
	result, err := s.client.ShareEnvironment(args)
	c.Assert(err, jc.ErrorIsNil)
	expectedErr := `could not share environment: "" is not a valid tag`
	c.Assert(result.OneError(), gc.ErrorMatches, expectedErr)
	c.Assert(result.Results, gc.HasLen, 1)
	c.Assert(result.Results[0].Error, gc.ErrorMatches, expectedErr)
}

func (s *serverSuite) TestShareEnvironmentInvalidAction(c *gc.C) {
	var dance params.EnvironAction = "dance"
	args := params.ModifyEnvironUsers{
		Changes: []params.ModifyEnvironUser{{
			UserTag: "user-user@local",
			Action:  dance,
		}}}

	_, err := s.client.ShareEnvironment(args)
	result, err := s.client.ShareEnvironment(args)
	c.Assert(err, jc.ErrorIsNil)
	expectedErr := `unknown action "dance"`
	c.Assert(result.OneError(), gc.ErrorMatches, expectedErr)
	c.Assert(result.Results, gc.HasLen, 1)
	c.Assert(result.Results[0].Error, gc.ErrorMatches, expectedErr)
}

func (s *serverSuite) TestSetEnvironAgentVersion(c *gc.C) {
	args := params.SetEnvironAgentVersion{
		Version: version.MustParse("9.8.7"),
	}
	err := s.client.SetEnvironAgentVersion(args)
	c.Assert(err, jc.ErrorIsNil)

	envConfig, err := s.State.EnvironConfig()
	c.Assert(err, jc.ErrorIsNil)
	agentVersion, found := envConfig.AllAttrs()["agent-version"]
	c.Assert(found, jc.IsTrue)
	c.Assert(agentVersion, gc.Equals, "9.8.7")
}

func (s *serverSuite) assertSetEnvironAgentVersion(c *gc.C) {
	args := params.SetEnvironAgentVersion{
		Version: version.MustParse("9.8.7"),
	}
	err := s.client.SetEnvironAgentVersion(args)
	c.Assert(err, jc.ErrorIsNil)
	envConfig, err := s.State.EnvironConfig()
	c.Assert(err, jc.ErrorIsNil)
	agentVersion, found := envConfig.AllAttrs()["agent-version"]
	c.Assert(found, jc.IsTrue)
	c.Assert(agentVersion, gc.Equals, "9.8.7")
}

func (s *serverSuite) assertSetEnvironAgentVersionBlocked(c *gc.C, msg string) {
	args := params.SetEnvironAgentVersion{
		Version: version.MustParse("9.8.7"),
	}
	err := s.client.SetEnvironAgentVersion(args)
	s.AssertBlocked(c, err, msg)
}

func (s *serverSuite) TestBlockDestroySetEnvironAgentVersion(c *gc.C) {
	s.BlockDestroyEnvironment(c, "TestBlockDestroySetEnvironAgentVersion")
	s.assertSetEnvironAgentVersion(c)
}

func (s *serverSuite) TestBlockRemoveSetEnvironAgentVersion(c *gc.C) {
	s.BlockRemoveObject(c, "TestBlockRemoveSetEnvironAgentVersion")
	s.assertSetEnvironAgentVersion(c)
}

func (s *serverSuite) TestBlockChangesSetEnvironAgentVersion(c *gc.C) {
	s.BlockAllChanges(c, "TestBlockChangesSetEnvironAgentVersion")
	s.assertSetEnvironAgentVersionBlocked(c, "TestBlockChangesSetEnvironAgentVersion")
}

func (s *serverSuite) TestAbortCurrentUpgrade(c *gc.C) {
	// Create a provisioned state server.
	machine, err := s.State.AddMachine("series", state.JobManageEnviron)
	c.Assert(err, jc.ErrorIsNil)
	err = machine.SetProvisioned(instance.Id("i-blah"), "fake-nonce", nil)
	c.Assert(err, jc.ErrorIsNil)

	// Start an upgrade.
	_, err = s.State.EnsureUpgradeInfo(
		machine.Id(),
		version.MustParse("1.2.3"),
		version.MustParse("9.8.7"),
	)
	c.Assert(err, jc.ErrorIsNil)
	isUpgrading, err := s.State.IsUpgrading()
	c.Assert(err, jc.ErrorIsNil)
	c.Assert(isUpgrading, jc.IsTrue)

	// Abort it.
	err = s.client.AbortCurrentUpgrade()
	c.Assert(err, jc.ErrorIsNil)

	isUpgrading, err = s.State.IsUpgrading()
	c.Assert(err, jc.ErrorIsNil)
	c.Assert(isUpgrading, jc.IsFalse)
}

func (s *serverSuite) assertAbortCurrentUpgradeBlocked(c *gc.C, msg string) {
	err := s.client.AbortCurrentUpgrade()
	s.AssertBlocked(c, err, msg)
}

func (s *serverSuite) assertAbortCurrentUpgrade(c *gc.C) {
	err := s.client.AbortCurrentUpgrade()
	c.Assert(err, jc.ErrorIsNil)
	isUpgrading, err := s.State.IsUpgrading()
	c.Assert(err, jc.ErrorIsNil)
	c.Assert(isUpgrading, jc.IsFalse)
}

func (s *serverSuite) setupAbortCurrentUpgradeBlocked(c *gc.C) {
	// Create a provisioned state server.
	machine, err := s.State.AddMachine("series", state.JobManageEnviron)
	c.Assert(err, jc.ErrorIsNil)
	err = machine.SetProvisioned(instance.Id("i-blah"), "fake-nonce", nil)
	c.Assert(err, jc.ErrorIsNil)

	// Start an upgrade.
	_, err = s.State.EnsureUpgradeInfo(
		machine.Id(),
		version.MustParse("1.2.3"),
		version.MustParse("9.8.7"),
	)
	c.Assert(err, jc.ErrorIsNil)
	isUpgrading, err := s.State.IsUpgrading()
	c.Assert(err, jc.ErrorIsNil)
	c.Assert(isUpgrading, jc.IsTrue)
}

func (s *serverSuite) TestBlockDestroyAbortCurrentUpgrade(c *gc.C) {
	s.setupAbortCurrentUpgradeBlocked(c)
	s.BlockDestroyEnvironment(c, "TestBlockDestroyAbortCurrentUpgrade")
	s.assertAbortCurrentUpgrade(c)
}

func (s *serverSuite) TestBlockRemoveAbortCurrentUpgrade(c *gc.C) {
	s.setupAbortCurrentUpgradeBlocked(c)
	s.BlockRemoveObject(c, "TestBlockRemoveAbortCurrentUpgrade")
	s.assertAbortCurrentUpgrade(c)
}

func (s *serverSuite) TestBlockChangesAbortCurrentUpgrade(c *gc.C) {
	s.setupAbortCurrentUpgradeBlocked(c)
	s.BlockAllChanges(c, "TestBlockChangesAbortCurrentUpgrade")
	s.assertAbortCurrentUpgradeBlocked(c, "TestBlockChangesAbortCurrentUpgrade")
}

type clientSuite struct {
	baseSuite
}

var _ = gc.Suite(&clientSuite{})

// clearSinceTimes zeros out the updated timestamps inside status
// so we can easily check the results.
func clearSinceTimes(status *params.FullStatus) {
	for serviceId, service := range status.Services {
		for unitId, unit := range service.Units {
			unit.Workload.Since = nil
			unit.UnitAgent.Since = nil
			for id, subord := range unit.Subordinates {
				subord.Workload.Since = nil
				subord.UnitAgent.Since = nil
				unit.Subordinates[id] = subord
			}
			service.Units[unitId] = unit
		}
		service.Status.Since = nil
		status.Services[serviceId] = service
	}
	for id, machine := range status.Machines {
		machine.Agent.Since = nil
		status.Machines[id] = machine
	}
}

func (s *clientSuite) TestClientStatus(c *gc.C) {
	s.setUpScenario(c)
	status, err := s.APIState.Client().Status(nil)
	clearSinceTimes(status)
	c.Assert(err, jc.ErrorIsNil)
	c.Assert(status, jc.DeepEquals, scenarioStatus)
}

var (
	validSetTestValue     = "a value with spaces\nand newline\nand UTF-8 characters: \U0001F604 / \U0001F44D"
	invalidSetTestValue   = "a value with an invalid UTF-8 sequence: " + string([]byte{0xFF, 0xFF})
	correctedSetTestValue = "a value with an invalid UTF-8 sequence: \ufffd\ufffd"
)

func (s *clientSuite) TestClientServiceSet(c *gc.C) {
	dummy := s.AddTestingService(c, "dummy", s.AddTestingCharm(c, "dummy"))

	err := s.APIState.Client().ServiceSet("dummy", map[string]string{
		"title":    "foobar",
		"username": validSetTestValue,
	})
	c.Assert(err, jc.ErrorIsNil)
	settings, err := dummy.ConfigSettings()
	c.Assert(err, jc.ErrorIsNil)
	c.Assert(settings, gc.DeepEquals, charm.Settings{
		"title":    "foobar",
		"username": validSetTestValue,
	})

	// Test doesn't fail because Go JSON marshalling converts invalid
	// UTF-8 sequences transparently to U+FFFD. The test demonstrates
	// this behavior. It's a currently accepted behavior as it never has
	// been a real-life issue.
	err = s.APIState.Client().ServiceSet("dummy", map[string]string{
		"title":    "foobar",
		"username": invalidSetTestValue,
	})
	c.Assert(err, jc.ErrorIsNil)
	settings, err = dummy.ConfigSettings()
	c.Assert(err, jc.ErrorIsNil)
	c.Assert(settings, gc.DeepEquals, charm.Settings{
		"title":    "foobar",
		"username": correctedSetTestValue,
	})

	err = s.APIState.Client().ServiceSet("dummy", map[string]string{
		"title":    "barfoo",
		"username": "",
	})
	c.Assert(err, jc.ErrorIsNil)
	settings, err = dummy.ConfigSettings()
	c.Assert(err, jc.ErrorIsNil)
	c.Assert(settings, gc.DeepEquals, charm.Settings{
		"title":    "barfoo",
		"username": "",
	})
}

func (s *serverSuite) assertServiceSetBlocked(c *gc.C, dummy *state.Service, msg string) {
	err := s.client.ServiceSet(params.ServiceSet{
		ServiceName: "dummy",
		Options: map[string]string{
			"title":    "foobar",
			"username": validSetTestValue}})
	s.AssertBlocked(c, err, msg)
}

func (s *serverSuite) assertServiceSet(c *gc.C, dummy *state.Service) {
	err := s.client.ServiceSet(params.ServiceSet{
		ServiceName: "dummy",
		Options: map[string]string{
			"title":    "foobar",
			"username": validSetTestValue}})
	c.Assert(err, jc.ErrorIsNil)
	settings, err := dummy.ConfigSettings()
	c.Assert(err, jc.ErrorIsNil)
	c.Assert(settings, gc.DeepEquals, charm.Settings{
		"title":    "foobar",
		"username": validSetTestValue,
	})
}

func (s *serverSuite) TestBlockDestroyServiceSet(c *gc.C) {
	dummy := s.AddTestingService(c, "dummy", s.AddTestingCharm(c, "dummy"))
	s.BlockDestroyEnvironment(c, "TestBlockDestroyServiceSet")
	s.assertServiceSet(c, dummy)
}

func (s *serverSuite) TestBlockRemoveServiceSet(c *gc.C) {
	dummy := s.AddTestingService(c, "dummy", s.AddTestingCharm(c, "dummy"))
	s.BlockRemoveObject(c, "TestBlockRemoveServiceSet")
	s.assertServiceSet(c, dummy)
}

func (s *serverSuite) TestBlockChangesServiceSet(c *gc.C) {
	dummy := s.AddTestingService(c, "dummy", s.AddTestingCharm(c, "dummy"))
	s.BlockAllChanges(c, "TestBlockChangesServiceSet")
	s.assertServiceSetBlocked(c, dummy, "TestBlockChangesServiceSet")
}

func (s *clientSuite) TestClientServerUnset(c *gc.C) {
	dummy := s.AddTestingService(c, "dummy", s.AddTestingCharm(c, "dummy"))

	err := s.APIState.Client().ServiceSet("dummy", map[string]string{
		"title":    "foobar",
		"username": "user name",
	})
	c.Assert(err, jc.ErrorIsNil)
	settings, err := dummy.ConfigSettings()
	c.Assert(err, jc.ErrorIsNil)
	c.Assert(settings, gc.DeepEquals, charm.Settings{
		"title":    "foobar",
		"username": "user name",
	})

	err = s.APIState.Client().ServiceUnset("dummy", []string{"username"})
	c.Assert(err, jc.ErrorIsNil)
	settings, err = dummy.ConfigSettings()
	c.Assert(err, jc.ErrorIsNil)
	c.Assert(settings, gc.DeepEquals, charm.Settings{
		"title": "foobar",
	})
}

func (s *serverSuite) setupServerUnsetBlocked(c *gc.C) *state.Service {
	dummy := s.AddTestingService(c, "dummy", s.AddTestingCharm(c, "dummy"))

	err := s.client.ServiceSet(params.ServiceSet{
		ServiceName: "dummy",
		Options: map[string]string{
			"title":    "foobar",
			"username": "user name",
		}})
	c.Assert(err, jc.ErrorIsNil)
	settings, err := dummy.ConfigSettings()
	c.Assert(err, jc.ErrorIsNil)
	c.Assert(settings, gc.DeepEquals, charm.Settings{
		"title":    "foobar",
		"username": "user name",
	})
	return dummy
}

func (s *serverSuite) assertServerUnset(c *gc.C, dummy *state.Service) {
	err := s.client.ServiceUnset(params.ServiceUnset{
		ServiceName: "dummy",
		Options:     []string{"username"},
	})
	c.Assert(err, jc.ErrorIsNil)
	settings, err := dummy.ConfigSettings()
	c.Assert(err, jc.ErrorIsNil)
	c.Assert(settings, gc.DeepEquals, charm.Settings{
		"title": "foobar",
	})
}

func (s *serverSuite) assertServerUnsetBlocked(c *gc.C, dummy *state.Service, msg string) {
	err := s.client.ServiceUnset(params.ServiceUnset{
		ServiceName: "dummy",
		Options:     []string{"username"},
	})
	s.AssertBlocked(c, err, msg)
}

func (s *serverSuite) TestBlockDestroyServerUnset(c *gc.C) {
	dummy := s.setupServerUnsetBlocked(c)
	s.BlockDestroyEnvironment(c, "TestBlockDestroyServerUnset")
	s.assertServerUnset(c, dummy)
}

func (s *serverSuite) TestBlockRemoveServerUnset(c *gc.C) {
	dummy := s.setupServerUnsetBlocked(c)
	s.BlockRemoveObject(c, "TestBlockRemoveServerUnset")
	s.assertServerUnset(c, dummy)
}

func (s *serverSuite) TestBlockChangesServerUnset(c *gc.C) {
	dummy := s.setupServerUnsetBlocked(c)
	s.BlockAllChanges(c, "TestBlockChangesServerUnset")
	s.assertServerUnsetBlocked(c, dummy, "TestBlockChangesServerUnset")
}

var clientAddServiceUnitsTests = []struct {
	about    string
	service  string // if not set, defaults to 'dummy'
	expected []string
	to       string
	err      string
}{
	{
		about:    "returns unit names",
		expected: []string{"dummy/0", "dummy/1", "dummy/2"},
	},
	{
		about: "fails trying to add zero units",
		err:   "must add at least one unit",
	},
	{
		about:    "cannot mix to when adding multiple units",
		err:      "cannot use NumUnits with ToMachineSpec",
		expected: []string{"dummy/0", "dummy/1"},
		to:       "0",
	},
	{
		// Note: chained-state, we add 1 unit here, but the 3 units
		// from the first condition still exist
		about:    "force the unit onto bootstrap machine",
		expected: []string{"dummy/3"},
		to:       "0",
	},
	{
		about:   "unknown service name",
		service: "unknown-service",
		err:     `service "unknown-service" not found`,
	},
}

func (s *clientSuite) TestClientAddServiceUnits(c *gc.C) {
	s.AddTestingService(c, "dummy", s.AddTestingCharm(c, "dummy"))
	for i, t := range clientAddServiceUnitsTests {
		c.Logf("test %d. %s", i, t.about)
		serviceName := t.service
		if serviceName == "" {
			serviceName = "dummy"
		}
		units, err := s.APIState.Client().AddServiceUnits(serviceName, len(t.expected), t.to)
		if t.err != "" {
			c.Assert(err, gc.ErrorMatches, t.err)
			continue
		}
		c.Assert(err, jc.ErrorIsNil)
		c.Assert(units, gc.DeepEquals, t.expected)
	}
	// Test that we actually assigned the unit to machine 0
	forcedUnit, err := s.BackingState.Unit("dummy/3")
	c.Assert(err, jc.ErrorIsNil)
	assignedMachine, err := forcedUnit.AssignedMachineId()
	c.Assert(err, jc.ErrorIsNil)
	c.Assert(assignedMachine, gc.Equals, "0")
}

func (s *clientSuite) TestClientAddServiceUnitsToNewContainer(c *gc.C) {
	svc := s.AddTestingService(c, "dummy", s.AddTestingCharm(c, "dummy"))
	machine, err := s.State.AddMachine("quantal", state.JobHostUnits)
	c.Assert(err, jc.ErrorIsNil)

	_, err = s.APIState.Client().AddServiceUnits("dummy", 1, "lxc:"+machine.Id())
	c.Assert(err, jc.ErrorIsNil)

	units, err := svc.AllUnits()
	c.Assert(err, jc.ErrorIsNil)
	mid, err := units[0].AssignedMachineId()
	c.Assert(err, jc.ErrorIsNil)
	c.Assert(mid, gc.Equals, machine.Id()+"/lxc/0")
}

var clientAddServiceUnitsWithPlacementTests = []struct {
	about      string
	service    string // if not set, defaults to 'dummy'
	expected   []string
	machineIds []string
	placement  []*instance.Placement
	err        string
}{
	{
		about:      "valid placement directives",
		expected:   []string{"dummy/0"},
		placement:  []*instance.Placement{{"deadbeef-0bad-400d-8000-4b1d0d06f00d", "valid"}},
		machineIds: []string{"1"},
	}, {
		about:      "direct machine assignment placement directive",
		expected:   []string{"dummy/1", "dummy/2"},
		placement:  []*instance.Placement{{"#", "1"}, {"lxc", "1"}},
		machineIds: []string{"1", "1/lxc/0"},
	}, {
		about:     "invalid placement directive",
		err:       ".* invalid placement is invalid",
		expected:  []string{"dummy/3"},
		placement: []*instance.Placement{{"deadbeef-0bad-400d-8000-4b1d0d06f00d", "invalid"}},
	},
}

func (s *clientSuite) TestClientAddServiceUnitsWithPlacement(c *gc.C) {
	s.AddTestingService(c, "dummy", s.AddTestingCharm(c, "dummy"))
	// Add a machine for the units to be placed on.
	_, err := s.State.AddMachine("quantal", state.JobHostUnits)
	c.Assert(err, jc.ErrorIsNil)
	for i, t := range clientAddServiceUnitsWithPlacementTests {
		c.Logf("test %d. %s", i, t.about)
		serviceName := t.service
		if serviceName == "" {
			serviceName = "dummy"
		}
		units, err := s.APIState.Client().AddServiceUnitsWithPlacement(serviceName, len(t.expected), t.placement)
		if t.err != "" {
			c.Assert(err, gc.ErrorMatches, t.err)
			continue
		}
		c.Assert(err, jc.ErrorIsNil)
		c.Assert(units, gc.DeepEquals, t.expected)
		for i, unitName := range units {
			u, err := s.BackingState.Unit(unitName)
			c.Assert(err, jc.ErrorIsNil)
			assignedMachine, err := u.AssignedMachineId()
			c.Assert(err, jc.ErrorIsNil)
			c.Assert(assignedMachine, gc.Equals, t.machineIds[i])
		}
	}
}

func (s *clientSuite) assertAddServiceUnits(c *gc.C) {
	units, err := s.APIState.Client().AddServiceUnits("dummy", 3, "")
	c.Assert(err, jc.ErrorIsNil)
	c.Assert(units, gc.DeepEquals, []string{"dummy/0", "dummy/1", "dummy/2"})

	// Test that we actually assigned the unit to machine 0
	forcedUnit, err := s.BackingState.Unit("dummy/0")
	c.Assert(err, jc.ErrorIsNil)
	assignedMachine, err := forcedUnit.AssignedMachineId()
	c.Assert(err, jc.ErrorIsNil)
	c.Assert(assignedMachine, gc.Equals, "0")
}

func (s *clientSuite) assertAddServiceUnitsBlocked(c *gc.C, msg string) {
	_, err := s.APIState.Client().AddServiceUnits("dummy", 3, "")
	s.AssertBlocked(c, err, msg)
}

func (s *clientSuite) TestBlockDestroyAddServiceUnits(c *gc.C) {
	s.AddTestingService(c, "dummy", s.AddTestingCharm(c, "dummy"))
	s.BlockDestroyEnvironment(c, "TestBlockDestroyAddServiceUnits")
	s.assertAddServiceUnits(c)
}

func (s *clientSuite) TestBlockRemoveAddServiceUnits(c *gc.C) {
	s.AddTestingService(c, "dummy", s.AddTestingCharm(c, "dummy"))
	s.BlockRemoveObject(c, "TestBlockRemoveAddServiceUnits")
	s.assertAddServiceUnits(c)
}

func (s *clientSuite) TestBlockChangeAddServiceUnits(c *gc.C) {
	s.AddTestingService(c, "dummy", s.AddTestingCharm(c, "dummy"))
	s.BlockAllChanges(c, "TestBlockChangeAddServiceUnits")
	s.assertAddServiceUnitsBlocked(c, "TestBlockChangeAddServiceUnits")
}

func (s *clientSuite) TestClientAddUnitToMachineNotFound(c *gc.C) {
	s.AddTestingService(c, "dummy", s.AddTestingCharm(c, "dummy"))
	_, err := s.APIState.Client().AddServiceUnits("dummy", 1, "42")
	c.Assert(err, gc.ErrorMatches, `cannot add units for service "dummy" to machine 42: machine 42 not found`)
}

func (s *clientSuite) TestClientCharmInfo(c *gc.C) {
	var clientCharmInfoTests = []struct {
		about           string
		charm           string
		url             string
		expectedActions *charm.Actions
		err             string
	}{
		{
			about: "dummy charm which contains an expectedActions spec",
			charm: "dummy",
			url:   "local:quantal/dummy-1",
			expectedActions: &charm.Actions{
				ActionSpecs: map[string]charm.ActionSpec{
					"snapshot": {
						Description: "Take a snapshot of the database.",
						Params: map[string]interface{}{
							"type":        "object",
							"title":       "snapshot",
							"description": "Take a snapshot of the database.",
							"properties": map[string]interface{}{
								"outfile": map[string]interface{}{
									"default":     "foo.bz2",
									"description": "The file to write out to.",
									"type":        "string",
								},
							},
						},
					},
				},
			},
		},
		{
			about: "retrieves charm info",
			// Use wordpress for tests so that we can compare Provides and Requires.
			charm: "wordpress",
			expectedActions: &charm.Actions{ActionSpecs: map[string]charm.ActionSpec{
				"fakeaction": {
					Description: "No description",
					Params: map[string]interface{}{
						"type":        "object",
						"title":       "fakeaction",
						"description": "No description",
						"properties":  map[string]interface{}{},
					},
				},
			}},
			url: "local:quantal/wordpress-3",
		},
		{
			about: "invalid URL",
			charm: "wordpress",
			url:   "not-valid!",
			err:   `URL has invalid charm or bundle name: "not-valid!"`,
		},
		{
			about: "invalid schema",
			charm: "wordpress",
			url:   "not-valid:your-arguments",
			err:   `charm or bundle URL has invalid schema: "not-valid:your-arguments"`,
		},
		{
			about: "unknown charm",
			charm: "wordpress",
			url:   "cs:missing/one-1",
			err:   `charm "cs:missing/one-1" not found`,
		},
	}

	for i, t := range clientCharmInfoTests {
		c.Logf("test %d. %s", i, t.about)
		charm := s.AddTestingCharm(c, t.charm)
		info, err := s.APIState.Client().CharmInfo(t.url)
		if t.err != "" {
			c.Check(err, gc.ErrorMatches, t.err)
			continue
		}
		c.Assert(err, jc.ErrorIsNil)
		expected := &api.CharmInfo{
			Revision: charm.Revision(),
			URL:      charm.URL().String(),
			Config:   charm.Config(),
			Meta:     charm.Meta(),
			Actions:  charm.Actions(),
		}
		c.Check(info, jc.DeepEquals, expected)
		c.Check(info.Actions, jc.DeepEquals, t.expectedActions)
	}
}

func (s *clientSuite) TestClientEnvironmentInfo(c *gc.C) {
	conf, _ := s.State.EnvironConfig()
	info, err := s.APIState.Client().EnvironmentInfo()
	c.Assert(err, jc.ErrorIsNil)
	env, err := s.State.Environment()
	c.Assert(err, jc.ErrorIsNil)
	c.Assert(info.DefaultSeries, gc.Equals, config.PreferredSeries(conf))
	c.Assert(info.ProviderType, gc.Equals, conf.Type())
	c.Assert(info.Name, gc.Equals, conf.Name())
	c.Assert(info.UUID, gc.Equals, env.UUID())
	c.Assert(info.ServerUUID, gc.Equals, env.ServerUUID())
}

var clientAnnotationsTests = []struct {
	about    string
	initial  map[string]string
	input    map[string]string
	expected map[string]string
	err      string
}{
	{
		about:    "test setting an annotation",
		input:    map[string]string{"mykey": "myvalue"},
		expected: map[string]string{"mykey": "myvalue"},
	},
	{
		about:    "test setting multiple annotations",
		input:    map[string]string{"key1": "value1", "key2": "value2"},
		expected: map[string]string{"key1": "value1", "key2": "value2"},
	},
	{
		about:    "test overriding annotations",
		initial:  map[string]string{"mykey": "myvalue"},
		input:    map[string]string{"mykey": "another-value"},
		expected: map[string]string{"mykey": "another-value"},
	},
	{
		about: "test setting an invalid annotation",
		input: map[string]string{"invalid.key": "myvalue"},
		err:   `cannot update annotations on .*: invalid key "invalid.key"`,
	},
}

func (s *clientSuite) TestClientAnnotations(c *gc.C) {
	// Set up entities.
	service := s.AddTestingService(c, "dummy", s.AddTestingCharm(c, "dummy"))
	unit, err := service.AddUnit()
	c.Assert(err, jc.ErrorIsNil)
	machine, err := s.State.AddMachine("quantal", state.JobHostUnits)
	c.Assert(err, jc.ErrorIsNil)
	environment, err := s.State.Environment()
	c.Assert(err, jc.ErrorIsNil)
	type taggedAnnotator interface {
		state.Entity
	}
	entities := []taggedAnnotator{service, unit, machine, environment}
	for i, t := range clientAnnotationsTests {
		for _, entity := range entities {
			id := entity.Tag().String() // this is WRONG, it should be Tag().Id() but the code is wrong.
			c.Logf("test %d. %s. entity %s", i, t.about, id)
			// Set initial entity annotations.
			err := s.APIState.Client().SetAnnotations(id, t.initial)
			c.Assert(err, jc.ErrorIsNil)
			// Add annotations using the API call.
			err = s.APIState.Client().SetAnnotations(id, t.input)
			if t.err != "" {
				c.Assert(err, gc.ErrorMatches, t.err)
				continue
			}
			// Retrieve annotations using the API call.
			ann, err := s.APIState.Client().GetAnnotations(id)
			c.Assert(err, jc.ErrorIsNil)
			// Check annotations are correctly returned.
			c.Assert(ann, gc.DeepEquals, t.input)
			// Clean up annotations on the current entity.
			cleanup := make(map[string]string)
			for key := range ann {
				cleanup[key] = ""
			}
			err = s.APIState.Client().SetAnnotations(id, cleanup)
			c.Assert(err, jc.ErrorIsNil)
		}
	}
}

func (s *clientSuite) TestCharmAnnotationsUnsupported(c *gc.C) {
	// Set up charm.
	charm := s.AddTestingCharm(c, "dummy")
	id := charm.Tag().Id()
	for i, t := range clientAnnotationsTests {
		c.Logf("test %d. %s. entity %s", i, t.about, id)
		// Add annotations using the API call.
		err := s.APIState.Client().SetAnnotations(id, t.input)
		// Should not be able to annotate charm with this client
		c.Assert(err.Error(), gc.Matches, ".*is not a valid tag.*")

		// Retrieve annotations using the API call.
		ann, err := s.APIState.Client().GetAnnotations(id)
		// Should not be able to get annotations from charm using this client
		c.Assert(err.Error(), gc.Matches, ".*is not a valid tag.*")
		c.Assert(ann, gc.IsNil)
	}
}

func (s *clientSuite) TestClientAnnotationsBadEntity(c *gc.C) {
	bad := []string{"", "machine", "-foo", "foo-", "---", "machine-jim", "unit-123", "unit-foo", "service-", "service-foo/bar"}
	expected := `".*" is not a valid( [a-z]+)? tag`
	for _, id := range bad {
		err := s.APIState.Client().SetAnnotations(id, map[string]string{"mykey": "myvalue"})
		c.Assert(err, gc.ErrorMatches, expected)
		_, err = s.APIState.Client().GetAnnotations(id)
		c.Assert(err, gc.ErrorMatches, expected)
	}
}

var serviceExposeTests = []struct {
	about   string
	service string
	err     string
	exposed bool
}{
	{
		about:   "unknown service name",
		service: "unknown-service",
		err:     `service "unknown-service" not found`,
	},
	{
		about:   "expose a service",
		service: "dummy-service",
		exposed: true,
	},
	{
		about:   "expose an already exposed service",
		service: "exposed-service",
		exposed: true,
	},
}

func (s *clientSuite) TestClientServiceExpose(c *gc.C) {
	charm := s.AddTestingCharm(c, "dummy")
	serviceNames := []string{"dummy-service", "exposed-service"}
	svcs := make([]*state.Service, len(serviceNames))
	var err error
	for i, name := range serviceNames {
		svcs[i] = s.AddTestingService(c, name, charm)
		c.Assert(svcs[i].IsExposed(), jc.IsFalse)
	}
	err = svcs[1].SetExposed()
	c.Assert(err, jc.ErrorIsNil)
	c.Assert(svcs[1].IsExposed(), jc.IsTrue)
	for i, t := range serviceExposeTests {
		c.Logf("test %d. %s", i, t.about)
		err = s.APIState.Client().ServiceExpose(t.service)
		if t.err != "" {
			c.Assert(err, gc.ErrorMatches, t.err)
		} else {
			c.Assert(err, jc.ErrorIsNil)
			service, err := s.State.Service(t.service)
			c.Assert(err, jc.ErrorIsNil)
			c.Assert(service.IsExposed(), gc.Equals, t.exposed)
		}
	}
}

func (s *clientSuite) setupServiceExpose(c *gc.C) {
	charm := s.AddTestingCharm(c, "dummy")
	serviceNames := []string{"dummy-service", "exposed-service"}
	svcs := make([]*state.Service, len(serviceNames))
	var err error
	for i, name := range serviceNames {
		svcs[i] = s.AddTestingService(c, name, charm)
		c.Assert(svcs[i].IsExposed(), jc.IsFalse)
	}
	err = svcs[1].SetExposed()
	c.Assert(err, jc.ErrorIsNil)
	c.Assert(svcs[1].IsExposed(), jc.IsTrue)
}

func (s *clientSuite) assertServiceExpose(c *gc.C) {
	for i, t := range serviceExposeTests {
		c.Logf("test %d. %s", i, t.about)
		err := s.APIState.Client().ServiceExpose(t.service)
		if t.err != "" {
			c.Assert(err, gc.ErrorMatches, t.err)
		} else {
			c.Assert(err, jc.ErrorIsNil)
			service, err := s.State.Service(t.service)
			c.Assert(err, jc.ErrorIsNil)
			c.Assert(service.IsExposed(), gc.Equals, t.exposed)
		}
	}
}

func (s *clientSuite) assertServiceExposeBlocked(c *gc.C, msg string) {
	for i, t := range serviceExposeTests {
		c.Logf("test %d. %s", i, t.about)
		err := s.APIState.Client().ServiceExpose(t.service)
		s.AssertBlocked(c, err, msg)
	}
}

func (s *clientSuite) TestBlockDestroyServiceExpose(c *gc.C) {
	s.setupServiceExpose(c)
	s.BlockDestroyEnvironment(c, "TestBlockDestroyServiceExpose")
	s.assertServiceExpose(c)
}

func (s *clientSuite) TestBlockRemoveServiceExpose(c *gc.C) {
	s.setupServiceExpose(c)
	s.BlockRemoveObject(c, "TestBlockRemoveServiceExpose")
	s.assertServiceExpose(c)
}

func (s *clientSuite) TestBlockChangesServiceExpose(c *gc.C) {
	s.setupServiceExpose(c)
	s.BlockAllChanges(c, "TestBlockChangesServiceExpose")
	s.assertServiceExposeBlocked(c, "TestBlockChangesServiceExpose")
}

var serviceUnexposeTests = []struct {
	about    string
	service  string
	err      string
	initial  bool
	expected bool
}{
	{
		about:   "unknown service name",
		service: "unknown-service",
		err:     `service "unknown-service" not found`,
	},
	{
		about:    "unexpose a service",
		service:  "dummy-service",
		initial:  true,
		expected: false,
	},
	{
		about:    "unexpose an already unexposed service",
		service:  "dummy-service",
		initial:  false,
		expected: false,
	},
}

func (s *clientSuite) TestClientServiceUnexpose(c *gc.C) {
	charm := s.AddTestingCharm(c, "dummy")
	for i, t := range serviceUnexposeTests {
		c.Logf("test %d. %s", i, t.about)
		svc := s.AddTestingService(c, "dummy-service", charm)
		if t.initial {
			svc.SetExposed()
		}
		c.Assert(svc.IsExposed(), gc.Equals, t.initial)
		err := s.APIState.Client().ServiceUnexpose(t.service)
		if t.err == "" {
			c.Assert(err, jc.ErrorIsNil)
			svc.Refresh()
			c.Assert(svc.IsExposed(), gc.Equals, t.expected)
		} else {
			c.Assert(err, gc.ErrorMatches, t.err)
		}
		err = svc.Destroy()
		c.Assert(err, jc.ErrorIsNil)
	}
}

func (s *clientSuite) setupServiceUnexpose(c *gc.C) *state.Service {
	charm := s.AddTestingCharm(c, "dummy")
	svc := s.AddTestingService(c, "dummy-service", charm)
	svc.SetExposed()
	c.Assert(svc.IsExposed(), gc.Equals, true)
	return svc
}

func (s *clientSuite) assertServiceUnexpose(c *gc.C, svc *state.Service) {
	err := s.APIState.Client().ServiceUnexpose("dummy-service")
	c.Assert(err, jc.ErrorIsNil)
	svc.Refresh()
	c.Assert(svc.IsExposed(), gc.Equals, false)
	err = svc.Destroy()
	c.Assert(err, jc.ErrorIsNil)
}

func (s *clientSuite) assertServiceUnexposeBlocked(c *gc.C, svc *state.Service, msg string) {
	err := s.APIState.Client().ServiceUnexpose("dummy-service")
	s.AssertBlocked(c, err, msg)
	err = svc.Destroy()
	c.Assert(err, jc.ErrorIsNil)
}

func (s *clientSuite) TestBlockDestroyServiceUnexpose(c *gc.C) {
	svc := s.setupServiceUnexpose(c)
	s.BlockDestroyEnvironment(c, "TestBlockDestroyServiceUnexpose")
	s.assertServiceUnexpose(c, svc)
}

func (s *clientSuite) TestBlockRemoveServiceUnexpose(c *gc.C) {
	svc := s.setupServiceUnexpose(c)
	s.BlockRemoveObject(c, "TestBlockRemoveServiceUnexpose")
	s.assertServiceUnexpose(c, svc)
}

func (s *clientSuite) TestBlockChangesServiceUnexpose(c *gc.C) {
	svc := s.setupServiceUnexpose(c)
	s.BlockAllChanges(c, "TestBlockChangesServiceUnexpose")
	s.assertServiceUnexposeBlocked(c, svc, "TestBlockChangesServiceUnexpose")
}

var serviceDestroyTests = []struct {
	about   string
	service string
	err     string
}{
	{
		about:   "unknown service name",
		service: "unknown-service",
		err:     `service "unknown-service" not found`,
	},
	{
		about:   "destroy a service",
		service: "dummy-service",
	},
	{
		about:   "destroy an already destroyed service",
		service: "dummy-service",
		err:     `service "dummy-service" not found`,
	},
}

func (s *clientSuite) TestClientServiceDestroy(c *gc.C) {
	s.AddTestingService(c, "dummy-service", s.AddTestingCharm(c, "dummy"))
	for i, t := range serviceDestroyTests {
		c.Logf("test %d. %s", i, t.about)
		err := s.APIState.Client().ServiceDestroy(t.service)
		if t.err != "" {
			c.Assert(err, gc.ErrorMatches, t.err)
		} else {
			c.Assert(err, jc.ErrorIsNil)
		}
	}

	// Now do ServiceDestroy on a service with units. Destroy will
	// cause the service to be not-Alive, but will not remove its
	// document.
	s.setUpScenario(c)
	serviceName := "wordpress"
	service, err := s.State.Service(serviceName)
	c.Assert(err, jc.ErrorIsNil)
	err = s.APIState.Client().ServiceDestroy(serviceName)
	c.Assert(err, jc.ErrorIsNil)
	err = service.Refresh()
	c.Assert(err, jc.ErrorIsNil)
	c.Assert(service.Life(), gc.Not(gc.Equals), state.Alive)
}

func assertLife(c *gc.C, entity state.Living, life state.Life) {
	err := entity.Refresh()
	c.Assert(err, jc.ErrorIsNil)
	c.Assert(entity.Life(), gc.Equals, life)
}

func assertRemoved(c *gc.C, entity state.Living) {
	err := entity.Refresh()
	c.Assert(err, jc.Satisfies, errors.IsNotFound)
}

func assertKill(c *gc.C, killer Killer) {
	c.Assert(killer.Kill(), gc.IsNil)
}

func (s *clientSuite) setupDestroyMachinesTest(c *gc.C) (*state.Machine, *state.Machine, *state.Machine, *state.Unit) {
	m0, err := s.State.AddMachine("quantal", state.JobManageEnviron)
	c.Assert(err, jc.ErrorIsNil)
	m1, err := s.State.AddMachine("quantal", state.JobHostUnits)
	c.Assert(err, jc.ErrorIsNil)
	m2, err := s.State.AddMachine("quantal", state.JobHostUnits)
	c.Assert(err, jc.ErrorIsNil)

	sch := s.AddTestingCharm(c, "wordpress")
	wordpress := s.AddTestingService(c, "wordpress", sch)
	u, err := wordpress.AddUnit()
	c.Assert(err, jc.ErrorIsNil)
	err = u.AssignToMachine(m1)
	c.Assert(err, jc.ErrorIsNil)

	return m0, m1, m2, u
}

func (s *clientSuite) TestDestroyMachines(c *gc.C) {
	m0, m1, m2, u := s.setupDestroyMachinesTest(c)
	s.assertDestroyMachineSuccess(c, u, m0, m1, m2)
}

func (s *clientSuite) TestForceDestroyMachines(c *gc.C) {
	s.assertForceDestroyMachines(c)
}

func (s *clientSuite) TestDestroyPrincipalUnits(c *gc.C) {
	wordpress := s.AddTestingService(c, "wordpress", s.AddTestingCharm(c, "wordpress"))
	units := make([]*state.Unit, 5)
	for i := range units {
		unit, err := wordpress.AddUnit()
		c.Assert(err, jc.ErrorIsNil)
		err = unit.SetAgentStatus(state.StatusIdle, "", nil)
		c.Assert(err, jc.ErrorIsNil)
		units[i] = unit
	}
	s.assertDestroyPrincipalUnits(c, units)
}

func (s *clientSuite) TestDestroySubordinateUnits(c *gc.C) {
	wordpress := s.AddTestingService(c, "wordpress", s.AddTestingCharm(c, "wordpress"))
	wordpress0, err := wordpress.AddUnit()
	c.Assert(err, jc.ErrorIsNil)
	s.AddTestingService(c, "logging", s.AddTestingCharm(c, "logging"))
	eps, err := s.State.InferEndpoints("logging", "wordpress")
	c.Assert(err, jc.ErrorIsNil)
	rel, err := s.State.AddRelation(eps...)
	c.Assert(err, jc.ErrorIsNil)
	ru, err := rel.Unit(wordpress0)
	c.Assert(err, jc.ErrorIsNil)
	err = ru.EnterScope(nil)
	c.Assert(err, jc.ErrorIsNil)
	logging0, err := s.State.Unit("logging/0")
	c.Assert(err, jc.ErrorIsNil)

	// Try to destroy the subordinate alone; check it fails.
	err = s.APIState.Client().DestroyServiceUnits("logging/0")
	c.Assert(err, gc.ErrorMatches, `no units were destroyed: unit "logging/0" is a subordinate`)
	assertLife(c, logging0, state.Alive)

	s.assertDestroySubordinateUnits(c, wordpress0, logging0)
}

func (s *clientSuite) testClientUnitResolved(c *gc.C, retry bool, expectedResolvedMode state.ResolvedMode) {
	// Setup:
	s.setUpScenario(c)
	u, err := s.State.Unit("wordpress/0")
	c.Assert(err, jc.ErrorIsNil)
	err = u.SetAgentStatus(state.StatusError, "gaaah", nil)
	c.Assert(err, jc.ErrorIsNil)
	// Code under test:
	err = s.APIState.Client().Resolved("wordpress/0", retry)
	c.Assert(err, jc.ErrorIsNil)
	// Freshen the unit's state.
	err = u.Refresh()
	c.Assert(err, jc.ErrorIsNil)
	// And now the actual test assertions: we set the unit as resolved via
	// the API so it should have a resolved mode set.
	mode := u.Resolved()
	c.Assert(mode, gc.Equals, expectedResolvedMode)
}

func (s *clientSuite) TestClientUnitResolved(c *gc.C) {
	s.testClientUnitResolved(c, false, state.ResolvedNoHooks)
}

func (s *clientSuite) TestClientUnitResolvedRetry(c *gc.C) {
	s.testClientUnitResolved(c, true, state.ResolvedRetryHooks)
}

func (s *clientSuite) setupResolved(c *gc.C) *state.Unit {
	s.setUpScenario(c)
	u, err := s.State.Unit("wordpress/0")
	c.Assert(err, jc.ErrorIsNil)
	err = u.SetAgentStatus(state.StatusError, "gaaah", nil)
	c.Assert(err, jc.ErrorIsNil)
	return u
}

func (s *clientSuite) assertResolved(c *gc.C, u *state.Unit) {
	err := s.APIState.Client().Resolved("wordpress/0", true)
	c.Assert(err, jc.ErrorIsNil)
	// Freshen the unit's state.
	err = u.Refresh()
	c.Assert(err, jc.ErrorIsNil)
	// And now the actual test assertions: we set the unit as resolved via
	// the API so it should have a resolved mode set.
	mode := u.Resolved()
	c.Assert(mode, gc.Equals, state.ResolvedRetryHooks)
}

func (s *clientSuite) assertResolvedBlocked(c *gc.C, u *state.Unit, msg string) {
	err := s.APIState.Client().Resolved("wordpress/0", true)
	s.AssertBlocked(c, err, msg)
}

func (s *clientSuite) TestBlockDestroyUnitResolved(c *gc.C) {
	u := s.setupResolved(c)
	s.BlockDestroyEnvironment(c, "TestBlockDestroyUnitResolved")
	s.assertResolved(c, u)
}

func (s *clientSuite) TestBlockRemoveUnitResolved(c *gc.C) {
	u := s.setupResolved(c)
	s.BlockRemoveObject(c, "TestBlockRemoveUnitResolved")
	s.assertResolved(c, u)
}

func (s *clientSuite) TestBlockChangeUnitResolved(c *gc.C) {
	u := s.setupResolved(c)
	s.BlockAllChanges(c, "TestBlockChangeUnitResolved")
	s.assertResolvedBlocked(c, u, "TestBlockChangeUnitResolved")
}

type clientRepoSuite struct {
	baseSuite
	apiservertesting.CharmStoreSuite
}

var _ = gc.Suite(&clientRepoSuite{})

func (s *clientRepoSuite) SetUpSuite(c *gc.C) {
	s.CharmStoreSuite.SetUpSuite(c)
	s.baseSuite.SetUpSuite(c)

}

func (s *clientRepoSuite) TearDownSuite(c *gc.C) {
	s.CharmStoreSuite.TearDownSuite(c)
	s.baseSuite.TearDownSuite(c)
}

func (s *clientRepoSuite) SetUpTest(c *gc.C) {
	s.baseSuite.SetUpTest(c)
	s.CharmStoreSuite.Session = s.baseSuite.Session
	s.CharmStoreSuite.SetUpTest(c)

	c.Assert(s.APIState, gc.NotNil)
}

func (s *clientRepoSuite) TearDownTest(c *gc.C) {
	s.CharmStoreSuite.TearDownTest(c)
	s.baseSuite.TearDownTest(c)
}

<<<<<<< HEAD
func (s *clientRepoSuite) TestClientServiceDeployCharmErrors(c *gc.C) {
	for url, expect := range map[string]string{
		"wordpress":                   "charm url must include revision",
		"cs:wordpress":                "charm url must include revision",
		"cs:precise/wordpress":        "charm url must include revision",
		"cs:precise/wordpress-999999": `cannot retrieve "cs:precise/wordpress-999999": charm not found`,
	} {
		c.Logf("test %s", url)
		err := s.APIState.Client().ServiceDeploy(
			url, "service", 1, "", constraints.Value{}, "",
		)
		c.Check(err, gc.ErrorMatches, expect)
		_, err = s.State.Service("service")
		c.Assert(err, jc.Satisfies, errors.IsNotFound)
	}
}

=======
>>>>>>> 38d57ba6
func (s *clientRepoSuite) TestClientServiceDeployWithNetworks(c *gc.C) {
	curl, _ := s.UploadCharm(c, "precise/dummy-0", "dummy")
	err := service.AddCharmWithAuthorization(s.State, params.AddCharmWithAuthorization{URL: curl.String()})
	c.Assert(err, jc.ErrorIsNil)
	cons := constraints.MustParse("mem=4G networks=^net3")

	// Check for invalid network tags handling.
	err = s.APIState.Client().ServiceDeployWithNetworks(
		curl.String(), "service", 3, "", cons, "",
		[]string{"net1", "net2"},
	)
	c.Assert(err, gc.ErrorMatches, `"net1" is not a valid tag`)

	err = s.APIState.Client().ServiceDeployWithNetworks(
		curl.String(), "service", 3, "", cons, "",
		[]string{"network-net1", "network-net2"},
	)
	c.Assert(err, gc.ErrorMatches, "use of --networks is deprecated. Please use spaces")
}

<<<<<<< HEAD
func (s *clientRepoSuite) setupServiceDeploy(c *gc.C, args string) (*charm.URL, charm.Charm, constraints.Value) {
	curl, ch := s.UploadCharm(c, "precise/dummy-42", "dummy")
	err := service.AddCharmWithAuthorization(s.State, params.AddCharmWithAuthorization{URL: curl.String()})
	c.Assert(err, jc.ErrorIsNil)
	cons := constraints.MustParse(args)
	return curl, ch, cons
}

func (s *clientRepoSuite) TestClientServiceDeployPrincipal(c *gc.C) {
	// TODO(fwereade): test ToMachineSpec directly on srvClient, when we
	// manage to extract it as a package and can thus do it conveniently.
	curl, ch := s.UploadCharm(c, "trusty/dummy-1", "dummy")
	err := service.AddCharmWithAuthorization(s.State, params.AddCharmWithAuthorization{URL: curl.String()})
	c.Assert(err, jc.ErrorIsNil)
	mem4g := constraints.MustParse("mem=4G")
	err = s.APIState.Client().ServiceDeploy(
		curl.String(), "service", 3, "", mem4g, "",
	)
	c.Assert(err, jc.ErrorIsNil)
	apiservertesting.AssertPrincipalServiceDeployed(c, s.State, "service", curl, false, ch, mem4g)
}

func (s *clientRepoSuite) assertServiceDeployPrincipal(c *gc.C, curl *charm.URL, ch charm.Charm, mem4g constraints.Value) {
	err := s.APIState.Client().ServiceDeploy(
		curl.String(), "service", 3, "", mem4g, "",
	)
	c.Assert(err, jc.ErrorIsNil)
	apiservertesting.AssertPrincipalServiceDeployed(c, s.State, "service", curl, false, ch, mem4g)
}

func (s *clientRepoSuite) assertServiceDeployPrincipalBlocked(c *gc.C, msg string, curl *charm.URL, mem4g constraints.Value) {
	err := s.APIState.Client().ServiceDeploy(
		curl.String(), "service", 3, "", mem4g, "",
	)
	s.AssertBlocked(c, err, msg)
}

func (s *clientRepoSuite) TestBlockDestroyServiceDeployPrincipal(c *gc.C) {
	curl, bundle, cons := s.setupServiceDeploy(c, "mem=4G")
	s.BlockDestroyEnvironment(c, "TestBlockDestroyServiceDeployPrincipal")
	s.assertServiceDeployPrincipal(c, curl, bundle, cons)
}

func (s *clientRepoSuite) TestBlockRemoveServiceDeployPrincipal(c *gc.C) {
	curl, bundle, cons := s.setupServiceDeploy(c, "mem=4G")
	s.BlockRemoveObject(c, "TestBlockRemoveServiceDeployPrincipal")
	s.assertServiceDeployPrincipal(c, curl, bundle, cons)
}

func (s *clientRepoSuite) TestBlockChangesServiceDeployPrincipal(c *gc.C) {
	curl, _, cons := s.setupServiceDeploy(c, "mem=4G")
	s.BlockAllChanges(c, "TestBlockChangesServiceDeployPrincipal")
	s.assertServiceDeployPrincipalBlocked(c, "TestBlockChangesServiceDeployPrincipal", curl, cons)
}

func (s *clientRepoSuite) TestClientServiceDeploySubordinate(c *gc.C) {
	curl, ch := s.UploadCharm(c, "utopic/logging-47", "logging")
	err := service.AddCharmWithAuthorization(s.State, params.AddCharmWithAuthorization{URL: curl.String()})
	c.Assert(err, jc.ErrorIsNil)
	err = s.APIState.Client().ServiceDeploy(
		curl.String(), "service-name", 0, "", constraints.Value{}, "",
	)
	service, err := s.State.Service("service-name")
	c.Assert(err, jc.ErrorIsNil)
	charm, force, err := service.Charm()
	c.Assert(err, jc.ErrorIsNil)
	c.Assert(force, jc.IsFalse)
	c.Assert(charm.URL(), gc.DeepEquals, curl)
	c.Assert(charm.Meta(), gc.DeepEquals, ch.Meta())
	c.Assert(charm.Config(), gc.DeepEquals, ch.Config())

	units, err := service.AllUnits()
	c.Assert(err, jc.ErrorIsNil)
	c.Assert(units, gc.HasLen, 0)
}

func (s *clientRepoSuite) TestClientServiceDeployConfig(c *gc.C) {
	// TODO(fwereade): test Config/ConfigYAML handling directly on srvClient.
	// Can't be done cleanly until it's extracted similarly to Machiner.
	curl, _ := s.UploadCharm(c, "precise/dummy-0", "dummy")
	err := service.AddCharmWithAuthorization(s.State, params.AddCharmWithAuthorization{URL: curl.String()})
	c.Assert(err, jc.ErrorIsNil)
	err = s.APIState.Client().ServiceDeploy(
		curl.String(), "service-name", 1, "service-name:\n  username: fred", constraints.Value{}, "",
	)
	c.Assert(err, jc.ErrorIsNil)
	service, err := s.State.Service("service-name")
	c.Assert(err, jc.ErrorIsNil)
	settings, err := service.ConfigSettings()
	c.Assert(err, jc.ErrorIsNil)
	c.Assert(settings, gc.DeepEquals, charm.Settings{"username": "fred"})
}

func (s *clientRepoSuite) TestClientServiceDeployConfigError(c *gc.C) {
	// TODO(fwereade): test Config/ConfigYAML handling directly on srvClient.
	// Can't be done cleanly until it's extracted similarly to Machiner.
	curl, _ := s.UploadCharm(c, "precise/dummy-0", "dummy")
	err := service.AddCharmWithAuthorization(s.State, params.AddCharmWithAuthorization{URL: curl.String()})
	c.Assert(err, jc.ErrorIsNil)
	err = s.APIState.Client().ServiceDeploy(
		curl.String(), "service-name", 1, "service-name:\n  skill-level: fred", constraints.Value{}, "",
	)
	c.Assert(err, gc.ErrorMatches, `option "skill-level" expected int, got "fred"`)
	_, err = s.State.Service("service-name")
	c.Assert(err, jc.Satisfies, errors.IsNotFound)
}

func (s *clientRepoSuite) TestClientServiceDeployToMachine(c *gc.C) {
	curl, ch := s.UploadCharm(c, "precise/dummy-0", "dummy")
	err := service.AddCharmWithAuthorization(s.State, params.AddCharmWithAuthorization{URL: curl.String()})
	c.Assert(err, jc.ErrorIsNil)

	machine, err := s.State.AddMachine("precise", state.JobHostUnits)
	c.Assert(err, jc.ErrorIsNil)
	err = s.APIState.Client().ServiceDeploy(
		curl.String(), "service-name", 1, "service-name:\n  username: fred", constraints.Value{}, machine.Id(),
	)
	c.Assert(err, jc.ErrorIsNil)

	service, err := s.State.Service("service-name")
	c.Assert(err, jc.ErrorIsNil)
	charm, force, err := service.Charm()
	c.Assert(err, jc.ErrorIsNil)
	c.Assert(force, jc.IsFalse)
	c.Assert(charm.URL(), gc.DeepEquals, curl)
	c.Assert(charm.Meta(), gc.DeepEquals, ch.Meta())
	c.Assert(charm.Config(), gc.DeepEquals, ch.Config())

	errs, err := s.APIState.UnitAssigner().AssignUnits([]names.UnitTag{names.NewUnitTag("service-name/0")})
	c.Assert(errs, gc.DeepEquals, []error{nil})
	c.Assert(err, jc.ErrorIsNil)

	units, err := service.AllUnits()
	c.Assert(err, jc.ErrorIsNil)
	c.Assert(units, gc.HasLen, 1)

	mid, err := units[0].AssignedMachineId()
	c.Assert(err, jc.ErrorIsNil)
	c.Assert(mid, gc.Equals, machine.Id())
}

func (s *clientSuite) TestClientServiceDeployToMachineNotFound(c *gc.C) {
	err := s.APIState.Client().ServiceDeploy(
		"cs:precise/service-name-1", "service-name", 1, "", constraints.Value{}, "42",
	)
	c.Assert(err, gc.ErrorMatches, `cannot deploy "service-name" to machine 42: machine 42 not found`)

	_, err = s.State.Service("service-name")
	c.Assert(err, gc.ErrorMatches, `service "service-name" not found`)
}

func (s *clientRepoSuite) TestClientServiceDeployServiceOwner(c *gc.C) {
	curl, _ := s.UploadCharm(c, "precise/dummy-0", "dummy")
	err := service.AddCharmWithAuthorization(s.State, params.AddCharmWithAuthorization{URL: curl.String()})
	c.Assert(err, jc.ErrorIsNil)

	user := s.Factory.MakeUser(c, &factory.UserParams{Password: "password"})
	s.APIState = s.OpenAPIAs(c, user.Tag(), "password")

	err = s.APIState.Client().ServiceDeploy(
		curl.String(), "service", 3, "", constraints.Value{}, "",
	)
	c.Assert(err, jc.ErrorIsNil)

	service, err := s.State.Service("service")
	c.Assert(err, jc.ErrorIsNil)
	c.Assert(service.GetOwnerTag(), gc.Equals, user.Tag().String())
}

func (s *clientRepoSuite) deployServiceForTests(c *gc.C) {
	curl, _ := s.UploadCharm(c, "precise/dummy-1", "dummy")
	err := service.AddCharmWithAuthorization(s.State, params.AddCharmWithAuthorization{URL: curl.String()})
	c.Assert(err, jc.ErrorIsNil)
	err = s.APIState.Client().ServiceDeploy(curl.String(),
		"service", 1, "", constraints.Value{}, "",
	)
	c.Assert(err, jc.ErrorIsNil)
}

func (s *clientRepoSuite) checkClientServiceUpdateSetCharm(c *gc.C, forceCharmUrl bool) {
	s.deployServiceForTests(c)
	s.UploadCharm(c, "precise/wordpress-3", "wordpress")

	// Update the charm for the service.
	args := params.ServiceUpdate{
		ServiceName:   "service",
		CharmUrl:      "cs:precise/wordpress-3",
		ForceCharmUrl: forceCharmUrl,
	}
	err := s.APIState.Client().ServiceUpdate(args)
	c.Assert(err, jc.ErrorIsNil)

	// Ensure the charm has been updated and and the force flag correctly set.
	service, err := s.State.Service("service")
	c.Assert(err, jc.ErrorIsNil)
	ch, force, err := service.Charm()
	c.Assert(err, jc.ErrorIsNil)
	c.Assert(ch.URL().String(), gc.Equals, "cs:precise/wordpress-3")
	c.Assert(force, gc.Equals, forceCharmUrl)
}

func (s *clientRepoSuite) TestClientServiceUpdateSetCharm(c *gc.C) {
	s.checkClientServiceUpdateSetCharm(c, false)
}

func (s *clientRepoSuite) TestBlockDestroyServiceUpdate(c *gc.C) {
	s.BlockDestroyEnvironment(c, "TestBlockDestroyServiceUpdate")
	s.checkClientServiceUpdateSetCharm(c, false)
}

func (s *clientRepoSuite) TestBlockRemoveServiceUpdate(c *gc.C) {
	s.BlockRemoveObject(c, "TestBlockRemoveServiceUpdate")
	s.checkClientServiceUpdateSetCharm(c, false)
}

func (s *clientRepoSuite) setupServiceUpdate(c *gc.C) {
	s.deployServiceForTests(c)
	s.UploadCharm(c, "precise/wordpress-3", "wordpress")
}

func (s *clientRepoSuite) TestBlockChangeServiceUpdate(c *gc.C) {
	s.setupServiceUpdate(c)
	s.BlockAllChanges(c, "TestBlockChangeServiceUpdate")
	// Update the charm for the service.
	args := params.ServiceUpdate{
		ServiceName:   "service",
		CharmUrl:      "cs:precise/wordpress-3",
		ForceCharmUrl: false,
	}
	err := s.APIState.Client().ServiceUpdate(args)
	s.AssertBlocked(c, err, "TestBlockChangeServiceUpdate")
}

func (s *clientRepoSuite) TestClientServiceUpdateForceSetCharm(c *gc.C) {
	s.checkClientServiceUpdateSetCharm(c, true)
}

func (s *clientRepoSuite) TestBlockServiceUpdateForced(c *gc.C) {
	s.setupServiceUpdate(c)

	// block all changes. Force should ignore block :)
	s.BlockAllChanges(c, "TestBlockServiceUpdateForced")
	s.BlockDestroyEnvironment(c, "TestBlockServiceUpdateForced")
	s.BlockRemoveObject(c, "TestBlockServiceUpdateForced")

	// Update the charm for the service.
	args := params.ServiceUpdate{
		ServiceName:   "service",
		CharmUrl:      "cs:precise/wordpress-3",
		ForceCharmUrl: true,
	}
	err := s.APIState.Client().ServiceUpdate(args)
	c.Assert(err, jc.ErrorIsNil)

	// Ensure the charm has been updated and and the force flag correctly set.
	service, err := s.State.Service("service")
	c.Assert(err, jc.ErrorIsNil)
	ch, force, err := service.Charm()
	c.Assert(err, jc.ErrorIsNil)
	c.Assert(ch.URL().String(), gc.Equals, "cs:precise/wordpress-3")
	c.Assert(force, jc.IsTrue)
}

func (s *clientRepoSuite) TestClientServiceUpdateSetCharmErrors(c *gc.C) {
	s.AddTestingService(c, "wordpress", s.AddTestingCharm(c, "wordpress"))
	for charmUrl, expect := range map[string]string{
		"cs:precise/wordpress":        "charm url must include revision",
		"cs:precise/wordpress-999999": `cannot retrieve "cs:precise/wordpress-999999": charm not found`,
	} {
		c.Logf("test %s", charmUrl)
		args := params.ServiceUpdate{
			ServiceName: "wordpress",
			CharmUrl:    charmUrl,
		}
		err := s.APIState.Client().ServiceUpdate(args)
		c.Check(err, gc.ErrorMatches, expect)
	}
}

func (s *clientSuite) TestClientServiceUpdateSetMinUnits(c *gc.C) {
	service := s.AddTestingService(c, "dummy", s.AddTestingCharm(c, "dummy"))

	// Set minimum units for the service.
	minUnits := 2
	args := params.ServiceUpdate{
		ServiceName: "dummy",
		MinUnits:    &minUnits,
	}
	err := s.APIState.Client().ServiceUpdate(args)
	c.Assert(err, jc.ErrorIsNil)

	// Ensure the minimum number of units has been set.
	c.Assert(service.Refresh(), gc.IsNil)
	c.Assert(service.MinUnits(), gc.Equals, minUnits)
}

func (s *clientSuite) TestClientServiceUpdateSetMinUnitsError(c *gc.C) {
	service := s.AddTestingService(c, "dummy", s.AddTestingCharm(c, "dummy"))

	// Set a negative minimum number of units for the service.
	minUnits := -1
	args := params.ServiceUpdate{
		ServiceName: "dummy",
		MinUnits:    &minUnits,
	}
	err := s.APIState.Client().ServiceUpdate(args)
	c.Assert(err, gc.ErrorMatches,
		`cannot set minimum units for service "dummy": cannot set a negative minimum number of units`)

	// Ensure the minimum number of units has not been set.
	c.Assert(service.Refresh(), gc.IsNil)
	c.Assert(service.MinUnits(), gc.Equals, 0)
}

func (s *clientSuite) TestClientServiceUpdateSetSettingsStrings(c *gc.C) {
	service := s.AddTestingService(c, "dummy", s.AddTestingCharm(c, "dummy"))

	// Update settings for the service.
	args := params.ServiceUpdate{
		ServiceName:     "dummy",
		SettingsStrings: map[string]string{"title": "s-title", "username": "s-user"},
	}
	err := s.APIState.Client().ServiceUpdate(args)
	c.Assert(err, jc.ErrorIsNil)

	// Ensure the settings have been correctly updated.
	expected := charm.Settings{"title": "s-title", "username": "s-user"}
	obtained, err := service.ConfigSettings()
	c.Assert(err, jc.ErrorIsNil)
	c.Assert(obtained, gc.DeepEquals, expected)
}

func (s *clientSuite) TestClientServiceUpdateSetSettingsYAML(c *gc.C) {
	service := s.AddTestingService(c, "dummy", s.AddTestingCharm(c, "dummy"))

	// Update settings for the service.
	args := params.ServiceUpdate{
		ServiceName:  "dummy",
		SettingsYAML: "dummy:\n  title: y-title\n  username: y-user",
	}
	err := s.APIState.Client().ServiceUpdate(args)
	c.Assert(err, jc.ErrorIsNil)

	// Ensure the settings have been correctly updated.
	expected := charm.Settings{"title": "y-title", "username": "y-user"}
	obtained, err := service.ConfigSettings()
	c.Assert(err, jc.ErrorIsNil)
	c.Assert(obtained, gc.DeepEquals, expected)
}

func (s *clientSuite) TestClientServiceUpdateSetConstraints(c *gc.C) {
	service := s.AddTestingService(c, "dummy", s.AddTestingCharm(c, "dummy"))

	// Update constraints for the service.
	cons, err := constraints.Parse("mem=4096", "cpu-cores=2")
	c.Assert(err, jc.ErrorIsNil)
	args := params.ServiceUpdate{
		ServiceName: "dummy",
		Constraints: &cons,
	}
	err = s.APIState.Client().ServiceUpdate(args)
	c.Assert(err, jc.ErrorIsNil)

	// Ensure the constraints have been correctly updated.
	obtained, err := service.Constraints()
	c.Assert(err, jc.ErrorIsNil)
	c.Assert(obtained, gc.DeepEquals, cons)
}

func (s *clientRepoSuite) TestClientServiceUpdateAllParams(c *gc.C) {
	s.deployServiceForTests(c)
	s.UploadCharm(c, "precise/wordpress-3", "wordpress")

	// Update all the service attributes.
	minUnits := 3
	cons, err := constraints.Parse("mem=4096", "cpu-cores=2")
	c.Assert(err, jc.ErrorIsNil)
	args := params.ServiceUpdate{
		ServiceName:     "service",
		CharmUrl:        "cs:precise/wordpress-3",
		ForceCharmUrl:   true,
		MinUnits:        &minUnits,
		SettingsStrings: map[string]string{"blog-title": "string-title"},
		SettingsYAML:    "service:\n  blog-title: yaml-title\n",
		Constraints:     &cons,
	}
	err = s.APIState.Client().ServiceUpdate(args)
	c.Assert(err, jc.ErrorIsNil)

	// Ensure the service has been correctly updated.
	service, err := s.State.Service("service")
	c.Assert(err, jc.ErrorIsNil)

	// Check the charm.
	ch, force, err := service.Charm()
	c.Assert(err, jc.ErrorIsNil)
	c.Assert(ch.URL().String(), gc.Equals, "cs:precise/wordpress-3")
	c.Assert(force, jc.IsTrue)

	// Check the minimum number of units.
	c.Assert(service.MinUnits(), gc.Equals, minUnits)

	// Check the settings: also ensure the YAML settings take precedence
	// over strings ones.
	expectedSettings := charm.Settings{"blog-title": "yaml-title"}
	obtainedSettings, err := service.ConfigSettings()
	c.Assert(err, jc.ErrorIsNil)
	c.Assert(obtainedSettings, gc.DeepEquals, expectedSettings)

	// Check the constraints.
	obtainedConstraints, err := service.Constraints()
	c.Assert(err, jc.ErrorIsNil)
	c.Assert(obtainedConstraints, gc.DeepEquals, cons)
}

func (s *clientSuite) TestClientServiceUpdateNoParams(c *gc.C) {
	s.AddTestingService(c, "wordpress", s.AddTestingCharm(c, "wordpress"))

	// Calling ServiceUpdate with no parameters set is a no-op.
	args := params.ServiceUpdate{ServiceName: "wordpress"}
	err := s.APIState.Client().ServiceUpdate(args)
	c.Assert(err, jc.ErrorIsNil)
}

func (s *clientSuite) TestClientServiceUpdateNoService(c *gc.C) {
	err := s.APIState.Client().ServiceUpdate(params.ServiceUpdate{})
	c.Assert(err, gc.ErrorMatches, `"" is not a valid service name`)
}

func (s *clientSuite) TestClientServiceUpdateInvalidService(c *gc.C) {
	args := params.ServiceUpdate{ServiceName: "no-such-service"}
	err := s.APIState.Client().ServiceUpdate(args)
	c.Assert(err, gc.ErrorMatches, `service "no-such-service" not found`)
}

func (s *clientRepoSuite) TestClientServiceSetCharm(c *gc.C) {
	curl, _ := s.UploadCharm(c, "precise/dummy-0", "dummy")
	err := service.AddCharmWithAuthorization(s.State, params.AddCharmWithAuthorization{URL: curl.String()})
	c.Assert(err, jc.ErrorIsNil)
	err = s.APIState.Client().ServiceDeploy(
		curl.String(), "service", 3, "", constraints.Value{}, "",
	)
	c.Assert(err, jc.ErrorIsNil)
	s.UploadCharm(c, "precise/wordpress-3", "wordpress")
	err = s.APIState.Client().ServiceSetCharm(
		"service", "cs:precise/wordpress-3", false,
	)
	c.Assert(err, jc.ErrorIsNil)

	// Ensure that the charm is not marked as forced.
	service, err := s.State.Service("service")
	c.Assert(err, jc.ErrorIsNil)
	charm, force, err := service.Charm()
	c.Assert(err, jc.ErrorIsNil)
	c.Assert(charm.URL().String(), gc.Equals, "cs:precise/wordpress-3")
	c.Assert(force, jc.IsFalse)
}

func (s *clientRepoSuite) setupServiceSetCharm(c *gc.C) {
	curl, _ := s.UploadCharm(c, "precise/dummy-0", "dummy")
	err := service.AddCharmWithAuthorization(s.State, params.AddCharmWithAuthorization{URL: curl.String()})
	c.Assert(err, jc.ErrorIsNil)
	err = s.APIState.Client().ServiceDeploy(
		curl.String(), "service", 3, "", constraints.Value{}, "",
	)
	c.Assert(err, jc.ErrorIsNil)
	s.UploadCharm(c, "precise/wordpress-3", "wordpress")
}

func (s *clientRepoSuite) assertServiceSetCharm(c *gc.C, force bool) {
	err := s.APIState.Client().ServiceSetCharm(
		"service", "cs:precise/wordpress-3", force,
	)
	c.Assert(err, jc.ErrorIsNil)
	// Ensure that the charm is not marked as forced.
	service, err := s.State.Service("service")
	c.Assert(err, jc.ErrorIsNil)
	charm, _, err := service.Charm()
	c.Assert(err, jc.ErrorIsNil)
	c.Assert(charm.URL().String(), gc.Equals, "cs:precise/wordpress-3")
}

func (s *clientRepoSuite) assertServiceSetCharmBlocked(c *gc.C, force bool, msg string) {
	err := s.APIState.Client().ServiceSetCharm(
		"service", "cs:precise/wordpress-3", force,
	)
	s.AssertBlocked(c, err, msg)
}

func (s *clientRepoSuite) TestBlockDestroyServiceSetCharm(c *gc.C) {
	s.setupServiceSetCharm(c)
	s.BlockDestroyEnvironment(c, "TestBlockDestroyServiceSetCharm")
	s.assertServiceSetCharm(c, false)
}

func (s *clientRepoSuite) TestBlockRemoveServiceSetCharm(c *gc.C) {
	s.setupServiceSetCharm(c)
	s.BlockRemoveObject(c, "TestBlockRemoveServiceSetCharm")
	s.assertServiceSetCharm(c, false)
}

func (s *clientRepoSuite) TestBlockChangesServiceSetCharm(c *gc.C) {
	s.setupServiceSetCharm(c)
	s.BlockAllChanges(c, "TestBlockChangesServiceSetCharm")
	s.assertServiceSetCharmBlocked(c, false, "TestBlockChangesServiceSetCharm")
}

func (s *clientRepoSuite) TestClientServiceSetCharmForce(c *gc.C) {
	curl, _ := s.UploadCharm(c, "precise/dummy-0", "dummy")
	err := service.AddCharmWithAuthorization(s.State, params.AddCharmWithAuthorization{URL: curl.String()})
	c.Assert(err, jc.ErrorIsNil)
	err = s.APIState.Client().ServiceDeploy(
		curl.String(), "service", 3, "", constraints.Value{}, "",
	)
	c.Assert(err, jc.ErrorIsNil)
	s.UploadCharm(c, "precise/wordpress-3", "wordpress")
	err = s.APIState.Client().ServiceSetCharm(
		"service", "cs:precise/wordpress-3", true,
	)
	c.Assert(err, jc.ErrorIsNil)

	// Ensure that the charm is marked as forced.
	service, err := s.State.Service("service")
	c.Assert(err, jc.ErrorIsNil)
	charm, force, err := service.Charm()
	c.Assert(err, jc.ErrorIsNil)
	c.Assert(charm.URL().String(), gc.Equals, "cs:precise/wordpress-3")
	c.Assert(force, jc.IsTrue)
}

func (s *clientRepoSuite) TestBlockServiceSetCharmForce(c *gc.C) {
	s.setupServiceSetCharm(c)

	// block all changes
	s.BlockAllChanges(c, "TestBlockServiceSetCharmForce")
	s.BlockRemoveObject(c, "TestBlockServiceSetCharmForce")
	s.BlockDestroyEnvironment(c, "TestBlockServiceSetCharmForce")

	s.assertServiceSetCharm(c, true)
}

func (s *clientSuite) TestClientServiceSetCharmInvalidService(c *gc.C) {
	err := s.APIState.Client().ServiceSetCharm(
		"badservice", "cs:precise/wordpress-3", true,
	)
	c.Assert(err, gc.ErrorMatches, `service "badservice" not found`)
}

func (s *clientRepoSuite) TestClientServiceSetCharmErrors(c *gc.C) {
	s.AddTestingService(c, "wordpress", s.AddTestingCharm(c, "wordpress"))
	for url, expect := range map[string]string{
		"wordpress":                   "charm url must include revision",
		"cs:wordpress":                "charm url must include revision",
		"cs:precise/wordpress":        "charm url must include revision",
		"cs:precise/wordpress-999999": `cannot retrieve "cs:precise/wordpress-999999": charm not found`,
	} {
		c.Logf("test %s", url)
		err := s.APIState.Client().ServiceSetCharm(
			"wordpress", url, false,
		)
		c.Check(err, gc.ErrorMatches, expect)
	}
}

=======
>>>>>>> 38d57ba6
func (s *clientSuite) checkEndpoints(c *gc.C, endpoints map[string]charm.Relation) {
	c.Assert(endpoints["wordpress"], gc.DeepEquals, charm.Relation{
		Name:      "db",
		Role:      charm.RelationRole("requirer"),
		Interface: "mysql",
		Optional:  false,
		Limit:     1,
		Scope:     charm.RelationScope("global"),
	})
	c.Assert(endpoints["mysql"], gc.DeepEquals, charm.Relation{
		Name:      "server",
		Role:      charm.RelationRole("provider"),
		Interface: "mysql",
		Optional:  false,
		Limit:     0,
		Scope:     charm.RelationScope("global"),
	})
}

func (s *clientSuite) assertAddRelation(c *gc.C, endpoints []string) {
	s.setUpScenario(c)
	res, err := s.APIState.Client().AddRelation(endpoints...)
	c.Assert(err, jc.ErrorIsNil)
	s.checkEndpoints(c, res.Endpoints)
	// Show that the relation was added.
	wpSvc, err := s.State.Service("wordpress")
	c.Assert(err, jc.ErrorIsNil)
	rels, err := wpSvc.Relations()
	// There are 2 relations - the logging-wordpress one set up in the
	// scenario and the one created in this test.
	c.Assert(len(rels), gc.Equals, 2)
	mySvc, err := s.State.Service("mysql")
	c.Assert(err, jc.ErrorIsNil)
	rels, err = mySvc.Relations()
	c.Assert(err, jc.ErrorIsNil)
	c.Assert(len(rels), gc.Equals, 1)
}

func (s *clientSuite) TestSuccessfullyAddRelation(c *gc.C) {
	endpoints := []string{"wordpress", "mysql"}
	s.assertAddRelation(c, endpoints)
}

func (s *clientSuite) TestBlockDestroyAddRelation(c *gc.C) {
	s.BlockDestroyEnvironment(c, "TestBlockDestroyAddRelation")
	s.assertAddRelation(c, []string{"wordpress", "mysql"})
}
func (s *clientSuite) TestBlockRemoveAddRelation(c *gc.C) {
	s.BlockRemoveObject(c, "TestBlockRemoveAddRelation")
	s.assertAddRelation(c, []string{"wordpress", "mysql"})
}

func (s *clientSuite) TestBlockChangesAddRelation(c *gc.C) {
	s.setUpScenario(c)
	s.BlockAllChanges(c, "TestBlockChangesAddRelation")
	_, err := s.APIState.Client().AddRelation([]string{"wordpress", "mysql"}...)
	s.AssertBlocked(c, err, "TestBlockChangesAddRelation")
}

func (s *clientSuite) TestSuccessfullyAddRelationSwapped(c *gc.C) {
	// Show that the order of the services listed in the AddRelation call
	// does not matter.  This is a repeat of the previous test with the service
	// names swapped.
	endpoints := []string{"mysql", "wordpress"}
	s.assertAddRelation(c, endpoints)
}

func (s *clientSuite) TestCallWithOnlyOneEndpoint(c *gc.C) {
	s.setUpScenario(c)
	endpoints := []string{"wordpress"}
	_, err := s.APIState.Client().AddRelation(endpoints...)
	c.Assert(err, gc.ErrorMatches, "no relations found")
}

func (s *clientSuite) TestCallWithOneEndpointTooMany(c *gc.C) {
	s.setUpScenario(c)
	endpoints := []string{"wordpress", "mysql", "logging"}
	_, err := s.APIState.Client().AddRelation(endpoints...)
	c.Assert(err, gc.ErrorMatches, "cannot relate 3 endpoints")
}

func (s *clientSuite) TestAddAlreadyAddedRelation(c *gc.C) {
	s.setUpScenario(c)
	// Add a relation between wordpress and mysql.
	endpoints := []string{"wordpress", "mysql"}
	eps, err := s.State.InferEndpoints(endpoints...)
	c.Assert(err, jc.ErrorIsNil)
	_, err = s.State.AddRelation(eps...)
	c.Assert(err, jc.ErrorIsNil)
	// And try to add it again.
	_, err = s.APIState.Client().AddRelation(endpoints...)
	c.Assert(err, gc.ErrorMatches, `cannot add relation "wordpress:db mysql:server": relation already exists`)
}

func (s *clientSuite) setupRelationScenario(c *gc.C, endpoints []string) *state.Relation {
	s.setUpScenario(c)
	// Add a relation between the endpoints.
	eps, err := s.State.InferEndpoints(endpoints...)
	c.Assert(err, jc.ErrorIsNil)
	relation, err := s.State.AddRelation(eps...)
	c.Assert(err, jc.ErrorIsNil)
	return relation
}

func (s *clientSuite) assertDestroyRelation(c *gc.C, endpoints []string) {
	s.assertDestroyRelationSuccess(
		c,
		s.setupRelationScenario(c, endpoints),
		endpoints)
}

func (s *clientSuite) assertDestroyRelationSuccess(c *gc.C, relation *state.Relation, endpoints []string) {
	err := s.APIState.Client().DestroyRelation(endpoints...)
	c.Assert(err, jc.ErrorIsNil)
	// Show that the relation was removed.
	c.Assert(relation.Refresh(), jc.Satisfies, errors.IsNotFound)
}

func (s *clientSuite) TestSuccessfulDestroyRelation(c *gc.C) {
	endpoints := []string{"wordpress", "mysql"}
	s.assertDestroyRelation(c, endpoints)
}

func (s *clientSuite) TestSuccessfullyDestroyRelationSwapped(c *gc.C) {
	// Show that the order of the services listed in the DestroyRelation call
	// does not matter.  This is a repeat of the previous test with the service
	// names swapped.
	endpoints := []string{"mysql", "wordpress"}
	s.assertDestroyRelation(c, endpoints)
}

func (s *clientSuite) TestNoRelation(c *gc.C) {
	s.setUpScenario(c)
	endpoints := []string{"wordpress", "mysql"}
	err := s.APIState.Client().DestroyRelation(endpoints...)
	c.Assert(err, gc.ErrorMatches, `relation "wordpress:db mysql:server" not found`)
}

func (s *clientSuite) TestAttemptDestroyingNonExistentRelation(c *gc.C) {
	s.setUpScenario(c)
	s.AddTestingService(c, "riak", s.AddTestingCharm(c, "riak"))
	endpoints := []string{"riak", "wordpress"}
	err := s.APIState.Client().DestroyRelation(endpoints...)
	c.Assert(err, gc.ErrorMatches, "no relations found")
}

func (s *clientSuite) TestAttemptDestroyingWithOnlyOneEndpoint(c *gc.C) {
	s.setUpScenario(c)
	endpoints := []string{"wordpress"}
	err := s.APIState.Client().DestroyRelation(endpoints...)
	c.Assert(err, gc.ErrorMatches, "no relations found")
}

func (s *clientSuite) TestAttemptDestroyingPeerRelation(c *gc.C) {
	s.setUpScenario(c)
	s.AddTestingService(c, "riak", s.AddTestingCharm(c, "riak"))

	endpoints := []string{"riak:ring"}
	err := s.APIState.Client().DestroyRelation(endpoints...)
	c.Assert(err, gc.ErrorMatches, `cannot destroy relation "riak:ring": is a peer relation`)
}

func (s *clientSuite) TestAttemptDestroyingAlreadyDestroyedRelation(c *gc.C) {
	s.setUpScenario(c)

	// Add a relation between wordpress and mysql.
	eps, err := s.State.InferEndpoints("wordpress", "mysql")
	c.Assert(err, jc.ErrorIsNil)
	rel, err := s.State.AddRelation(eps...)
	c.Assert(err, jc.ErrorIsNil)

	endpoints := []string{"wordpress", "mysql"}
	err = s.APIState.Client().DestroyRelation(endpoints...)
	// Show that the relation was removed.
	c.Assert(rel.Refresh(), jc.Satisfies, errors.IsNotFound)

	// And try to destroy it again.
	err = s.APIState.Client().DestroyRelation(endpoints...)
	c.Assert(err, gc.ErrorMatches, `relation "wordpress:db mysql:server" not found`)
}

func (s *clientSuite) TestClientWatchAll(c *gc.C) {
	// A very simple end-to-end test, because
	// all the logic is tested elsewhere.
	m, err := s.State.AddMachine("quantal", state.JobManageEnviron)
	c.Assert(err, jc.ErrorIsNil)
	err = m.SetProvisioned("i-0", agent.BootstrapNonce, nil)
	c.Assert(err, jc.ErrorIsNil)
	watcher, err := s.APIState.Client().WatchAll()
	c.Assert(err, jc.ErrorIsNil)
	defer func() {
		err := watcher.Stop()
		c.Assert(err, jc.ErrorIsNil)
	}()
	deltas, err := watcher.Next()
	c.Assert(err, jc.ErrorIsNil)
	if !c.Check(deltas, gc.DeepEquals, []multiwatcher.Delta{{
		Entity: &multiwatcher.MachineInfo{
			EnvUUID:                 s.State.EnvironUUID(),
			Id:                      m.Id(),
			InstanceId:              "i-0",
			Status:                  multiwatcher.Status("pending"),
			StatusData:              map[string]interface{}{},
			Life:                    multiwatcher.Life("alive"),
			Series:                  "quantal",
			Jobs:                    []multiwatcher.MachineJob{state.JobManageEnviron.ToParams()},
			Addresses:               []network.Address{},
			HardwareCharacteristics: &instance.HardwareCharacteristics{},
			HasVote:                 false,
			WantsVote:               true,
		},
	}}) {
		c.Logf("got:")
		for _, d := range deltas {
			c.Logf("%#v\n", d.Entity)
		}
	}
}

func (s *clientSuite) TestClientSetServiceConstraints(c *gc.C) {
	service := s.AddTestingService(c, "dummy", s.AddTestingCharm(c, "dummy"))

	// Update constraints for the service.
	cons, err := constraints.Parse("mem=4096", "cpu-cores=2")
	c.Assert(err, jc.ErrorIsNil)
	err = s.APIState.Client().SetServiceConstraints("dummy", cons)
	c.Assert(err, jc.ErrorIsNil)

	// Ensure the constraints have been correctly updated.
	obtained, err := service.Constraints()
	c.Assert(err, jc.ErrorIsNil)
	c.Assert(obtained, gc.DeepEquals, cons)
}

func (s *clientSuite) setupSetServiceConstraints(c *gc.C) (*state.Service, constraints.Value) {
	service := s.AddTestingService(c, "dummy", s.AddTestingCharm(c, "dummy"))
	// Update constraints for the service.
	cons, err := constraints.Parse("mem=4096", "cpu-cores=2")
	c.Assert(err, jc.ErrorIsNil)
	return service, cons
}

func (s *clientSuite) assertSetServiceConstraints(c *gc.C, service *state.Service, cons constraints.Value) {
	err := s.APIState.Client().SetServiceConstraints("dummy", cons)
	c.Assert(err, jc.ErrorIsNil)
	// Ensure the constraints have been correctly updated.
	obtained, err := service.Constraints()
	c.Assert(err, jc.ErrorIsNil)
	c.Assert(obtained, gc.DeepEquals, cons)
}

func (s *clientSuite) assertSetServiceConstraintsBlocked(c *gc.C, msg string, service *state.Service, cons constraints.Value) {
	err := s.APIState.Client().SetServiceConstraints("dummy", cons)
	s.AssertBlocked(c, err, msg)
}

func (s *clientSuite) TestBlockDestroySetServiceConstraints(c *gc.C) {
	svc, cons := s.setupSetServiceConstraints(c)
	s.BlockDestroyEnvironment(c, "TestBlockDestroySetServiceConstraints")
	s.assertSetServiceConstraints(c, svc, cons)
}

func (s *clientSuite) TestBlockRemoveSetServiceConstraints(c *gc.C) {
	svc, cons := s.setupSetServiceConstraints(c)
	s.BlockRemoveObject(c, "TestBlockRemoveSetServiceConstraints")
	s.assertSetServiceConstraints(c, svc, cons)
}

func (s *clientSuite) TestBlockChangesSetServiceConstraints(c *gc.C) {
	svc, cons := s.setupSetServiceConstraints(c)
	s.BlockAllChanges(c, "TestBlockChangesSetServiceConstraints")
	s.assertSetServiceConstraintsBlocked(c, "TestBlockChangesSetServiceConstraints", svc, cons)
}

func (s *clientSuite) TestClientGetServiceConstraints(c *gc.C) {
	service := s.AddTestingService(c, "dummy", s.AddTestingCharm(c, "dummy"))

	// Set constraints for the service.
	cons, err := constraints.Parse("mem=4096", "cpu-cores=2")
	c.Assert(err, jc.ErrorIsNil)
	err = service.SetConstraints(cons)
	c.Assert(err, jc.ErrorIsNil)

	// Check we can get the constraints.
	obtained, err := s.APIState.Client().GetServiceConstraints("dummy")
	c.Assert(err, jc.ErrorIsNil)
	c.Assert(obtained, gc.DeepEquals, cons)
}

func (s *clientSuite) TestClientSetEnvironmentConstraints(c *gc.C) {
	// Set constraints for the environment.
	cons, err := constraints.Parse("mem=4096", "cpu-cores=2")
	c.Assert(err, jc.ErrorIsNil)
	err = s.APIState.Client().SetEnvironmentConstraints(cons)
	c.Assert(err, jc.ErrorIsNil)

	// Ensure the constraints have been correctly updated.
	obtained, err := s.State.EnvironConstraints()
	c.Assert(err, jc.ErrorIsNil)
	c.Assert(obtained, gc.DeepEquals, cons)
}

func (s *clientSuite) assertSetEnvironmentConstraints(c *gc.C) {
	// Set constraints for the environment.
	cons, err := constraints.Parse("mem=4096", "cpu-cores=2")
	c.Assert(err, jc.ErrorIsNil)
	err = s.APIState.Client().SetEnvironmentConstraints(cons)
	c.Assert(err, jc.ErrorIsNil)
	// Ensure the constraints have been correctly updated.
	obtained, err := s.State.EnvironConstraints()
	c.Assert(err, jc.ErrorIsNil)
	c.Assert(obtained, gc.DeepEquals, cons)
}

func (s *clientSuite) assertSetEnvironmentConstraintsBlocked(c *gc.C, msg string) {
	// Set constraints for the environment.
	cons, err := constraints.Parse("mem=4096", "cpu-cores=2")
	c.Assert(err, jc.ErrorIsNil)
	err = s.APIState.Client().SetEnvironmentConstraints(cons)
	s.AssertBlocked(c, err, msg)
}

func (s *clientSuite) TestBlockDestroyClientSetEnvironmentConstraints(c *gc.C) {
	s.BlockDestroyEnvironment(c, "TestBlockDestroyClientSetEnvironmentConstraints")
	s.assertSetEnvironmentConstraints(c)
}

func (s *clientSuite) TestBlockRemoveClientSetEnvironmentConstraints(c *gc.C) {
	s.BlockRemoveObject(c, "TestBlockRemoveClientSetEnvironmentConstraints")
	s.assertSetEnvironmentConstraints(c)
}

func (s *clientSuite) TestBlockChangesClientSetEnvironmentConstraints(c *gc.C) {
	s.BlockAllChanges(c, "TestBlockChangesClientSetEnvironmentConstraints")
	s.assertSetEnvironmentConstraintsBlocked(c, "TestBlockChangesClientSetEnvironmentConstraints")
}

func (s *clientSuite) TestClientGetEnvironmentConstraints(c *gc.C) {
	// Set constraints for the environment.
	cons, err := constraints.Parse("mem=4096", "cpu-cores=2")
	c.Assert(err, jc.ErrorIsNil)
	err = s.State.SetEnvironConstraints(cons)
	c.Assert(err, jc.ErrorIsNil)

	// Check we can get the constraints.
	obtained, err := s.APIState.Client().GetEnvironmentConstraints()
	c.Assert(err, jc.ErrorIsNil)
	c.Assert(obtained, gc.DeepEquals, cons)
}

func (s *clientSuite) TestClientServiceCharmRelations(c *gc.C) {
	s.setUpScenario(c)
	_, err := s.APIState.Client().ServiceCharmRelations("blah")
	c.Assert(err, gc.ErrorMatches, `service "blah" not found`)

	relations, err := s.APIState.Client().ServiceCharmRelations("wordpress")
	c.Assert(err, jc.ErrorIsNil)
	c.Assert(relations, gc.DeepEquals, []string{
		"cache", "db", "juju-info", "logging-dir", "monitoring-port", "url",
	})
}

func (s *clientSuite) TestClientPublicAddressErrors(c *gc.C) {
	s.setUpScenario(c)
	_, err := s.APIState.Client().PublicAddress("wordpress")
	c.Assert(err, gc.ErrorMatches, `unknown unit or machine "wordpress"`)
	_, err = s.APIState.Client().PublicAddress("0")
	c.Assert(err, gc.ErrorMatches, `error fetching address for machine "0": public no address`)
	_, err = s.APIState.Client().PublicAddress("wordpress/0")
	c.Assert(err, gc.ErrorMatches, `error fetching address for unit "wordpress/0": public no address`)
}

func (s *clientSuite) TestClientPublicAddressMachine(c *gc.C) {
	s.setUpScenario(c)
	network.SetPreferIPv6(false)

	// Internally, network.SelectPublicAddress is used; the "most public"
	// address is returned.
	m1, err := s.State.Machine("1")
	c.Assert(err, jc.ErrorIsNil)
	cloudLocalAddress := network.NewScopedAddress("cloudlocal", network.ScopeCloudLocal)
	publicAddress := network.NewScopedAddress("public", network.ScopePublic)
	err = m1.SetProviderAddresses(cloudLocalAddress)
	c.Assert(err, jc.ErrorIsNil)
	addr, err := s.APIState.Client().PublicAddress("1")
	c.Assert(err, jc.ErrorIsNil)
	c.Assert(addr, gc.Equals, "cloudlocal")
	err = m1.SetProviderAddresses(cloudLocalAddress, publicAddress)
	addr, err = s.APIState.Client().PublicAddress("1")
	c.Assert(err, jc.ErrorIsNil)
	c.Assert(addr, gc.Equals, "public")
}

func (s *clientSuite) TestClientPublicAddressUnit(c *gc.C) {
	s.setUpScenario(c)

	m1, err := s.State.Machine("1")
	publicAddress := network.NewScopedAddress("public", network.ScopePublic)
	err = m1.SetProviderAddresses(publicAddress)
	c.Assert(err, jc.ErrorIsNil)
	addr, err := s.APIState.Client().PublicAddress("wordpress/0")
	c.Assert(err, jc.ErrorIsNil)
	c.Assert(addr, gc.Equals, "public")
}

func (s *clientSuite) TestClientPrivateAddressErrors(c *gc.C) {
	s.setUpScenario(c)
	_, err := s.APIState.Client().PrivateAddress("wordpress")
	c.Assert(err, gc.ErrorMatches, `unknown unit or machine "wordpress"`)
	_, err = s.APIState.Client().PrivateAddress("0")
	c.Assert(err, gc.ErrorMatches, `error fetching address for machine "0": private no address`)
	_, err = s.APIState.Client().PrivateAddress("wordpress/0")
	c.Assert(err, gc.ErrorMatches, `error fetching address for unit "wordpress/0": private no address`)
}

func (s *clientSuite) TestClientPrivateAddress(c *gc.C) {
	s.setUpScenario(c)
	network.SetPreferIPv6(false)

	// Internally, network.SelectInternalAddress is used; the public
	// address if no cloud-local one is available.
	m1, err := s.State.Machine("1")
	c.Assert(err, jc.ErrorIsNil)
	cloudLocalAddress := network.NewScopedAddress("cloudlocal", network.ScopeCloudLocal)
	publicAddress := network.NewScopedAddress("public", network.ScopePublic)
	err = m1.SetProviderAddresses(publicAddress)
	c.Assert(err, jc.ErrorIsNil)
	addr, err := s.APIState.Client().PrivateAddress("1")
	c.Assert(err, jc.ErrorIsNil)
	c.Assert(addr, gc.Equals, "public")
	err = m1.SetProviderAddresses(cloudLocalAddress, publicAddress)
	addr, err = s.APIState.Client().PrivateAddress("1")
	c.Assert(err, jc.ErrorIsNil)
	c.Assert(addr, gc.Equals, "cloudlocal")
}

func (s *clientSuite) TestClientPrivateAddressUnit(c *gc.C) {
	s.setUpScenario(c)

	m1, err := s.State.Machine("1")
	privateAddress := network.NewScopedAddress("private", network.ScopeCloudLocal)
	err = m1.SetProviderAddresses(privateAddress)
	c.Assert(err, jc.ErrorIsNil)
	addr, err := s.APIState.Client().PrivateAddress("wordpress/0")
	c.Assert(err, jc.ErrorIsNil)
	c.Assert(addr, gc.Equals, "private")
}

func (s *serverSuite) TestClientEnvironmentGet(c *gc.C) {
	envConfig, err := s.State.EnvironConfig()
	c.Assert(err, jc.ErrorIsNil)
	result, err := s.client.EnvironmentGet()
	c.Assert(err, jc.ErrorIsNil)
	c.Assert(result.Config, gc.DeepEquals, envConfig.AllAttrs())
}

func (s *serverSuite) assertEnvValue(c *gc.C, key string, expected interface{}) {
	envConfig, err := s.State.EnvironConfig()
	c.Assert(err, jc.ErrorIsNil)
	value, found := envConfig.AllAttrs()[key]
	c.Assert(found, jc.IsTrue)
	c.Assert(value, gc.Equals, expected)
}

func (s *serverSuite) assertEnvValueMissing(c *gc.C, key string) {
	envConfig, err := s.State.EnvironConfig()
	c.Assert(err, jc.ErrorIsNil)
	_, found := envConfig.AllAttrs()[key]
	c.Assert(found, jc.IsFalse)
}

func (s *serverSuite) TestClientEnvironmentSet(c *gc.C) {
	envConfig, err := s.State.EnvironConfig()
	c.Assert(err, jc.ErrorIsNil)
	_, found := envConfig.AllAttrs()["some-key"]
	c.Assert(found, jc.IsFalse)

	params := params.EnvironmentSet{
		Config: map[string]interface{}{
			"some-key":  "value",
			"other-key": "other value"},
	}
	err = s.client.EnvironmentSet(params)
	c.Assert(err, jc.ErrorIsNil)
	s.assertEnvValue(c, "some-key", "value")
	s.assertEnvValue(c, "other-key", "other value")
}

func (s *serverSuite) TestClientEnvironmentSetImmutable(c *gc.C) {
	// The various immutable config values are tested in
	// environs/config/config_test.go, so just choosing one here.
	params := params.EnvironmentSet{
		Config: map[string]interface{}{"state-port": "1"},
	}
	err := s.client.EnvironmentSet(params)
	c.Check(err, gc.ErrorMatches, `cannot change state-port from .* to 1`)
}

func (s *serverSuite) assertEnvironmentSetBlocked(c *gc.C, args map[string]interface{}, msg string) {
	err := s.client.EnvironmentSet(params.EnvironmentSet{args})
	s.AssertBlocked(c, err, msg)
}

func (s *serverSuite) TestBlockChangesClientEnvironmentSet(c *gc.C) {
	s.BlockAllChanges(c, "TestBlockChangesClientEnvironmentSet")
	args := map[string]interface{}{"some-key": "value"}
	s.assertEnvironmentSetBlocked(c, args, "TestBlockChangesClientEnvironmentSet")
}

func (s *serverSuite) TestClientEnvironmentSetDeprecated(c *gc.C) {
	envConfig, err := s.State.EnvironConfig()
	c.Assert(err, jc.ErrorIsNil)
	url := envConfig.AllAttrs()["agent-metadata-url"]
	c.Assert(url, gc.Equals, "")

	args := params.EnvironmentSet{
		Config: map[string]interface{}{"tools-metadata-url": "value"},
	}
	err = s.client.EnvironmentSet(args)
	c.Assert(err, jc.ErrorIsNil)
	s.assertEnvValue(c, "agent-metadata-url", "value")
	s.assertEnvValue(c, "tools-metadata-url", "value")
}

func (s *serverSuite) TestClientEnvironmentSetCannotChangeAgentVersion(c *gc.C) {
	args := params.EnvironmentSet{
		map[string]interface{}{"agent-version": "9.9.9"},
	}
	err := s.client.EnvironmentSet(args)
	c.Assert(err, gc.ErrorMatches, "agent-version cannot be changed")

	// It's okay to pass env back with the same agent-version.
	result, err := s.client.EnvironmentGet()
	c.Assert(err, jc.ErrorIsNil)
	c.Assert(result.Config["agent-version"], gc.NotNil)
	args.Config["agent-version"] = result.Config["agent-version"]
	err = s.client.EnvironmentSet(args)
	c.Assert(err, jc.ErrorIsNil)
}

func (s *serverSuite) TestClientEnvironmentUnset(c *gc.C) {
	err := s.State.UpdateEnvironConfig(map[string]interface{}{"abc": 123}, nil, nil)
	c.Assert(err, jc.ErrorIsNil)

	args := params.EnvironmentUnset{[]string{"abc"}}
	err = s.client.EnvironmentUnset(args)
	c.Assert(err, jc.ErrorIsNil)
	s.assertEnvValueMissing(c, "abc")
}

func (s *serverSuite) TestBlockClientEnvironmentUnset(c *gc.C) {
	err := s.State.UpdateEnvironConfig(map[string]interface{}{"abc": 123}, nil, nil)
	c.Assert(err, jc.ErrorIsNil)
	s.BlockAllChanges(c, "TestBlockClientEnvironmentUnset")

	args := params.EnvironmentUnset{[]string{"abc"}}
	err = s.client.EnvironmentUnset(args)
	s.AssertBlocked(c, err, "TestBlockClientEnvironmentUnset")
}

func (s *serverSuite) TestClientEnvironmentUnsetMissing(c *gc.C) {
	// It's okay to unset a non-existent attribute.
	args := params.EnvironmentUnset{[]string{"not_there"}}
	err := s.client.EnvironmentUnset(args)
	c.Assert(err, jc.ErrorIsNil)
}

func (s *serverSuite) TestClientEnvironmentUnsetError(c *gc.C) {
	err := s.State.UpdateEnvironConfig(map[string]interface{}{"abc": 123}, nil, nil)
	c.Assert(err, jc.ErrorIsNil)

	// "type" may not be removed, and this will cause an error.
	// If any one attribute's removal causes an error, there
	// should be no change.
	args := params.EnvironmentUnset{[]string{"abc", "type"}}
	err = s.client.EnvironmentUnset(args)
	c.Assert(err, gc.ErrorMatches, "type: expected string, got nothing")
	s.assertEnvValue(c, "abc", 123)
}

func (s *clientSuite) TestClientFindTools(c *gc.C) {
	result, err := s.APIState.Client().FindTools(2, -1, "", "")
	c.Assert(err, jc.ErrorIsNil)
	c.Assert(result.Error, jc.Satisfies, params.IsCodeNotFound)
	toolstesting.UploadToStorage(c, s.DefaultToolsStorage, "released", version.MustParseBinary("2.12.0-precise-amd64"))
	result, err = s.APIState.Client().FindTools(2, 12, "precise", "amd64")
	c.Assert(err, jc.ErrorIsNil)
	c.Assert(result.Error, gc.IsNil)
	c.Assert(result.List, gc.HasLen, 1)
	c.Assert(result.List[0].Version, gc.Equals, version.MustParseBinary("2.12.0-precise-amd64"))
	url := fmt.Sprintf("https://%s/environment/%s/tools/%s",
		s.APIState.Addr(), coretesting.EnvironmentTag.Id(), result.List[0].Version)
	c.Assert(result.List[0].URL, gc.Equals, url)
}

func (s *clientSuite) checkMachine(c *gc.C, id, series, cons string) {
	// Ensure the machine was actually created.
	machine, err := s.BackingState.Machine(id)
	c.Assert(err, jc.ErrorIsNil)
	c.Assert(machine.Series(), gc.Equals, series)
	c.Assert(machine.Jobs(), gc.DeepEquals, []state.MachineJob{state.JobHostUnits})
	machineConstraints, err := machine.Constraints()
	c.Assert(err, jc.ErrorIsNil)
	c.Assert(machineConstraints.String(), gc.Equals, cons)
}

func (s *clientSuite) TestClientAddMachinesDefaultSeries(c *gc.C) {
	apiParams := make([]params.AddMachineParams, 3)
	for i := 0; i < 3; i++ {
		apiParams[i] = params.AddMachineParams{
			Jobs: []multiwatcher.MachineJob{multiwatcher.JobHostUnits},
		}
	}
	machines, err := s.APIState.Client().AddMachines(apiParams)
	c.Assert(err, jc.ErrorIsNil)
	c.Assert(len(machines), gc.Equals, 3)
	for i, machineResult := range machines {
		c.Assert(machineResult.Machine, gc.DeepEquals, strconv.Itoa(i))
		s.checkMachine(c, machineResult.Machine, coretesting.FakeDefaultSeries, apiParams[i].Constraints.String())
	}
}

func (s *clientSuite) assertAddMachines(c *gc.C) {
	apiParams := make([]params.AddMachineParams, 3)
	for i := 0; i < 3; i++ {
		apiParams[i] = params.AddMachineParams{
			Jobs: []multiwatcher.MachineJob{multiwatcher.JobHostUnits},
		}
	}
	machines, err := s.APIState.Client().AddMachines(apiParams)
	c.Assert(err, jc.ErrorIsNil)
	c.Assert(len(machines), gc.Equals, 3)
	for i, machineResult := range machines {
		c.Assert(machineResult.Machine, gc.DeepEquals, strconv.Itoa(i))
		s.checkMachine(c, machineResult.Machine, coretesting.FakeDefaultSeries, apiParams[i].Constraints.String())
	}
}

func (s *clientSuite) assertAddMachinesBlocked(c *gc.C, msg string) {
	apiParams := make([]params.AddMachineParams, 3)
	for i := 0; i < 3; i++ {
		apiParams[i] = params.AddMachineParams{
			Jobs: []multiwatcher.MachineJob{multiwatcher.JobHostUnits},
		}
	}
	_, err := s.APIState.Client().AddMachines(apiParams)
	s.AssertBlocked(c, err, msg)
}

func (s *clientSuite) TestBlockDestroyClientAddMachinesDefaultSeries(c *gc.C) {
	s.BlockDestroyEnvironment(c, "TestBlockDestroyClientAddMachinesDefaultSeries")
	s.assertAddMachines(c)
}

func (s *clientSuite) TestBlockRemoveClientAddMachinesDefaultSeries(c *gc.C) {
	s.BlockRemoveObject(c, "TestBlockRemoveClientAddMachinesDefaultSeries")
	s.assertAddMachines(c)
}

func (s *clientSuite) TestBlockChangesClientAddMachines(c *gc.C) {
	s.BlockAllChanges(c, "TestBlockChangesClientAddMachines")
	s.assertAddMachinesBlocked(c, "TestBlockChangesClientAddMachines")
}

func (s *clientSuite) TestClientAddMachinesWithSeries(c *gc.C) {
	apiParams := make([]params.AddMachineParams, 3)
	for i := 0; i < 3; i++ {
		apiParams[i] = params.AddMachineParams{
			Series: "quantal",
			Jobs:   []multiwatcher.MachineJob{multiwatcher.JobHostUnits},
		}
	}
	machines, err := s.APIState.Client().AddMachines(apiParams)
	c.Assert(err, jc.ErrorIsNil)
	c.Assert(len(machines), gc.Equals, 3)
	for i, machineResult := range machines {
		c.Assert(machineResult.Machine, gc.DeepEquals, strconv.Itoa(i))
		s.checkMachine(c, machineResult.Machine, "quantal", apiParams[i].Constraints.String())
	}
}

func (s *clientSuite) TestClientAddMachineInsideMachine(c *gc.C) {
	_, err := s.State.AddMachine("quantal", state.JobHostUnits)
	c.Assert(err, jc.ErrorIsNil)

	machines, err := s.APIState.Client().AddMachines([]params.AddMachineParams{{
		Jobs:          []multiwatcher.MachineJob{multiwatcher.JobHostUnits},
		ContainerType: instance.LXC,
		ParentId:      "0",
		Series:        "quantal",
	}})
	c.Assert(err, jc.ErrorIsNil)
	c.Assert(machines, gc.HasLen, 1)
	c.Assert(machines[0].Machine, gc.Equals, "0/lxc/0")
}

// updateConfig sets config variable with given key to a given value
// Asserts that no errors were encountered.
func (s *baseSuite) updateConfig(c *gc.C, key string, block bool) {
	err := s.State.UpdateEnvironConfig(map[string]interface{}{key: block}, nil, nil)
	c.Assert(err, jc.ErrorIsNil)
}

func (s *clientSuite) TestClientAddMachinesWithConstraints(c *gc.C) {
	apiParams := make([]params.AddMachineParams, 3)
	for i := 0; i < 3; i++ {
		apiParams[i] = params.AddMachineParams{
			Jobs: []multiwatcher.MachineJob{multiwatcher.JobHostUnits},
		}
	}
	// The last machine has some constraints.
	apiParams[2].Constraints = constraints.MustParse("mem=4G")
	machines, err := s.APIState.Client().AddMachines(apiParams)
	c.Assert(err, jc.ErrorIsNil)
	c.Assert(len(machines), gc.Equals, 3)
	for i, machineResult := range machines {
		c.Assert(machineResult.Machine, gc.DeepEquals, strconv.Itoa(i))
		s.checkMachine(c, machineResult.Machine, coretesting.FakeDefaultSeries, apiParams[i].Constraints.String())
	}
}

func (s *clientSuite) TestClientAddMachinesWithPlacement(c *gc.C) {
	apiParams := make([]params.AddMachineParams, 4)
	for i := range apiParams {
		apiParams[i] = params.AddMachineParams{
			Jobs: []multiwatcher.MachineJob{multiwatcher.JobHostUnits},
		}
	}
	apiParams[0].Placement = instance.MustParsePlacement("lxc")
	apiParams[1].Placement = instance.MustParsePlacement("lxc:0")
	apiParams[1].ContainerType = instance.LXC
	apiParams[2].Placement = instance.MustParsePlacement("dummyenv:invalid")
	apiParams[3].Placement = instance.MustParsePlacement("dummyenv:valid")
	machines, err := s.APIState.Client().AddMachines(apiParams)
	c.Assert(err, jc.ErrorIsNil)
	c.Assert(len(machines), gc.Equals, 4)
	c.Assert(machines[0].Machine, gc.Equals, "0/lxc/0")
	c.Assert(machines[1].Error, gc.ErrorMatches, "container type and placement are mutually exclusive")
	c.Assert(machines[2].Error, gc.ErrorMatches, "cannot add a new machine: invalid placement is invalid")
	c.Assert(machines[3].Machine, gc.Equals, "1")

	m, err := s.BackingState.Machine(machines[3].Machine)
	c.Assert(err, jc.ErrorIsNil)
	c.Assert(m.Placement(), gc.DeepEquals, apiParams[3].Placement.Directive)
}

func (s *clientSuite) TestClientAddMachines1dot18(c *gc.C) {
	apiParams := make([]params.AddMachineParams, 2)
	for i := range apiParams {
		apiParams[i] = params.AddMachineParams{
			Jobs: []multiwatcher.MachineJob{multiwatcher.JobHostUnits},
		}
	}
	apiParams[1].ContainerType = instance.LXC
	apiParams[1].ParentId = "0"
	machines, err := s.APIState.Client().AddMachines1dot18(apiParams)
	c.Assert(err, jc.ErrorIsNil)
	c.Assert(len(machines), gc.Equals, 2)
	c.Assert(machines[0].Machine, gc.Equals, "0")
	c.Assert(machines[1].Machine, gc.Equals, "0/lxc/0")
}

func (s *clientSuite) TestClientAddMachines1dot18SomeErrors(c *gc.C) {
	apiParams := []params.AddMachineParams{{
		Jobs:     []multiwatcher.MachineJob{multiwatcher.JobHostUnits},
		ParentId: "123",
	}}
	machines, err := s.APIState.Client().AddMachines1dot18(apiParams)
	c.Assert(err, jc.ErrorIsNil)
	c.Assert(len(machines), gc.Equals, 1)
	c.Check(machines[0].Error, gc.ErrorMatches, "parent machine specified without container type")
}

func (s *clientSuite) TestClientAddMachinesSomeErrors(c *gc.C) {
	// Here we check that adding a number of containers correctly handles the
	// case that some adds succeed and others fail and report the errors
	// accordingly.
	// We will set up params to the AddMachines API to attempt to create 3 machines.
	// Machines 0 and 1 will be added successfully.
	// Remaining machines will fail due to different reasons.

	// Create a machine to host the requested containers.
	host, err := s.State.AddMachine("quantal", state.JobHostUnits)
	c.Assert(err, jc.ErrorIsNil)
	// The host only supports lxc containers.
	err = host.SetSupportedContainers([]instance.ContainerType{instance.LXC})
	c.Assert(err, jc.ErrorIsNil)

	// Set up params for adding 3 containers.
	apiParams := make([]params.AddMachineParams, 3)
	for i := range apiParams {
		apiParams[i] = params.AddMachineParams{
			Jobs: []multiwatcher.MachineJob{multiwatcher.JobHostUnits},
		}
	}
	// This will cause a machine add to fail due to an unsupported container.
	apiParams[2].ContainerType = instance.KVM
	apiParams[2].ParentId = host.Id()
	machines, err := s.APIState.Client().AddMachines(apiParams)
	c.Assert(err, jc.ErrorIsNil)
	c.Assert(len(machines), gc.Equals, 3)

	// Check the results - machines 2 and 3 will have errors.
	c.Check(machines[0].Machine, gc.Equals, "1")
	c.Check(machines[0].Error, gc.IsNil)
	c.Check(machines[1].Machine, gc.Equals, "2")
	c.Check(machines[1].Error, gc.IsNil)
	c.Check(machines[2].Error, gc.ErrorMatches, "cannot add a new machine: machine 0 cannot host kvm containers")
}

func (s *clientSuite) TestClientAddMachinesWithInstanceIdSomeErrors(c *gc.C) {
	apiParams := make([]params.AddMachineParams, 3)
	addrs := network.NewAddresses("1.2.3.4")
	hc := instance.MustParseHardware("mem=4G")
	for i := 0; i < 3; i++ {
		apiParams[i] = params.AddMachineParams{
			Jobs:       []multiwatcher.MachineJob{multiwatcher.JobHostUnits},
			InstanceId: instance.Id(fmt.Sprintf("1234-%d", i)),
			Nonce:      "foo",
			HardwareCharacteristics: hc,
			Addrs: params.FromNetworkAddresses(addrs),
		}
	}
	// This will cause the last machine add to fail.
	apiParams[2].Nonce = ""
	machines, err := s.APIState.Client().AddMachines(apiParams)
	c.Assert(err, jc.ErrorIsNil)
	c.Assert(len(machines), gc.Equals, 3)
	for i, machineResult := range machines {
		if i == 2 {
			c.Assert(machineResult.Error, gc.NotNil)
			c.Assert(machineResult.Error, gc.ErrorMatches, "cannot add a new machine: cannot add a machine with an instance id and no nonce")
		} else {
			c.Assert(machineResult.Machine, gc.DeepEquals, strconv.Itoa(i))
			s.checkMachine(c, machineResult.Machine, coretesting.FakeDefaultSeries, apiParams[i].Constraints.String())
			instanceId := fmt.Sprintf("1234-%d", i)
			s.checkInstance(c, machineResult.Machine, instanceId, "foo", hc, addrs)
		}
	}
}

func (s *clientSuite) checkInstance(c *gc.C, id, instanceId, nonce string,
	hc instance.HardwareCharacteristics, addr []network.Address) {

	machine, err := s.BackingState.Machine(id)
	c.Assert(err, jc.ErrorIsNil)
	machineInstanceId, err := machine.InstanceId()
	c.Assert(err, jc.ErrorIsNil)
	c.Assert(machine.CheckProvisioned(nonce), jc.IsTrue)
	c.Assert(machineInstanceId, gc.Equals, instance.Id(instanceId))
	machineHardware, err := machine.HardwareCharacteristics()
	c.Assert(err, jc.ErrorIsNil)
	c.Assert(machineHardware.String(), gc.Equals, hc.String())
	c.Assert(machine.Addresses(), gc.DeepEquals, addr)
}

func (s *clientSuite) TestInjectMachinesStillExists(c *gc.C) {
	results := new(params.AddMachinesResults)
	// We need to use Call directly because the client interface
	// no longer refers to InjectMachine.
	args := params.AddMachines{
		MachineParams: []params.AddMachineParams{{
			Jobs:       []multiwatcher.MachineJob{multiwatcher.JobHostUnits},
			InstanceId: "i-foo",
			Nonce:      "nonce",
		}},
	}
	err := s.APIState.APICall("Client", 0, "", "AddMachines", args, &results)
	c.Assert(err, jc.ErrorIsNil)
	c.Assert(results.Machines, gc.HasLen, 1)
}

func (s *clientSuite) TestProvisioningScript(c *gc.C) {
	// Inject a machine and then call the ProvisioningScript API.
	// The result should be the same as when calling MachineConfig,
	// converting it to a cloudinit.MachineConfig, and disabling
	// apt_upgrade.
	apiParams := params.AddMachineParams{
		Jobs:       []multiwatcher.MachineJob{multiwatcher.JobHostUnits},
		InstanceId: instance.Id("1234"),
		Nonce:      "foo",
		HardwareCharacteristics: instance.MustParseHardware("arch=amd64"),
	}
	machines, err := s.APIState.Client().AddMachines([]params.AddMachineParams{apiParams})
	c.Assert(err, jc.ErrorIsNil)
	c.Assert(len(machines), gc.Equals, 1)
	machineId := machines[0].Machine
	// Call ProvisioningScript. Normally ProvisioningScript and
	// MachineConfig are mutually exclusive; both of them will
	// allocate a api password for the machine agent.
	script, err := s.APIState.Client().ProvisioningScript(params.ProvisioningScriptParams{
		MachineId: machineId,
		Nonce:     apiParams.Nonce,
	})
	c.Assert(err, jc.ErrorIsNil)
	icfg, err := client.InstanceConfig(s.State, machineId, apiParams.Nonce, "")
	c.Assert(err, jc.ErrorIsNil)
	provisioningScript, err := manual.ProvisioningScript(icfg)
	c.Assert(err, jc.ErrorIsNil)
	// ProvisioningScript internally calls MachineConfig,
	// which allocates a new, random password. Everything
	// about the scripts should be the same other than
	// the line containing "oldpassword" from agent.conf.
	scriptLines := strings.Split(script, "\n")
	provisioningScriptLines := strings.Split(provisioningScript, "\n")
	c.Assert(scriptLines, gc.HasLen, len(provisioningScriptLines))
	for i, line := range scriptLines {
		if strings.Contains(line, "oldpassword") {
			continue
		}
		c.Assert(line, gc.Equals, provisioningScriptLines[i])
	}
}

func (s *clientSuite) TestProvisioningScriptDisablePackageCommands(c *gc.C) {
	apiParams := params.AddMachineParams{
		Jobs:       []multiwatcher.MachineJob{multiwatcher.JobHostUnits},
		InstanceId: instance.Id("1234"),
		Nonce:      "foo",
		HardwareCharacteristics: instance.MustParseHardware("arch=amd64"),
	}
	machines, err := s.APIState.Client().AddMachines([]params.AddMachineParams{apiParams})
	c.Assert(err, jc.ErrorIsNil)
	c.Assert(len(machines), gc.Equals, 1)
	machineId := machines[0].Machine

	provParams := params.ProvisioningScriptParams{
		MachineId: machineId,
		Nonce:     apiParams.Nonce,
	}

	setUpdateBehavior := func(update, upgrade bool) {
		s.State.UpdateEnvironConfig(
			map[string]interface{}{
				"enable-os-upgrade":        upgrade,
				"enable-os-refresh-update": update,
			},
			nil,
			nil,
		)
	}

	// Test enabling package commands
	provParams.DisablePackageCommands = false
	setUpdateBehavior(true, true)
	script, err := s.APIState.Client().ProvisioningScript(provParams)
	c.Assert(err, jc.ErrorIsNil)
	c.Check(script, jc.Contains, "apt-get update")
	c.Check(script, jc.Contains, "apt-get upgrade")

	// Test disabling package commands
	provParams.DisablePackageCommands = true
	setUpdateBehavior(false, false)
	script, err = s.APIState.Client().ProvisioningScript(provParams)
	c.Assert(err, jc.ErrorIsNil)
	c.Check(script, gc.Not(jc.Contains), "apt-get update")
	c.Check(script, gc.Not(jc.Contains), "apt-get upgrade")

	// Test client-specified DisablePackageCommands trumps environment
	// config variables.
	provParams.DisablePackageCommands = true
	setUpdateBehavior(true, true)
	script, err = s.APIState.Client().ProvisioningScript(provParams)
	c.Assert(err, jc.ErrorIsNil)
	c.Check(script, gc.Not(jc.Contains), "apt-get update")
	c.Check(script, gc.Not(jc.Contains), "apt-get upgrade")

	// Test that in the abasence of a client-specified
	// DisablePackageCommands we use what's set in environments.yaml.
	provParams.DisablePackageCommands = false
	setUpdateBehavior(false, false)
	//provParams.UpdateBehavior = &params.UpdateBehavior{false, false}
	script, err = s.APIState.Client().ProvisioningScript(provParams)
	c.Assert(err, jc.ErrorIsNil)
	c.Check(script, gc.Not(jc.Contains), "apt-get update")
	c.Check(script, gc.Not(jc.Contains), "apt-get upgrade")
}

var resolveCharmTests = []struct {
	about      string
	url        string
	resolved   string
	parseErr   string
	resolveErr string
}{{
	about:    "wordpress resolved",
	url:      "cs:wordpress",
	resolved: "cs:trusty/wordpress",
}, {
	about:    "mysql resolved",
	url:      "cs:mysql",
	resolved: "cs:precise/mysql",
}, {
	about:    "riak resolved",
	url:      "cs:riak",
	resolved: "cs:trusty/riak",
}, {
	about:    "fully qualified char reference",
	url:      "cs:utopic/riak-5",
	resolved: "cs:utopic/riak-5",
}, {
	about:    "charm with series and no revision",
	url:      "cs:precise/wordpress",
	resolved: "cs:precise/wordpress",
}, {
	about:      "fully qualified reference not found",
	url:        "cs:utopic/riak-42",
	resolveErr: `cannot resolve URL "cs:utopic/riak-42": charm not found`,
}, {
	about:      "reference not found",
	url:        "cs:no-such",
	resolveErr: `cannot resolve URL "cs:no-such": charm or bundle not found`,
}, {
	about:    "invalid charm name",
	url:      "cs:",
	parseErr: `URL has invalid charm or bundle name: "cs:"`,
}, {
	about:      "local charm",
	url:        "local:wordpress",
	resolveErr: `only charm store charm references are supported, with cs: schema`,
}}

func (s *clientRepoSuite) TestResolveCharm(c *gc.C) {
	// Add some charms to be resolved later.
	for _, url := range []string{
		"precise/wordpress-1",
		"trusty/wordpress-2",
		"precise/mysql-3",
		"trusty/riak-4",
		"utopic/riak-5",
	} {
		s.UploadCharm(c, url, "wordpress")
	}

	// Run the tests.
	for i, test := range resolveCharmTests {
		c.Logf("test %d: %s", i, test.about)

		client := s.APIState.Client()
		ref, err := charm.ParseURL(test.url)
		if test.parseErr == "" {
			if !c.Check(err, jc.ErrorIsNil) {
				continue
			}
		} else {
			c.Assert(err, gc.NotNil)
			c.Check(err, gc.ErrorMatches, test.parseErr)
			continue
		}

		curl, err := client.ResolveCharm(ref)
		if test.resolveErr == "" {
			c.Assert(err, jc.ErrorIsNil)
			c.Check(curl.String(), gc.Equals, test.resolved)
			continue
		}
		c.Check(err, gc.ErrorMatches, test.resolveErr)
		c.Check(curl, gc.IsNil)
	}
}

func (s *clientSuite) TestRetryProvisioning(c *gc.C) {
	machine, err := s.State.AddMachine("quantal", state.JobHostUnits)
	c.Assert(err, jc.ErrorIsNil)
	err = machine.SetStatus(state.StatusError, "error", nil)
	c.Assert(err, jc.ErrorIsNil)
	_, err = s.APIState.Client().RetryProvisioning(machine.Tag().(names.MachineTag))
	c.Assert(err, jc.ErrorIsNil)

	statusInfo, err := machine.Status()
	c.Assert(err, jc.ErrorIsNil)
	c.Assert(statusInfo.Status, gc.Equals, state.StatusError)
	c.Assert(statusInfo.Message, gc.Equals, "error")
	c.Assert(statusInfo.Data["transient"], jc.IsTrue)
}

func (s *clientSuite) setupRetryProvisioning(c *gc.C) *state.Machine {
	machine, err := s.State.AddMachine("quantal", state.JobHostUnits)
	c.Assert(err, jc.ErrorIsNil)
	err = machine.SetStatus(state.StatusError, "error", nil)
	c.Assert(err, jc.ErrorIsNil)
	return machine
}

func (s *clientSuite) assertRetryProvisioning(c *gc.C, machine *state.Machine) {
	_, err := s.APIState.Client().RetryProvisioning(machine.Tag().(names.MachineTag))
	c.Assert(err, jc.ErrorIsNil)
	statusInfo, err := machine.Status()
	c.Assert(err, jc.ErrorIsNil)
	c.Assert(statusInfo.Status, gc.Equals, state.StatusError)
	c.Assert(statusInfo.Message, gc.Equals, "error")
	c.Assert(statusInfo.Data["transient"], jc.IsTrue)
}

func (s *clientSuite) assertRetryProvisioningBlocked(c *gc.C, machine *state.Machine, msg string) {
	_, err := s.APIState.Client().RetryProvisioning(machine.Tag().(names.MachineTag))
	s.AssertBlocked(c, err, msg)
}

func (s *clientSuite) TestBlockDestroyRetryProvisioning(c *gc.C) {
	m := s.setupRetryProvisioning(c)
	s.BlockDestroyEnvironment(c, "TestBlockDestroyRetryProvisioning")
	s.assertRetryProvisioning(c, m)
}

func (s *clientSuite) TestBlockRemoveRetryProvisioning(c *gc.C) {
	m := s.setupRetryProvisioning(c)
	s.BlockRemoveObject(c, "TestBlockRemoveRetryProvisioning")
	s.assertRetryProvisioning(c, m)
}

func (s *clientSuite) TestBlockChangesRetryProvisioning(c *gc.C) {
	m := s.setupRetryProvisioning(c)
	s.BlockAllChanges(c, "TestBlockChangesRetryProvisioning")
	s.assertRetryProvisioningBlocked(c, m, "TestBlockChangesRetryProvisioning")
}

func (s *clientSuite) TestAPIHostPorts(c *gc.C) {
	server1Addresses := []network.Address{{
		Value: "server-1",
		Type:  network.HostName,
		Scope: network.ScopePublic,
	}, {
		Value:       "10.0.0.1",
		Type:        network.IPv4Address,
		NetworkName: "internal",
		Scope:       network.ScopeCloudLocal,
	}}
	server2Addresses := []network.Address{{
		Value:       "::1",
		Type:        network.IPv6Address,
		NetworkName: "loopback",
		Scope:       network.ScopeMachineLocal,
	}}
	stateAPIHostPorts := [][]network.HostPort{
		network.AddressesWithPort(server1Addresses, 123),
		network.AddressesWithPort(server2Addresses, 456),
	}

	err := s.State.SetAPIHostPorts(stateAPIHostPorts)
	c.Assert(err, jc.ErrorIsNil)
	apiHostPorts, err := s.APIState.Client().APIHostPorts()
	c.Assert(err, jc.ErrorIsNil)
	c.Assert(apiHostPorts, gc.DeepEquals, stateAPIHostPorts)
}

func (s *clientSuite) TestClientAgentVersion(c *gc.C) {
	current := version.MustParse("1.2.0")
	s.PatchValue(&version.Current, current)
	result, err := s.APIState.Client().AgentVersion()
	c.Assert(err, jc.ErrorIsNil)
	c.Assert(result, gc.Equals, current)
}

func (s *serverSuite) TestBlockServiceDestroy(c *gc.C) {
	s.AddTestingService(c, "dummy-service", s.AddTestingCharm(c, "dummy"))

	// block remove-objects
	s.BlockRemoveObject(c, "TestBlockServiceDestroy")
	err := s.APIState.Client().ServiceDestroy("dummy-service")
	s.AssertBlocked(c, err, "TestBlockServiceDestroy")
	// Tests may have invalid service names.
	service, err := s.State.Service("dummy-service")
	if err == nil {
		// For valid service names, check that service is alive :-)
		assertLife(c, service, state.Alive)
	}
}

func (s *clientSuite) assertDestroyMachineSuccess(c *gc.C, u *state.Unit, m0, m1, m2 *state.Machine) {
	err := s.APIState.Client().DestroyMachines("0", "1", "2")
	c.Assert(err, gc.ErrorMatches, `some machines were not destroyed: machine 0 is required by the environment; machine 1 has unit "wordpress/0" assigned`)
	assertLife(c, m0, state.Alive)
	assertLife(c, m1, state.Alive)
	assertLife(c, m2, state.Dying)

	err = u.UnassignFromMachine()
	c.Assert(err, jc.ErrorIsNil)
	err = s.APIState.Client().DestroyMachines("0", "1", "2")
	c.Assert(err, gc.ErrorMatches, `some machines were not destroyed: machine 0 is required by the environment`)
	assertLife(c, m0, state.Alive)
	assertLife(c, m1, state.Dying)
	assertLife(c, m2, state.Dying)
}

func (s *clientSuite) assertBlockedErrorAndLiveliness(
	c *gc.C,
	err error,
	msg string,
	living1 state.Living,
	living2 state.Living,
	living3 state.Living,
	living4 state.Living,
) {
	s.AssertBlocked(c, err, msg)
	assertLife(c, living1, state.Alive)
	assertLife(c, living2, state.Alive)
	assertLife(c, living3, state.Alive)
	assertLife(c, living4, state.Alive)
}

func (s *clientSuite) TestBlockRemoveDestroyMachines(c *gc.C) {
	m0, m1, m2, u := s.setupDestroyMachinesTest(c)
	s.BlockRemoveObject(c, "TestBlockRemoveDestroyMachines")
	err := s.APIState.Client().DestroyMachines("0", "1", "2")
	s.assertBlockedErrorAndLiveliness(c, err, "TestBlockRemoveDestroyMachines", m0, m1, m2, u)
}

func (s *clientSuite) TestBlockChangesDestroyMachines(c *gc.C) {
	m0, m1, m2, u := s.setupDestroyMachinesTest(c)
	s.BlockAllChanges(c, "TestBlockChangesDestroyMachines")
	err := s.APIState.Client().DestroyMachines("0", "1", "2")
	s.assertBlockedErrorAndLiveliness(c, err, "TestBlockChangesDestroyMachines", m0, m1, m2, u)
}

func (s *clientSuite) TestBlockDestoryDestroyMachines(c *gc.C) {
	m0, m1, m2, u := s.setupDestroyMachinesTest(c)
	s.BlockDestroyEnvironment(c, "TestBlockDestoryDestroyMachines")
	s.assertDestroyMachineSuccess(c, u, m0, m1, m2)
}

func (s *clientSuite) TestAnyBlockForceDestroyMachines(c *gc.C) {
	// force bypasses all blocks
	s.BlockAllChanges(c, "TestAnyBlockForceDestroyMachines")
	s.BlockDestroyEnvironment(c, "TestAnyBlockForceDestroyMachines")
	s.BlockRemoveObject(c, "TestAnyBlockForceDestroyMachines")
	s.assertForceDestroyMachines(c)
}

func (s *clientSuite) assertForceDestroyMachines(c *gc.C) {
	m0, m1, m2, u := s.setupDestroyMachinesTest(c)

	err := s.APIState.Client().ForceDestroyMachines("0", "1", "2")
	c.Assert(err, gc.ErrorMatches, `some machines were not destroyed: machine is required by the environment`)
	assertLife(c, m0, state.Alive)
	assertLife(c, m1, state.Alive)
	assertLife(c, m2, state.Alive)
	assertLife(c, u, state.Alive)

	err = s.State.Cleanup()
	c.Assert(err, jc.ErrorIsNil)
	assertLife(c, m0, state.Alive)
	assertLife(c, m1, state.Dead)
	assertLife(c, m2, state.Dead)
	assertRemoved(c, u)
}

func (s *clientSuite) assertDestroyPrincipalUnits(c *gc.C, units []*state.Unit) {
	// Destroy 2 of them; check they become Dying.
	err := s.APIState.Client().DestroyServiceUnits("wordpress/0", "wordpress/1")
	c.Assert(err, jc.ErrorIsNil)
	assertLife(c, units[0], state.Dying)
	assertLife(c, units[1], state.Dying)

	// Try to destroy an Alive one and a Dying one; check
	// it destroys the Alive one and ignores the Dying one.
	err = s.APIState.Client().DestroyServiceUnits("wordpress/2", "wordpress/0")
	c.Assert(err, jc.ErrorIsNil)
	assertLife(c, units[2], state.Dying)

	// Try to destroy an Alive one along with a nonexistent one; check that
	// the valid instruction is followed but the invalid one is warned about.
	err = s.APIState.Client().DestroyServiceUnits("boojum/123", "wordpress/3")
	c.Assert(err, gc.ErrorMatches, `some units were not destroyed: unit "boojum/123" does not exist`)
	assertLife(c, units[3], state.Dying)

	// Make one Dead, and destroy an Alive one alongside it; check no errors.
	wp0, err := s.State.Unit("wordpress/0")
	c.Assert(err, jc.ErrorIsNil)
	err = wp0.EnsureDead()
	c.Assert(err, jc.ErrorIsNil)
	err = s.APIState.Client().DestroyServiceUnits("wordpress/0", "wordpress/4")
	c.Assert(err, jc.ErrorIsNil)
	assertLife(c, units[0], state.Dead)
	assertLife(c, units[4], state.Dying)
}

func (s *clientSuite) setupDestroyPrincipalUnits(c *gc.C) []*state.Unit {
	units := make([]*state.Unit, 5)
	wordpress := s.AddTestingService(c, "wordpress", s.AddTestingCharm(c, "wordpress"))
	for i := range units {
		unit, err := wordpress.AddUnit()
		c.Assert(err, jc.ErrorIsNil)
		err = unit.SetAgentStatus(state.StatusIdle, "", nil)
		c.Assert(err, jc.ErrorIsNil)
		units[i] = unit
	}
	return units
}
func (s *clientSuite) TestBlockChangesDestroyPrincipalUnits(c *gc.C) {
	units := s.setupDestroyPrincipalUnits(c)
	s.BlockAllChanges(c, "TestBlockChangesDestroyPrincipalUnits")
	err := s.APIState.Client().DestroyServiceUnits("wordpress/0", "wordpress/1")
	s.assertBlockedErrorAndLiveliness(c, err, "TestBlockChangesDestroyPrincipalUnits", units[0], units[1], units[2], units[3])
}

func (s *clientSuite) TestBlockRemoveDestroyPrincipalUnits(c *gc.C) {
	units := s.setupDestroyPrincipalUnits(c)
	s.BlockRemoveObject(c, "TestBlockRemoveDestroyPrincipalUnits")
	err := s.APIState.Client().DestroyServiceUnits("wordpress/0", "wordpress/1")
	s.assertBlockedErrorAndLiveliness(c, err, "TestBlockRemoveDestroyPrincipalUnits", units[0], units[1], units[2], units[3])
}

func (s *clientSuite) TestBlockDestroyDestroyPrincipalUnits(c *gc.C) {
	units := s.setupDestroyPrincipalUnits(c)
	s.BlockDestroyEnvironment(c, "TestBlockDestroyDestroyPrincipalUnits")
	err := s.APIState.Client().DestroyServiceUnits("wordpress/0", "wordpress/1")
	c.Assert(err, jc.ErrorIsNil)
	assertLife(c, units[0], state.Dying)
	assertLife(c, units[1], state.Dying)
}

func (s *clientSuite) assertDestroySubordinateUnits(c *gc.C, wordpress0, logging0 *state.Unit) {
	// Try to destroy the principal and the subordinate together; check it warns
	// about the subordinate, but destroys the one it can. (The principal unit
	// agent will be resposible for destroying the subordinate.)
	err := s.APIState.Client().DestroyServiceUnits("wordpress/0", "logging/0")
	c.Assert(err, gc.ErrorMatches, `some units were not destroyed: unit "logging/0" is a subordinate`)
	assertLife(c, wordpress0, state.Dying)
	assertLife(c, logging0, state.Alive)
}

func (s *clientSuite) TestBlockRemoveDestroySubordinateUnits(c *gc.C) {
	wordpress := s.AddTestingService(c, "wordpress", s.AddTestingCharm(c, "wordpress"))
	wordpress0, err := wordpress.AddUnit()
	c.Assert(err, jc.ErrorIsNil)
	s.AddTestingService(c, "logging", s.AddTestingCharm(c, "logging"))
	eps, err := s.State.InferEndpoints("logging", "wordpress")
	c.Assert(err, jc.ErrorIsNil)
	rel, err := s.State.AddRelation(eps...)
	c.Assert(err, jc.ErrorIsNil)
	ru, err := rel.Unit(wordpress0)
	c.Assert(err, jc.ErrorIsNil)
	err = ru.EnterScope(nil)
	c.Assert(err, jc.ErrorIsNil)
	logging0, err := s.State.Unit("logging/0")
	c.Assert(err, jc.ErrorIsNil)

	s.BlockRemoveObject(c, "TestBlockRemoveDestroySubordinateUnits")
	// Try to destroy the subordinate alone; check it fails.
	err = s.APIState.Client().DestroyServiceUnits("logging/0")
	s.AssertBlocked(c, err, "TestBlockRemoveDestroySubordinateUnits")
	assertLife(c, rel, state.Alive)
	assertLife(c, wordpress0, state.Alive)
	assertLife(c, logging0, state.Alive)

	err = s.APIState.Client().DestroyServiceUnits("wordpress/0", "logging/0")
	s.AssertBlocked(c, err, "TestBlockRemoveDestroySubordinateUnits")
	assertLife(c, wordpress0, state.Alive)
	assertLife(c, logging0, state.Alive)
	assertLife(c, rel, state.Alive)
}

func (s *clientSuite) TestBlockChangesDestroySubordinateUnits(c *gc.C) {
	wordpress := s.AddTestingService(c, "wordpress", s.AddTestingCharm(c, "wordpress"))
	wordpress0, err := wordpress.AddUnit()
	c.Assert(err, jc.ErrorIsNil)
	s.AddTestingService(c, "logging", s.AddTestingCharm(c, "logging"))
	eps, err := s.State.InferEndpoints("logging", "wordpress")
	c.Assert(err, jc.ErrorIsNil)
	rel, err := s.State.AddRelation(eps...)
	c.Assert(err, jc.ErrorIsNil)
	ru, err := rel.Unit(wordpress0)
	c.Assert(err, jc.ErrorIsNil)
	err = ru.EnterScope(nil)
	c.Assert(err, jc.ErrorIsNil)
	logging0, err := s.State.Unit("logging/0")
	c.Assert(err, jc.ErrorIsNil)

	s.BlockAllChanges(c, "TestBlockChangesDestroySubordinateUnits")
	// Try to destroy the subordinate alone; check it fails.
	err = s.APIState.Client().DestroyServiceUnits("logging/0")
	s.AssertBlocked(c, err, "TestBlockChangesDestroySubordinateUnits")
	assertLife(c, rel, state.Alive)
	assertLife(c, wordpress0, state.Alive)
	assertLife(c, logging0, state.Alive)

	err = s.APIState.Client().DestroyServiceUnits("wordpress/0", "logging/0")
	s.AssertBlocked(c, err, "TestBlockChangesDestroySubordinateUnits")
	assertLife(c, wordpress0, state.Alive)
	assertLife(c, logging0, state.Alive)
	assertLife(c, rel, state.Alive)
}

func (s *clientSuite) TestBlockDestroyDestroySubordinateUnits(c *gc.C) {
	wordpress := s.AddTestingService(c, "wordpress", s.AddTestingCharm(c, "wordpress"))
	wordpress0, err := wordpress.AddUnit()
	c.Assert(err, jc.ErrorIsNil)
	s.AddTestingService(c, "logging", s.AddTestingCharm(c, "logging"))
	eps, err := s.State.InferEndpoints("logging", "wordpress")
	c.Assert(err, jc.ErrorIsNil)
	rel, err := s.State.AddRelation(eps...)
	c.Assert(err, jc.ErrorIsNil)
	ru, err := rel.Unit(wordpress0)
	c.Assert(err, jc.ErrorIsNil)
	err = ru.EnterScope(nil)
	c.Assert(err, jc.ErrorIsNil)
	logging0, err := s.State.Unit("logging/0")
	c.Assert(err, jc.ErrorIsNil)

	s.BlockDestroyEnvironment(c, "TestBlockDestroyDestroySubordinateUnits")
	// Try to destroy the subordinate alone; check it fails.
	err = s.APIState.Client().DestroyServiceUnits("logging/0")
	c.Assert(err, gc.ErrorMatches, `no units were destroyed: unit "logging/0" is a subordinate`)
	assertLife(c, logging0, state.Alive)

	s.assertDestroySubordinateUnits(c, wordpress0, logging0)
}

func (s *clientSuite) TestBlockRemoveDestroyRelation(c *gc.C) {
	endpoints := []string{"wordpress", "mysql"}
	relation := s.setupRelationScenario(c, endpoints)
	// block remove-objects
	s.BlockRemoveObject(c, "TestBlockRemoveDestroyRelation")
	err := s.APIState.Client().DestroyRelation(endpoints...)
	s.AssertBlocked(c, err, "TestBlockRemoveDestroyRelation")
	assertLife(c, relation, state.Alive)
}

func (s *clientSuite) TestBlockChangeDestroyRelation(c *gc.C) {
	endpoints := []string{"wordpress", "mysql"}
	relation := s.setupRelationScenario(c, endpoints)
	s.BlockAllChanges(c, "TestBlockChangeDestroyRelation")
	err := s.APIState.Client().DestroyRelation(endpoints...)
	s.AssertBlocked(c, err, "TestBlockChangeDestroyRelation")
	assertLife(c, relation, state.Alive)
}

func (s *clientSuite) TestBlockDestroyDestroyRelation(c *gc.C) {
	s.BlockDestroyEnvironment(c, "TestBlockDestroyDestroyRelation")
	endpoints := []string{"wordpress", "mysql"}
	s.assertDestroyRelation(c, endpoints)
}

func (s *clientSuite) TestDestroyEnvironment(c *gc.C) {
	// The full tests for DestroyEnvironment are in environmentmanager.
	// Here we just test that things are hooked up such that we can destroy
	// the environment through the client endpoint to support older juju clients.
	err := s.APIState.Client().DestroyEnvironment()
	c.Assert(err, jc.ErrorIsNil)

	env, err := s.State.Environment()
	c.Assert(err, jc.ErrorIsNil)
	c.Assert(env.Life(), gc.Equals, state.Dying)
}<|MERGE_RESOLUTION|>--- conflicted
+++ resolved
@@ -1567,26 +1567,6 @@
 	s.baseSuite.TearDownTest(c)
 }
 
-<<<<<<< HEAD
-func (s *clientRepoSuite) TestClientServiceDeployCharmErrors(c *gc.C) {
-	for url, expect := range map[string]string{
-		"wordpress":                   "charm url must include revision",
-		"cs:wordpress":                "charm url must include revision",
-		"cs:precise/wordpress":        "charm url must include revision",
-		"cs:precise/wordpress-999999": `cannot retrieve "cs:precise/wordpress-999999": charm not found`,
-	} {
-		c.Logf("test %s", url)
-		err := s.APIState.Client().ServiceDeploy(
-			url, "service", 1, "", constraints.Value{}, "",
-		)
-		c.Check(err, gc.ErrorMatches, expect)
-		_, err = s.State.Service("service")
-		c.Assert(err, jc.Satisfies, errors.IsNotFound)
-	}
-}
-
-=======
->>>>>>> 38d57ba6
 func (s *clientRepoSuite) TestClientServiceDeployWithNetworks(c *gc.C) {
 	curl, _ := s.UploadCharm(c, "precise/dummy-0", "dummy")
 	err := service.AddCharmWithAuthorization(s.State, params.AddCharmWithAuthorization{URL: curl.String()})
@@ -1607,573 +1587,6 @@
 	c.Assert(err, gc.ErrorMatches, "use of --networks is deprecated. Please use spaces")
 }
 
-<<<<<<< HEAD
-func (s *clientRepoSuite) setupServiceDeploy(c *gc.C, args string) (*charm.URL, charm.Charm, constraints.Value) {
-	curl, ch := s.UploadCharm(c, "precise/dummy-42", "dummy")
-	err := service.AddCharmWithAuthorization(s.State, params.AddCharmWithAuthorization{URL: curl.String()})
-	c.Assert(err, jc.ErrorIsNil)
-	cons := constraints.MustParse(args)
-	return curl, ch, cons
-}
-
-func (s *clientRepoSuite) TestClientServiceDeployPrincipal(c *gc.C) {
-	// TODO(fwereade): test ToMachineSpec directly on srvClient, when we
-	// manage to extract it as a package and can thus do it conveniently.
-	curl, ch := s.UploadCharm(c, "trusty/dummy-1", "dummy")
-	err := service.AddCharmWithAuthorization(s.State, params.AddCharmWithAuthorization{URL: curl.String()})
-	c.Assert(err, jc.ErrorIsNil)
-	mem4g := constraints.MustParse("mem=4G")
-	err = s.APIState.Client().ServiceDeploy(
-		curl.String(), "service", 3, "", mem4g, "",
-	)
-	c.Assert(err, jc.ErrorIsNil)
-	apiservertesting.AssertPrincipalServiceDeployed(c, s.State, "service", curl, false, ch, mem4g)
-}
-
-func (s *clientRepoSuite) assertServiceDeployPrincipal(c *gc.C, curl *charm.URL, ch charm.Charm, mem4g constraints.Value) {
-	err := s.APIState.Client().ServiceDeploy(
-		curl.String(), "service", 3, "", mem4g, "",
-	)
-	c.Assert(err, jc.ErrorIsNil)
-	apiservertesting.AssertPrincipalServiceDeployed(c, s.State, "service", curl, false, ch, mem4g)
-}
-
-func (s *clientRepoSuite) assertServiceDeployPrincipalBlocked(c *gc.C, msg string, curl *charm.URL, mem4g constraints.Value) {
-	err := s.APIState.Client().ServiceDeploy(
-		curl.String(), "service", 3, "", mem4g, "",
-	)
-	s.AssertBlocked(c, err, msg)
-}
-
-func (s *clientRepoSuite) TestBlockDestroyServiceDeployPrincipal(c *gc.C) {
-	curl, bundle, cons := s.setupServiceDeploy(c, "mem=4G")
-	s.BlockDestroyEnvironment(c, "TestBlockDestroyServiceDeployPrincipal")
-	s.assertServiceDeployPrincipal(c, curl, bundle, cons)
-}
-
-func (s *clientRepoSuite) TestBlockRemoveServiceDeployPrincipal(c *gc.C) {
-	curl, bundle, cons := s.setupServiceDeploy(c, "mem=4G")
-	s.BlockRemoveObject(c, "TestBlockRemoveServiceDeployPrincipal")
-	s.assertServiceDeployPrincipal(c, curl, bundle, cons)
-}
-
-func (s *clientRepoSuite) TestBlockChangesServiceDeployPrincipal(c *gc.C) {
-	curl, _, cons := s.setupServiceDeploy(c, "mem=4G")
-	s.BlockAllChanges(c, "TestBlockChangesServiceDeployPrincipal")
-	s.assertServiceDeployPrincipalBlocked(c, "TestBlockChangesServiceDeployPrincipal", curl, cons)
-}
-
-func (s *clientRepoSuite) TestClientServiceDeploySubordinate(c *gc.C) {
-	curl, ch := s.UploadCharm(c, "utopic/logging-47", "logging")
-	err := service.AddCharmWithAuthorization(s.State, params.AddCharmWithAuthorization{URL: curl.String()})
-	c.Assert(err, jc.ErrorIsNil)
-	err = s.APIState.Client().ServiceDeploy(
-		curl.String(), "service-name", 0, "", constraints.Value{}, "",
-	)
-	service, err := s.State.Service("service-name")
-	c.Assert(err, jc.ErrorIsNil)
-	charm, force, err := service.Charm()
-	c.Assert(err, jc.ErrorIsNil)
-	c.Assert(force, jc.IsFalse)
-	c.Assert(charm.URL(), gc.DeepEquals, curl)
-	c.Assert(charm.Meta(), gc.DeepEquals, ch.Meta())
-	c.Assert(charm.Config(), gc.DeepEquals, ch.Config())
-
-	units, err := service.AllUnits()
-	c.Assert(err, jc.ErrorIsNil)
-	c.Assert(units, gc.HasLen, 0)
-}
-
-func (s *clientRepoSuite) TestClientServiceDeployConfig(c *gc.C) {
-	// TODO(fwereade): test Config/ConfigYAML handling directly on srvClient.
-	// Can't be done cleanly until it's extracted similarly to Machiner.
-	curl, _ := s.UploadCharm(c, "precise/dummy-0", "dummy")
-	err := service.AddCharmWithAuthorization(s.State, params.AddCharmWithAuthorization{URL: curl.String()})
-	c.Assert(err, jc.ErrorIsNil)
-	err = s.APIState.Client().ServiceDeploy(
-		curl.String(), "service-name", 1, "service-name:\n  username: fred", constraints.Value{}, "",
-	)
-	c.Assert(err, jc.ErrorIsNil)
-	service, err := s.State.Service("service-name")
-	c.Assert(err, jc.ErrorIsNil)
-	settings, err := service.ConfigSettings()
-	c.Assert(err, jc.ErrorIsNil)
-	c.Assert(settings, gc.DeepEquals, charm.Settings{"username": "fred"})
-}
-
-func (s *clientRepoSuite) TestClientServiceDeployConfigError(c *gc.C) {
-	// TODO(fwereade): test Config/ConfigYAML handling directly on srvClient.
-	// Can't be done cleanly until it's extracted similarly to Machiner.
-	curl, _ := s.UploadCharm(c, "precise/dummy-0", "dummy")
-	err := service.AddCharmWithAuthorization(s.State, params.AddCharmWithAuthorization{URL: curl.String()})
-	c.Assert(err, jc.ErrorIsNil)
-	err = s.APIState.Client().ServiceDeploy(
-		curl.String(), "service-name", 1, "service-name:\n  skill-level: fred", constraints.Value{}, "",
-	)
-	c.Assert(err, gc.ErrorMatches, `option "skill-level" expected int, got "fred"`)
-	_, err = s.State.Service("service-name")
-	c.Assert(err, jc.Satisfies, errors.IsNotFound)
-}
-
-func (s *clientRepoSuite) TestClientServiceDeployToMachine(c *gc.C) {
-	curl, ch := s.UploadCharm(c, "precise/dummy-0", "dummy")
-	err := service.AddCharmWithAuthorization(s.State, params.AddCharmWithAuthorization{URL: curl.String()})
-	c.Assert(err, jc.ErrorIsNil)
-
-	machine, err := s.State.AddMachine("precise", state.JobHostUnits)
-	c.Assert(err, jc.ErrorIsNil)
-	err = s.APIState.Client().ServiceDeploy(
-		curl.String(), "service-name", 1, "service-name:\n  username: fred", constraints.Value{}, machine.Id(),
-	)
-	c.Assert(err, jc.ErrorIsNil)
-
-	service, err := s.State.Service("service-name")
-	c.Assert(err, jc.ErrorIsNil)
-	charm, force, err := service.Charm()
-	c.Assert(err, jc.ErrorIsNil)
-	c.Assert(force, jc.IsFalse)
-	c.Assert(charm.URL(), gc.DeepEquals, curl)
-	c.Assert(charm.Meta(), gc.DeepEquals, ch.Meta())
-	c.Assert(charm.Config(), gc.DeepEquals, ch.Config())
-
-	errs, err := s.APIState.UnitAssigner().AssignUnits([]names.UnitTag{names.NewUnitTag("service-name/0")})
-	c.Assert(errs, gc.DeepEquals, []error{nil})
-	c.Assert(err, jc.ErrorIsNil)
-
-	units, err := service.AllUnits()
-	c.Assert(err, jc.ErrorIsNil)
-	c.Assert(units, gc.HasLen, 1)
-
-	mid, err := units[0].AssignedMachineId()
-	c.Assert(err, jc.ErrorIsNil)
-	c.Assert(mid, gc.Equals, machine.Id())
-}
-
-func (s *clientSuite) TestClientServiceDeployToMachineNotFound(c *gc.C) {
-	err := s.APIState.Client().ServiceDeploy(
-		"cs:precise/service-name-1", "service-name", 1, "", constraints.Value{}, "42",
-	)
-	c.Assert(err, gc.ErrorMatches, `cannot deploy "service-name" to machine 42: machine 42 not found`)
-
-	_, err = s.State.Service("service-name")
-	c.Assert(err, gc.ErrorMatches, `service "service-name" not found`)
-}
-
-func (s *clientRepoSuite) TestClientServiceDeployServiceOwner(c *gc.C) {
-	curl, _ := s.UploadCharm(c, "precise/dummy-0", "dummy")
-	err := service.AddCharmWithAuthorization(s.State, params.AddCharmWithAuthorization{URL: curl.String()})
-	c.Assert(err, jc.ErrorIsNil)
-
-	user := s.Factory.MakeUser(c, &factory.UserParams{Password: "password"})
-	s.APIState = s.OpenAPIAs(c, user.Tag(), "password")
-
-	err = s.APIState.Client().ServiceDeploy(
-		curl.String(), "service", 3, "", constraints.Value{}, "",
-	)
-	c.Assert(err, jc.ErrorIsNil)
-
-	service, err := s.State.Service("service")
-	c.Assert(err, jc.ErrorIsNil)
-	c.Assert(service.GetOwnerTag(), gc.Equals, user.Tag().String())
-}
-
-func (s *clientRepoSuite) deployServiceForTests(c *gc.C) {
-	curl, _ := s.UploadCharm(c, "precise/dummy-1", "dummy")
-	err := service.AddCharmWithAuthorization(s.State, params.AddCharmWithAuthorization{URL: curl.String()})
-	c.Assert(err, jc.ErrorIsNil)
-	err = s.APIState.Client().ServiceDeploy(curl.String(),
-		"service", 1, "", constraints.Value{}, "",
-	)
-	c.Assert(err, jc.ErrorIsNil)
-}
-
-func (s *clientRepoSuite) checkClientServiceUpdateSetCharm(c *gc.C, forceCharmUrl bool) {
-	s.deployServiceForTests(c)
-	s.UploadCharm(c, "precise/wordpress-3", "wordpress")
-
-	// Update the charm for the service.
-	args := params.ServiceUpdate{
-		ServiceName:   "service",
-		CharmUrl:      "cs:precise/wordpress-3",
-		ForceCharmUrl: forceCharmUrl,
-	}
-	err := s.APIState.Client().ServiceUpdate(args)
-	c.Assert(err, jc.ErrorIsNil)
-
-	// Ensure the charm has been updated and and the force flag correctly set.
-	service, err := s.State.Service("service")
-	c.Assert(err, jc.ErrorIsNil)
-	ch, force, err := service.Charm()
-	c.Assert(err, jc.ErrorIsNil)
-	c.Assert(ch.URL().String(), gc.Equals, "cs:precise/wordpress-3")
-	c.Assert(force, gc.Equals, forceCharmUrl)
-}
-
-func (s *clientRepoSuite) TestClientServiceUpdateSetCharm(c *gc.C) {
-	s.checkClientServiceUpdateSetCharm(c, false)
-}
-
-func (s *clientRepoSuite) TestBlockDestroyServiceUpdate(c *gc.C) {
-	s.BlockDestroyEnvironment(c, "TestBlockDestroyServiceUpdate")
-	s.checkClientServiceUpdateSetCharm(c, false)
-}
-
-func (s *clientRepoSuite) TestBlockRemoveServiceUpdate(c *gc.C) {
-	s.BlockRemoveObject(c, "TestBlockRemoveServiceUpdate")
-	s.checkClientServiceUpdateSetCharm(c, false)
-}
-
-func (s *clientRepoSuite) setupServiceUpdate(c *gc.C) {
-	s.deployServiceForTests(c)
-	s.UploadCharm(c, "precise/wordpress-3", "wordpress")
-}
-
-func (s *clientRepoSuite) TestBlockChangeServiceUpdate(c *gc.C) {
-	s.setupServiceUpdate(c)
-	s.BlockAllChanges(c, "TestBlockChangeServiceUpdate")
-	// Update the charm for the service.
-	args := params.ServiceUpdate{
-		ServiceName:   "service",
-		CharmUrl:      "cs:precise/wordpress-3",
-		ForceCharmUrl: false,
-	}
-	err := s.APIState.Client().ServiceUpdate(args)
-	s.AssertBlocked(c, err, "TestBlockChangeServiceUpdate")
-}
-
-func (s *clientRepoSuite) TestClientServiceUpdateForceSetCharm(c *gc.C) {
-	s.checkClientServiceUpdateSetCharm(c, true)
-}
-
-func (s *clientRepoSuite) TestBlockServiceUpdateForced(c *gc.C) {
-	s.setupServiceUpdate(c)
-
-	// block all changes. Force should ignore block :)
-	s.BlockAllChanges(c, "TestBlockServiceUpdateForced")
-	s.BlockDestroyEnvironment(c, "TestBlockServiceUpdateForced")
-	s.BlockRemoveObject(c, "TestBlockServiceUpdateForced")
-
-	// Update the charm for the service.
-	args := params.ServiceUpdate{
-		ServiceName:   "service",
-		CharmUrl:      "cs:precise/wordpress-3",
-		ForceCharmUrl: true,
-	}
-	err := s.APIState.Client().ServiceUpdate(args)
-	c.Assert(err, jc.ErrorIsNil)
-
-	// Ensure the charm has been updated and and the force flag correctly set.
-	service, err := s.State.Service("service")
-	c.Assert(err, jc.ErrorIsNil)
-	ch, force, err := service.Charm()
-	c.Assert(err, jc.ErrorIsNil)
-	c.Assert(ch.URL().String(), gc.Equals, "cs:precise/wordpress-3")
-	c.Assert(force, jc.IsTrue)
-}
-
-func (s *clientRepoSuite) TestClientServiceUpdateSetCharmErrors(c *gc.C) {
-	s.AddTestingService(c, "wordpress", s.AddTestingCharm(c, "wordpress"))
-	for charmUrl, expect := range map[string]string{
-		"cs:precise/wordpress":        "charm url must include revision",
-		"cs:precise/wordpress-999999": `cannot retrieve "cs:precise/wordpress-999999": charm not found`,
-	} {
-		c.Logf("test %s", charmUrl)
-		args := params.ServiceUpdate{
-			ServiceName: "wordpress",
-			CharmUrl:    charmUrl,
-		}
-		err := s.APIState.Client().ServiceUpdate(args)
-		c.Check(err, gc.ErrorMatches, expect)
-	}
-}
-
-func (s *clientSuite) TestClientServiceUpdateSetMinUnits(c *gc.C) {
-	service := s.AddTestingService(c, "dummy", s.AddTestingCharm(c, "dummy"))
-
-	// Set minimum units for the service.
-	minUnits := 2
-	args := params.ServiceUpdate{
-		ServiceName: "dummy",
-		MinUnits:    &minUnits,
-	}
-	err := s.APIState.Client().ServiceUpdate(args)
-	c.Assert(err, jc.ErrorIsNil)
-
-	// Ensure the minimum number of units has been set.
-	c.Assert(service.Refresh(), gc.IsNil)
-	c.Assert(service.MinUnits(), gc.Equals, minUnits)
-}
-
-func (s *clientSuite) TestClientServiceUpdateSetMinUnitsError(c *gc.C) {
-	service := s.AddTestingService(c, "dummy", s.AddTestingCharm(c, "dummy"))
-
-	// Set a negative minimum number of units for the service.
-	minUnits := -1
-	args := params.ServiceUpdate{
-		ServiceName: "dummy",
-		MinUnits:    &minUnits,
-	}
-	err := s.APIState.Client().ServiceUpdate(args)
-	c.Assert(err, gc.ErrorMatches,
-		`cannot set minimum units for service "dummy": cannot set a negative minimum number of units`)
-
-	// Ensure the minimum number of units has not been set.
-	c.Assert(service.Refresh(), gc.IsNil)
-	c.Assert(service.MinUnits(), gc.Equals, 0)
-}
-
-func (s *clientSuite) TestClientServiceUpdateSetSettingsStrings(c *gc.C) {
-	service := s.AddTestingService(c, "dummy", s.AddTestingCharm(c, "dummy"))
-
-	// Update settings for the service.
-	args := params.ServiceUpdate{
-		ServiceName:     "dummy",
-		SettingsStrings: map[string]string{"title": "s-title", "username": "s-user"},
-	}
-	err := s.APIState.Client().ServiceUpdate(args)
-	c.Assert(err, jc.ErrorIsNil)
-
-	// Ensure the settings have been correctly updated.
-	expected := charm.Settings{"title": "s-title", "username": "s-user"}
-	obtained, err := service.ConfigSettings()
-	c.Assert(err, jc.ErrorIsNil)
-	c.Assert(obtained, gc.DeepEquals, expected)
-}
-
-func (s *clientSuite) TestClientServiceUpdateSetSettingsYAML(c *gc.C) {
-	service := s.AddTestingService(c, "dummy", s.AddTestingCharm(c, "dummy"))
-
-	// Update settings for the service.
-	args := params.ServiceUpdate{
-		ServiceName:  "dummy",
-		SettingsYAML: "dummy:\n  title: y-title\n  username: y-user",
-	}
-	err := s.APIState.Client().ServiceUpdate(args)
-	c.Assert(err, jc.ErrorIsNil)
-
-	// Ensure the settings have been correctly updated.
-	expected := charm.Settings{"title": "y-title", "username": "y-user"}
-	obtained, err := service.ConfigSettings()
-	c.Assert(err, jc.ErrorIsNil)
-	c.Assert(obtained, gc.DeepEquals, expected)
-}
-
-func (s *clientSuite) TestClientServiceUpdateSetConstraints(c *gc.C) {
-	service := s.AddTestingService(c, "dummy", s.AddTestingCharm(c, "dummy"))
-
-	// Update constraints for the service.
-	cons, err := constraints.Parse("mem=4096", "cpu-cores=2")
-	c.Assert(err, jc.ErrorIsNil)
-	args := params.ServiceUpdate{
-		ServiceName: "dummy",
-		Constraints: &cons,
-	}
-	err = s.APIState.Client().ServiceUpdate(args)
-	c.Assert(err, jc.ErrorIsNil)
-
-	// Ensure the constraints have been correctly updated.
-	obtained, err := service.Constraints()
-	c.Assert(err, jc.ErrorIsNil)
-	c.Assert(obtained, gc.DeepEquals, cons)
-}
-
-func (s *clientRepoSuite) TestClientServiceUpdateAllParams(c *gc.C) {
-	s.deployServiceForTests(c)
-	s.UploadCharm(c, "precise/wordpress-3", "wordpress")
-
-	// Update all the service attributes.
-	minUnits := 3
-	cons, err := constraints.Parse("mem=4096", "cpu-cores=2")
-	c.Assert(err, jc.ErrorIsNil)
-	args := params.ServiceUpdate{
-		ServiceName:     "service",
-		CharmUrl:        "cs:precise/wordpress-3",
-		ForceCharmUrl:   true,
-		MinUnits:        &minUnits,
-		SettingsStrings: map[string]string{"blog-title": "string-title"},
-		SettingsYAML:    "service:\n  blog-title: yaml-title\n",
-		Constraints:     &cons,
-	}
-	err = s.APIState.Client().ServiceUpdate(args)
-	c.Assert(err, jc.ErrorIsNil)
-
-	// Ensure the service has been correctly updated.
-	service, err := s.State.Service("service")
-	c.Assert(err, jc.ErrorIsNil)
-
-	// Check the charm.
-	ch, force, err := service.Charm()
-	c.Assert(err, jc.ErrorIsNil)
-	c.Assert(ch.URL().String(), gc.Equals, "cs:precise/wordpress-3")
-	c.Assert(force, jc.IsTrue)
-
-	// Check the minimum number of units.
-	c.Assert(service.MinUnits(), gc.Equals, minUnits)
-
-	// Check the settings: also ensure the YAML settings take precedence
-	// over strings ones.
-	expectedSettings := charm.Settings{"blog-title": "yaml-title"}
-	obtainedSettings, err := service.ConfigSettings()
-	c.Assert(err, jc.ErrorIsNil)
-	c.Assert(obtainedSettings, gc.DeepEquals, expectedSettings)
-
-	// Check the constraints.
-	obtainedConstraints, err := service.Constraints()
-	c.Assert(err, jc.ErrorIsNil)
-	c.Assert(obtainedConstraints, gc.DeepEquals, cons)
-}
-
-func (s *clientSuite) TestClientServiceUpdateNoParams(c *gc.C) {
-	s.AddTestingService(c, "wordpress", s.AddTestingCharm(c, "wordpress"))
-
-	// Calling ServiceUpdate with no parameters set is a no-op.
-	args := params.ServiceUpdate{ServiceName: "wordpress"}
-	err := s.APIState.Client().ServiceUpdate(args)
-	c.Assert(err, jc.ErrorIsNil)
-}
-
-func (s *clientSuite) TestClientServiceUpdateNoService(c *gc.C) {
-	err := s.APIState.Client().ServiceUpdate(params.ServiceUpdate{})
-	c.Assert(err, gc.ErrorMatches, `"" is not a valid service name`)
-}
-
-func (s *clientSuite) TestClientServiceUpdateInvalidService(c *gc.C) {
-	args := params.ServiceUpdate{ServiceName: "no-such-service"}
-	err := s.APIState.Client().ServiceUpdate(args)
-	c.Assert(err, gc.ErrorMatches, `service "no-such-service" not found`)
-}
-
-func (s *clientRepoSuite) TestClientServiceSetCharm(c *gc.C) {
-	curl, _ := s.UploadCharm(c, "precise/dummy-0", "dummy")
-	err := service.AddCharmWithAuthorization(s.State, params.AddCharmWithAuthorization{URL: curl.String()})
-	c.Assert(err, jc.ErrorIsNil)
-	err = s.APIState.Client().ServiceDeploy(
-		curl.String(), "service", 3, "", constraints.Value{}, "",
-	)
-	c.Assert(err, jc.ErrorIsNil)
-	s.UploadCharm(c, "precise/wordpress-3", "wordpress")
-	err = s.APIState.Client().ServiceSetCharm(
-		"service", "cs:precise/wordpress-3", false,
-	)
-	c.Assert(err, jc.ErrorIsNil)
-
-	// Ensure that the charm is not marked as forced.
-	service, err := s.State.Service("service")
-	c.Assert(err, jc.ErrorIsNil)
-	charm, force, err := service.Charm()
-	c.Assert(err, jc.ErrorIsNil)
-	c.Assert(charm.URL().String(), gc.Equals, "cs:precise/wordpress-3")
-	c.Assert(force, jc.IsFalse)
-}
-
-func (s *clientRepoSuite) setupServiceSetCharm(c *gc.C) {
-	curl, _ := s.UploadCharm(c, "precise/dummy-0", "dummy")
-	err := service.AddCharmWithAuthorization(s.State, params.AddCharmWithAuthorization{URL: curl.String()})
-	c.Assert(err, jc.ErrorIsNil)
-	err = s.APIState.Client().ServiceDeploy(
-		curl.String(), "service", 3, "", constraints.Value{}, "",
-	)
-	c.Assert(err, jc.ErrorIsNil)
-	s.UploadCharm(c, "precise/wordpress-3", "wordpress")
-}
-
-func (s *clientRepoSuite) assertServiceSetCharm(c *gc.C, force bool) {
-	err := s.APIState.Client().ServiceSetCharm(
-		"service", "cs:precise/wordpress-3", force,
-	)
-	c.Assert(err, jc.ErrorIsNil)
-	// Ensure that the charm is not marked as forced.
-	service, err := s.State.Service("service")
-	c.Assert(err, jc.ErrorIsNil)
-	charm, _, err := service.Charm()
-	c.Assert(err, jc.ErrorIsNil)
-	c.Assert(charm.URL().String(), gc.Equals, "cs:precise/wordpress-3")
-}
-
-func (s *clientRepoSuite) assertServiceSetCharmBlocked(c *gc.C, force bool, msg string) {
-	err := s.APIState.Client().ServiceSetCharm(
-		"service", "cs:precise/wordpress-3", force,
-	)
-	s.AssertBlocked(c, err, msg)
-}
-
-func (s *clientRepoSuite) TestBlockDestroyServiceSetCharm(c *gc.C) {
-	s.setupServiceSetCharm(c)
-	s.BlockDestroyEnvironment(c, "TestBlockDestroyServiceSetCharm")
-	s.assertServiceSetCharm(c, false)
-}
-
-func (s *clientRepoSuite) TestBlockRemoveServiceSetCharm(c *gc.C) {
-	s.setupServiceSetCharm(c)
-	s.BlockRemoveObject(c, "TestBlockRemoveServiceSetCharm")
-	s.assertServiceSetCharm(c, false)
-}
-
-func (s *clientRepoSuite) TestBlockChangesServiceSetCharm(c *gc.C) {
-	s.setupServiceSetCharm(c)
-	s.BlockAllChanges(c, "TestBlockChangesServiceSetCharm")
-	s.assertServiceSetCharmBlocked(c, false, "TestBlockChangesServiceSetCharm")
-}
-
-func (s *clientRepoSuite) TestClientServiceSetCharmForce(c *gc.C) {
-	curl, _ := s.UploadCharm(c, "precise/dummy-0", "dummy")
-	err := service.AddCharmWithAuthorization(s.State, params.AddCharmWithAuthorization{URL: curl.String()})
-	c.Assert(err, jc.ErrorIsNil)
-	err = s.APIState.Client().ServiceDeploy(
-		curl.String(), "service", 3, "", constraints.Value{}, "",
-	)
-	c.Assert(err, jc.ErrorIsNil)
-	s.UploadCharm(c, "precise/wordpress-3", "wordpress")
-	err = s.APIState.Client().ServiceSetCharm(
-		"service", "cs:precise/wordpress-3", true,
-	)
-	c.Assert(err, jc.ErrorIsNil)
-
-	// Ensure that the charm is marked as forced.
-	service, err := s.State.Service("service")
-	c.Assert(err, jc.ErrorIsNil)
-	charm, force, err := service.Charm()
-	c.Assert(err, jc.ErrorIsNil)
-	c.Assert(charm.URL().String(), gc.Equals, "cs:precise/wordpress-3")
-	c.Assert(force, jc.IsTrue)
-}
-
-func (s *clientRepoSuite) TestBlockServiceSetCharmForce(c *gc.C) {
-	s.setupServiceSetCharm(c)
-
-	// block all changes
-	s.BlockAllChanges(c, "TestBlockServiceSetCharmForce")
-	s.BlockRemoveObject(c, "TestBlockServiceSetCharmForce")
-	s.BlockDestroyEnvironment(c, "TestBlockServiceSetCharmForce")
-
-	s.assertServiceSetCharm(c, true)
-}
-
-func (s *clientSuite) TestClientServiceSetCharmInvalidService(c *gc.C) {
-	err := s.APIState.Client().ServiceSetCharm(
-		"badservice", "cs:precise/wordpress-3", true,
-	)
-	c.Assert(err, gc.ErrorMatches, `service "badservice" not found`)
-}
-
-func (s *clientRepoSuite) TestClientServiceSetCharmErrors(c *gc.C) {
-	s.AddTestingService(c, "wordpress", s.AddTestingCharm(c, "wordpress"))
-	for url, expect := range map[string]string{
-		"wordpress":                   "charm url must include revision",
-		"cs:wordpress":                "charm url must include revision",
-		"cs:precise/wordpress":        "charm url must include revision",
-		"cs:precise/wordpress-999999": `cannot retrieve "cs:precise/wordpress-999999": charm not found`,
-	} {
-		c.Logf("test %s", url)
-		err := s.APIState.Client().ServiceSetCharm(
-			"wordpress", url, false,
-		)
-		c.Check(err, gc.ErrorMatches, expect)
-	}
-}
-
-=======
->>>>>>> 38d57ba6
 func (s *clientSuite) checkEndpoints(c *gc.C, endpoints map[string]charm.Relation) {
 	c.Assert(endpoints["wordpress"], gc.DeepEquals, charm.Relation{
 		Name:      "db",
