// Copyright 2020 Canonical Ltd.
// Licensed under the AGPLv3, see LICENCE file for details.

package caasmodeloperator

import (
	"context"
	"fmt"

	"github.com/juju/errors"
<<<<<<< HEAD
	"github.com/juju/names/v6"
=======
	"github.com/juju/names/v5"
>>>>>>> 01ce0e80

	"github.com/juju/juju/apiserver/common"
	apiservererrors "github.com/juju/juju/apiserver/errors"
	"github.com/juju/juju/apiserver/facade"
	"github.com/juju/juju/apiserver/internal"
	"github.com/juju/juju/controller"
	corelogger "github.com/juju/juju/core/logger"
	"github.com/juju/juju/core/model"
	"github.com/juju/juju/core/watcher/eventsource"
	"github.com/juju/juju/internal/cloudconfig/podcfg"
	"github.com/juju/juju/internal/docker"
	"github.com/juju/juju/rpc/params"
)

// TODO (manadart 2020-10-21): Remove the ModelUUID method
// from the next version of this facade.

// API represents the controller model operator facade.
type API struct {
	*common.APIAddresser
	*common.PasswordChanger

	auth                    facade.Authorizer
	controllerConfigService ControllerConfigService
	controllerNodeService   ControllerNodeService
	modelConfigService      ModelConfigService
	logger                  corelogger.Logger

	modelUUID       model.UUID
	watcherRegistry facade.WatcherRegistry
}

// NewAPI is alternative means of constructing a controller model facade.
func NewAPI(
	authorizer facade.Authorizer,
	agentPasswordService AgentPasswordService,
	controllerConfigService ControllerConfigService,
	controllerNodeService ControllerNodeService,
	modelConfigService ModelConfigService,
	logger corelogger.Logger,
	modelUUID model.UUID,
	watcherRegistry facade.WatcherRegistry,
) (*API, error) {
	if !authorizer.AuthController() {
		return nil, apiservererrors.ErrPerm
	}

	return &API{
		auth:                    authorizer,
		APIAddresser:            common.NewAPIAddresser(controllerNodeService, watcherRegistry),
		PasswordChanger:         common.NewPasswordChanger(agentPasswordService, common.AuthFuncForTagKind(names.ModelTagKind)),
		controllerConfigService: controllerConfigService,
		controllerNodeService:   controllerNodeService,
		modelConfigService:      modelConfigService,
		logger:                  logger,
		modelUUID:               modelUUID,
		watcherRegistry:         watcherRegistry,
	}, nil
}

// WatchModelOperatorProvisioningInfo provides a watcher for changes that affect the
// information returned by ModelOperatorProvisioningInfo.
func (a *API) WatchModelOperatorProvisioningInfo(ctx context.Context) (params.NotifyWatchResult, error) {
	result := params.NotifyWatchResult{}

	controllerConfigWatcher, err := a.controllerConfigService.WatchControllerConfig(ctx)
	if err != nil {
		return result, errors.Trace(err)
	}
	controllerConfigNotifyWatcher, err := eventsource.NewStringsNotifyWatcher(controllerConfigWatcher)
	if err != nil {
		return result, errors.Trace(err)
	}
	controllerAPIHostPortsWatcher, err := a.controllerNodeService.WatchControllerAPIAddresses(ctx)
	if err != nil {
		return result, errors.Trace(err)
	}
	modelConfigWatcher, err := a.modelConfigService.Watch()
	if err != nil {
		return result, errors.Trace(err)
	}
	modelConfigNotifyWatcher, err := eventsource.NewStringsNotifyWatcher(modelConfigWatcher)
	if err != nil {
		return result, errors.Trace(err)
	}

	multiWatcher, err := eventsource.NewMultiNotifyWatcher(ctx,
		controllerConfigNotifyWatcher,
		controllerAPIHostPortsWatcher,
		modelConfigNotifyWatcher,
	)
	if err != nil {
		return result, errors.Trace(err)
	}

	result.NotifyWatcherId, _, err = internal.EnsureRegisterWatcher(ctx, a.watcherRegistry, multiWatcher)
	if err != nil {
		return result, errors.Trace(err)
	}

	return result, nil
}

// ModelOperatorProvisioningInfo returns the information needed for provisioning
// a new model operator into a caas cluster.
func (a *API) ModelOperatorProvisioningInfo(ctx context.Context) (params.ModelOperatorInfo, error) {
	var result params.ModelOperatorInfo
	controllerConfig, err := a.controllerConfigService.ControllerConfig(ctx)
	if err != nil {
		return result, err
	}

	modelConfig, err := a.modelConfigService.ModelConfig(ctx)
	if err != nil {
		return result, errors.Trace(err)
	}

	vers, ok := modelConfig.AgentVersion()
	if !ok {
		return result, errors.NewNotValid(nil,
			fmt.Sprintf("agent version is missing in the model config %q",
				modelConfig.Name()))
	}

	apiAddresses, err := a.APIAddresses(ctx)
	if err != nil && apiAddresses.Error != nil {
		err = apiAddresses.Error
	}
	if err != nil {
		return result, errors.Annotate(err, "getting api addresses")
	}

<<<<<<< HEAD
	registryPath, err := podcfg.GetJujuOCIImagePath(controllerConfig, vers)
=======
	registryPath, err := podcfg.GetJujuOCIImagePathFromControllerCfg(controllerConf, vers)
>>>>>>> 01ce0e80
	if err != nil {
		return result, errors.Trace(err)
	}

	imageRepoDetails, err := docker.NewImageRepoDetails(controllerConfig.CAASImageRepo())
	if err != nil {
		return result, errors.Annotatef(err, "parsing %s", controller.CAASImageRepo)
	}
<<<<<<< HEAD
	imageInfo := params.NewDockerImageInfo(docker.ConvertToResourceImageDetails(imageRepoDetails), registryPath)
	a.logger.Tracef(ctx, "image info %v", imageInfo)
=======
	imageInfo := params.NewDockerImageInfo(imageRepoDetails, registryPath)
>>>>>>> 01ce0e80

	result = params.ModelOperatorInfo{
		APIAddresses: apiAddresses.Result,
		ImageDetails: imageInfo,
		Version:      vers,
	}
	return result, nil
}

// ModelUUID returns the model UUID that this facade is used to operate.
// It is implemented here directly as a result of removing it from
// embedded APIAddresser *without* bumping the facade version.
// It should be blanked when this facade version is next incremented.
func (a *API) ModelUUID(ctx context.Context) params.StringResult {
	return params.StringResult{Result: a.modelUUID.String()}
}<|MERGE_RESOLUTION|>--- conflicted
+++ resolved
@@ -8,11 +8,7 @@
 	"fmt"
 
 	"github.com/juju/errors"
-<<<<<<< HEAD
 	"github.com/juju/names/v6"
-=======
-	"github.com/juju/names/v5"
->>>>>>> 01ce0e80
 
 	"github.com/juju/juju/apiserver/common"
 	apiservererrors "github.com/juju/juju/apiserver/errors"
@@ -145,11 +141,7 @@
 		return result, errors.Annotate(err, "getting api addresses")
 	}
 
-<<<<<<< HEAD
-	registryPath, err := podcfg.GetJujuOCIImagePath(controllerConfig, vers)
-=======
-	registryPath, err := podcfg.GetJujuOCIImagePathFromControllerCfg(controllerConf, vers)
->>>>>>> 01ce0e80
+	registryPath, err := podcfg.GetJujuOCIImagePathFromControllerCfg(controllerConfig, vers)
 	if err != nil {
 		return result, errors.Trace(err)
 	}
@@ -158,12 +150,8 @@
 	if err != nil {
 		return result, errors.Annotatef(err, "parsing %s", controller.CAASImageRepo)
 	}
-<<<<<<< HEAD
 	imageInfo := params.NewDockerImageInfo(docker.ConvertToResourceImageDetails(imageRepoDetails), registryPath)
 	a.logger.Tracef(ctx, "image info %v", imageInfo)
-=======
-	imageInfo := params.NewDockerImageInfo(imageRepoDetails, registryPath)
->>>>>>> 01ce0e80
 
 	result = params.ModelOperatorInfo{
 		APIAddresses: apiAddresses.Result,
