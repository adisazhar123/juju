--- conflicted
+++ resolved
@@ -1093,40 +1093,14 @@
 	result             params.ContainerProfileResults
 	modelName          string
 	logger             logger.Logger
-}
-
-<<<<<<< HEAD
+	modelTag           names.ModelTag
+}
+
 // ProcessOneContainer implements perContainerHandler.ProcessOneContainer
 func (h *containerProfileHandler) ProcessOneContainer(
 	ctx context.Context,
 	idx int,
 	guestMachineName coremachine.Name,
-=======
-// HostChangesForContainers returns the set of changes that need to be done
-// to the host machine to prepare it for the containers to be created.
-// Pass in a list of the containers that you want the changes for.
-func (api *ProvisionerAPI) HostChangesForContainers(args params.Entities) (params.HostNetworkChangeResults, error) {
-	ctx := &hostChangesContext{
-		result: params.HostNetworkChangeResults{
-			Results: make([]params.HostNetworkChange, len(args.Entities)),
-		},
-	}
-	if err := api.processEachContainer(args, ctx); err != nil {
-		return ctx.result, errors.Trace(err)
-	}
-	return ctx.result, nil
-}
-
-type containerProfileContext struct {
-	result    params.ContainerProfileResults
-	modelName string
-	modelTag  names.ModelTag
-}
-
-// Implements perContainerHandler.ProcessOneContainer
-func (ctx *containerProfileContext) ProcessOneContainer(
-	_ environs.Environ, _ context.ProviderCallContext, _ BridgePolicy, idx int, _, guest Machine,
->>>>>>> 54eaefd3
 ) error {
 	unitNames, err := h.applicationService.GetUnitNamesOnMachine(ctx, guestMachineName)
 	if errors.Is(err, applicationerrors.MachineNotFound) {
@@ -1157,19 +1131,13 @@
 			h.logger.Tracef(ctx, "no profile to return for %q", unitName)
 			continue
 		}
-		profileName := lxdprofile.Name(ctx.modelName, ctx.modelTag.ShortId(), app.Name(), ch.Revision())
-
 		resPro = append(resPro, &params.ContainerLXDProfile{
 			Profile: params.CharmLXDProfile{
 				Config:      profile.Config,
 				Description: profile.Description,
 				Devices:     profile.Devices,
 			},
-<<<<<<< HEAD
-			Name: lxdprofile.Name(h.modelName, appName, revision),
-=======
-			Name: profileName,
->>>>>>> 54eaefd3
+			Name: lxdprofile.Name(h.modelName, h.modelTag.ShortId(), appName, revision),
 		})
 	}
 
@@ -1197,12 +1165,7 @@
 		result: params.ContainerProfileResults{
 			Results: make([]params.ContainerProfileResult, len(args.Entities)),
 		},
-<<<<<<< HEAD
 		logger: api.logger,
-=======
-		modelName: api.m.Name(),
-		modelTag:  api.m.ModelTag(),
->>>>>>> 54eaefd3
 	}
 
 	modelInfo, err := api.modelInfoService.GetModelInfo(ctx)
@@ -1210,6 +1173,7 @@
 		return c.result, errors.Trace(err)
 	}
 	c.modelName = modelInfo.Name
+	c.modelTag = names.NewModelTag(modelInfo.UUID.String())
 
 	if err := api.processEachContainer(ctx, args, c); err != nil {
 		return c.result, errors.Trace(err)
