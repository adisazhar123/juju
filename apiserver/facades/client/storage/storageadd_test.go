// Copyright 2015 Canonical Ltd.
// Licensed under the AGPLv3, see LICENCE file for details.

package storage_test

import (
	"context"
	"fmt"

	"github.com/juju/errors"
	"github.com/juju/names/v6"
	jc "github.com/juju/testing/checkers"
	"go.uber.org/mock/gomock"
	gc "gopkg.in/check.v1"

	blockcommand "github.com/juju/juju/domain/blockcommand"
	blockcommanderrors "github.com/juju/juju/domain/blockcommand/errors"
	"github.com/juju/juju/rpc/params"
	"github.com/juju/juju/state"
)

type storageAddSuite struct {
	baseStorageSuite
}

var _ = gc.Suite(&storageAddSuite{})

func (s *storageAddSuite) assertStorageAddedNoErrors(c *gc.C, args params.StorageAddParams) {
	s.assertStoragesAddedNoErrors(c,
		params.StoragesAddParams{Storages: []params.StorageAddParams{args}},
	)
}

func (s *storageAddSuite) assertStoragesAddedNoErrors(c *gc.C, args params.StoragesAddParams) {
	failures, err := s.api.AddToUnit(context.Background(), args)
	c.Assert(err, jc.ErrorIsNil)
	c.Assert(failures.Results, gc.HasLen, len(args.Storages))
	for _, one := range failures.Results {
		c.Assert(one.Error, gc.IsNil)
	}
}

func (s *storageAddSuite) TestStorageAddEmpty(c *gc.C) {
	defer s.setupMocks(c).Finish()

	s.assertStoragesAddedNoErrors(c, params.StoragesAddParams{Storages: nil})
	s.assertStoragesAddedNoErrors(c, params.StoragesAddParams{Storages: []params.StorageAddParams{}})
}

func (s *storageAddSuite) TestStorageAddUnit(c *gc.C) {
	defer s.setupMocks(c).Finish()

	args := params.StorageAddParams{
		UnitTag:     s.unitTag.String(),
		StorageName: "data",
	}
	s.assertStorageAddedNoErrors(c, args)
	s.assertCalls(c, []string{addStorageForUnitCall})
}

func (s *storageAddSuite) TestStorageAddUnitBlocked(c *gc.C) {
	defer s.baseStorageSuite.setupMocks(c).Finish()

	s.blockAllChanges(c, "TestStorageAddUnitBlocked")

	args := params.StorageAddParams{
		UnitTag:     s.unitTag.String(),
		StorageName: "data",
	}
	_, err := s.api.AddToUnit(context.Background(), params.StoragesAddParams{Storages: []params.StorageAddParams{args}})
	s.assertBlocked(c, err, "TestStorageAddUnitBlocked")
}

func (s *storageAddSuite) TestStorageAddUnitDestroyIgnored(c *gc.C) {
	defer s.setupMocks(c).Finish()

	args := params.StorageAddParams{
		UnitTag:     s.unitTag.String(),
		StorageName: "data",
	}
	s.assertStorageAddedNoErrors(c, args)
	s.assertCalls(c, []string{addStorageForUnitCall})
}

func (s *storageAddSuite) TestStorageAddUnitInvalidName(c *gc.C) {
	defer s.setupMocks(c).Finish()

	args := params.StorageAddParams{
		UnitTag:     "invalid-unit-name",
		StorageName: "data",
	}
	failures, err := s.api.AddToUnit(context.Background(), params.StoragesAddParams{Storages: []params.StorageAddParams{args}})
	c.Assert(err, jc.ErrorIsNil)
	c.Assert(failures.Results, gc.HasLen, 1)
	c.Assert(failures.Results[0].Error.Error(), gc.Matches, "\"invalid-unit-name\" is not a valid tag")

	expectedCalls := []string{}
	s.assertCalls(c, expectedCalls)
}

func (s *storageAddSuite) TestStorageAddUnitStateError(c *gc.C) {
	defer s.setupMocks(c).Finish()

	msg := "add test directive error"
	s.storageAccessor.addStorageForUnit = func(u names.UnitTag, name string, cons state.StorageConstraints) ([]names.StorageTag, error) {
		s.stub.AddCall(addStorageForUnitCall)
<<<<<<< HEAD
		return nil, errors.Errorf("%s", msg)
=======
		return nil, errors.New(msg)
>>>>>>> d7a40b3e
	}

	args := params.StorageAddParams{
		UnitTag:     s.unitTag.String(),
		StorageName: "data",
	}
	failures, err := s.api.AddToUnit(context.Background(), params.StoragesAddParams{Storages: []params.StorageAddParams{args}})
	c.Assert(err, jc.ErrorIsNil)
	c.Assert(failures.Results, gc.HasLen, 1)
	c.Assert(failures.Results[0].Error.Error(), gc.Matches, fmt.Sprintf(".*%v.*", msg))

	s.assertCalls(c, []string{addStorageForUnitCall})
}

func (s *storageAddSuite) TestStorageAddUnitResultOrder(c *gc.C) {
	defer s.setupMocks(c).Finish()

	wrong0 := params.StorageAddParams{
		StorageName: "data",
	}
	right := params.StorageAddParams{
		UnitTag:     s.unitTag.String(),
		StorageName: "data",
	}
	wrong1 := params.StorageAddParams{
		UnitTag: s.unitTag.String(),
	}
	msg := "storage name missing error"
	s.storageAccessor.addStorageForUnit = func(u names.UnitTag, name string, cons state.StorageConstraints) ([]names.StorageTag, error) {
		s.stub.AddCall(addStorageForUnitCall)
		if name == "" {
<<<<<<< HEAD
			return nil, errors.Errorf("%s", msg)
=======
			return nil, errors.New(msg)
>>>>>>> d7a40b3e
		}
		return nil, nil
	}
	failures, err := s.api.AddToUnit(context.Background(), params.StoragesAddParams{
		Storages: []params.StorageAddParams{
			wrong0,
			right,
			wrong1,
		}},
	)
	c.Assert(err, jc.ErrorIsNil)
	c.Assert(failures.Results, gc.HasLen, 3)
	c.Assert(failures.Results[0].Error.Error(), gc.Matches, ".*is not a valid tag.*")
	c.Assert(failures.Results[1].Error, gc.IsNil)
	c.Assert(failures.Results[2].Error.Error(), gc.Matches, fmt.Sprintf(".*%v.*", msg))

	s.assertCalls(c, []string{addStorageForUnitCall, addStorageForUnitCall})
}

func (s *storageAddSuite) TestStorageAddUnitTags(c *gc.C) {
	defer s.setupMocks(c).Finish()

	tags := []names.StorageTag{names.NewStorageTag("foo/0"), names.NewStorageTag("foo/1")}
	s.storageAccessor.addStorageForUnit = func(u names.UnitTag, name string, cons state.StorageConstraints) ([]names.StorageTag, error) {
		return tags, nil
	}

	args := params.StorageAddParams{
		UnitTag:     s.unitTag.String(),
		StorageName: "data",
	}
	results, err := s.api.AddToUnit(context.Background(), params.StoragesAddParams{[]params.StorageAddParams{args}})
	c.Assert(err, jc.ErrorIsNil)
	c.Assert(results.Results, jc.DeepEquals, []params.AddStorageResult{{
		Result: &params.AddStorageDetails{
			StorageTags: []string{"storage-foo-0", "storage-foo-1"},
		},
	}})
}

func (s *storageAddSuite) TestStorageAddUnitNotFoundErr(c *gc.C) {
	defer s.setupMocks(c).Finish()

	msg := "sanity"
	s.storageAccessor.addStorageForUnit = func(u names.UnitTag, name string, cons state.StorageConstraints) ([]names.StorageTag, error) {
		s.stub.AddCall(addStorageForUnitCall)
		return nil, errors.NotFoundf(msg)
	}

	args := params.StorageAddParams{
		UnitTag:     s.unitTag.String(),
		StorageName: "data",
	}
	failures, err := s.api.AddToUnit(context.Background(), params.StoragesAddParams{[]params.StorageAddParams{args}})
	c.Assert(err, jc.ErrorIsNil)
	c.Assert(failures.Results, gc.HasLen, 1)
	c.Assert(failures.Results[0].Error.Error(), gc.Matches, "sanity not found")
	c.Assert(failures.Results[0].Error, jc.Satisfies, params.IsCodeNotFound)
}

func (s *storageAddSuite) setupMocks(c *gc.C) *gomock.Controller {
	ctrl := s.baseStorageSuite.setupMocks(c)

	s.blockCommandService.EXPECT().GetBlockSwitchedOn(gomock.Any(), blockcommand.ChangeBlock).Return("", blockcommanderrors.NotFound).AnyTimes()

	return ctrl
}<|MERGE_RESOLUTION|>--- conflicted
+++ resolved
@@ -104,11 +104,7 @@
 	msg := "add test directive error"
 	s.storageAccessor.addStorageForUnit = func(u names.UnitTag, name string, cons state.StorageConstraints) ([]names.StorageTag, error) {
 		s.stub.AddCall(addStorageForUnitCall)
-<<<<<<< HEAD
-		return nil, errors.Errorf("%s", msg)
-=======
 		return nil, errors.New(msg)
->>>>>>> d7a40b3e
 	}
 
 	args := params.StorageAddParams{
@@ -140,11 +136,7 @@
 	s.storageAccessor.addStorageForUnit = func(u names.UnitTag, name string, cons state.StorageConstraints) ([]names.StorageTag, error) {
 		s.stub.AddCall(addStorageForUnitCall)
 		if name == "" {
-<<<<<<< HEAD
-			return nil, errors.Errorf("%s", msg)
-=======
 			return nil, errors.New(msg)
->>>>>>> d7a40b3e
 		}
 		return nil, nil
 	}
