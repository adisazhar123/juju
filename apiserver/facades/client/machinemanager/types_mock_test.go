--- conflicted
+++ resolved
@@ -7,11 +7,7 @@
 import (
 	context "context"
 	gomock "github.com/golang/mock/gomock"
-<<<<<<< HEAD
-	charm "github.com/juju/charm/v9"
-=======
-	v8 "github.com/juju/charm/v8"
->>>>>>> 3b1d1e8f
+	v9 "github.com/juju/charm/v9"
 	charmhub "github.com/juju/juju/charmhub"
 	transport "github.com/juju/juju/charmhub/transport"
 	model "github.com/juju/juju/core/model"
@@ -476,10 +472,10 @@
 }
 
 // Manifest mocks base method
-func (m *MockCharm) Manifest() *v8.Manifest {
+func (m *MockCharm) Manifest() *v9.Manifest {
 	m.ctrl.T.Helper()
 	ret := m.ctrl.Call(m, "Manifest")
-	ret0, _ := ret[0].(*v8.Manifest)
+	ret0, _ := ret[0].(*v9.Manifest)
 	return ret0
 }
 
@@ -490,10 +486,10 @@
 }
 
 // Meta mocks base method
-func (m *MockCharm) Meta() *v8.Meta {
+func (m *MockCharm) Meta() *v9.Meta {
 	m.ctrl.T.Helper()
 	ret := m.ctrl.Call(m, "Meta")
-	ret0, _ := ret[0].(*v8.Meta)
+	ret0, _ := ret[0].(*v9.Meta)
 	return ret0
 }
 
@@ -518,10 +514,10 @@
 }
 
 // URL mocks base method
-func (m *MockCharm) URL() *v8.URL {
+func (m *MockCharm) URL() *v9.URL {
 	m.ctrl.T.Helper()
 	ret := m.ctrl.Call(m, "URL")
-	ret0, _ := ret[0].(*v8.URL)
+	ret0, _ := ret[0].(*v9.URL)
 	return ret0
 }
 
