// Copyright 2020 Canonical Ltd.
// Licensed under the AGPLv3, see LICENCE file for details.

package action

import (
	"fmt"
	"strings"

	"github.com/juju/collections/set"
	"github.com/juju/errors"
	"github.com/juju/names/v4"

	"github.com/juju/juju/apiserver/common"
	apiservererrors "github.com/juju/juju/apiserver/errors"
	"github.com/juju/juju/rpc/params"
	"github.com/juju/juju/state"
)

<<<<<<< HEAD
var logger = loggo.GetLogger("juju.apiserver.action")
=======
// EnqueueOperation isn't on the V5 API.
func (*APIv5) EnqueueOperation(_, _ struct{}) {}
>>>>>>> 82fdde72

// EnqueueOperation takes a list of Actions and queues them up to be executed as
// an operation, each action running as a task on the designated ActionReceiver.
// We return the ID of the overall operation and each individual task.
func (a *ActionAPI) EnqueueOperation(arg params.Actions) (params.EnqueuedActions, error) {
	operationId, actionResults, err := a.enqueue(arg)
	if err != nil {
		return params.EnqueuedActions{}, err
	}
	results := params.EnqueuedActions{
		OperationTag: names.NewOperationTag(operationId).String(),
		Actions:      actionResults.Results,
	}
	return results, nil
}

func (a *ActionAPI) enqueue(arg params.Actions) (string, params.ActionResults, error) {
	if err := a.checkCanWrite(); err != nil {
		return "", params.ActionResults{}, errors.Trace(err)
	}

	var leaders map[string]string
	getLeader := func(appName string) (string, error) {
		if leaders == nil {
			var err error
			leaders, err = a.state.ApplicationLeaders()
			if err != nil {
				return "", err
			}
		}
		if leader, ok := leaders[appName]; ok {
			return leader, nil
		}
		return "", errors.Errorf("could not determine leader for %q", appName)
	}

	var operationName string
	var receivers []string
	for _, a := range arg.Actions {
		if a.Receiver != "" {
			receivers = append(receivers, a.Receiver)
		}
		if operationName == "" {
			operationName = a.Name
			continue
		}
		if operationName != a.Name {
			operationName = "multiple actions"
		}
	}
	summary := fmt.Sprintf("%v run on %v", operationName, strings.Join(receivers, ","))
	operationID, err := a.model.EnqueueOperation(summary, len(receivers))
	if err != nil {
		return "", params.ActionResults{}, errors.Annotate(err, "creating operation for actions")
	}

	tagToActionReceiver := a.tagToActionReceiverFn(a.state.FindEntity)
	response := params.ActionResults{Results: make([]params.ActionResult, len(arg.Actions))}
	for i, action := range arg.Actions {
		actionReceiver := action.Receiver
		var (
			actionErr    error
			enqueued     state.Action
			receiver     state.ActionReceiver
			receiverName string
		)
		if strings.HasSuffix(actionReceiver, "leader") {
			app := strings.Split(actionReceiver, "/")[0]
			receiverName, actionErr = getLeader(app)
			if actionErr != nil {
				response.Results[i].Error = apiservererrors.ServerError(actionErr)
				continue
			}
			actionReceiver = names.NewUnitTag(receiverName).String()
		}
		receiver, actionErr = tagToActionReceiver(actionReceiver)
		if actionErr != nil {
			response.Results[i].Error = apiservererrors.ServerError(actionErr)
			continue
		}
<<<<<<< HEAD
		enqueued, actionErr = a.model.AddAction(receiver, operationID, action.Name, action.Parameters, action.Parallel, action.ExecutionGroup)
=======

		enqueued, actionErr = a.model.AddAction(receiver, operationID, action.Name, action.Parameters)
>>>>>>> 82fdde72
		if actionErr != nil {
			response.Results[i].Error = apiservererrors.ServerError(actionErr)
			continue
		}

		response.Results[i] = common.MakeActionResult(receiver.Tag(), enqueued)
		continue
	}

	err = a.handleFailedActionEnqueuing(operationID, response, len(arg.Actions))
	return operationID, response, errors.Trace(err)
}

func (a *ActionAPI) handleFailedActionEnqueuing(operationID string, response params.ActionResults, argCount int) error {
	failMessages := set.NewStrings()
	for _, res := range response.Results {
		if res.Error != nil {
			failMessages.Add(res.Error.Error())
		}
	}
	if failMessages.IsEmpty() {
		return nil
	}
	startedCount := argCount - failMessages.Size()
	failMessage := fmt.Sprintf("error(s) enqueueing action(s): %s", strings.Join(failMessages.Values(), ", "))
	return a.model.FailOperationEnqueuing(operationID, failMessage, startedCount)
}

// ListOperations fetches the called actions for specified apps/units.
func (a *ActionAPI) ListOperations(arg params.OperationQueryArgs) (params.OperationResults, error) {
	if err := a.checkCanRead(); err != nil {
		return params.OperationResults{}, errors.Trace(err)
	}

	var receiverTags []names.Tag
	for _, name := range arg.Units {
		receiverTags = append(receiverTags, names.NewUnitTag(name))
	}
	for _, id := range arg.Machines {
		receiverTags = append(receiverTags, names.NewMachineTag(id))
	}
	appNames := arg.Applications
	if len(arg.ActionNames) == 0 && len(appNames) == 0 && len(receiverTags) == 0 {
		apps, err := a.state.AllApplications()
		if err != nil {
			return params.OperationResults{}, errors.Trace(err)
		}
		for _, a := range apps {
			appNames = append(appNames, a.Name())
		}
	}
	for _, aName := range appNames {
		app, err := a.state.Application(aName)
		if err != nil {
			return params.OperationResults{}, errors.Trace(err)
		}
		units, err := app.AllUnits()
		if err != nil {
			return params.OperationResults{}, errors.Trace(err)
		}
		for _, u := range units {
			receiverTags = append(receiverTags, u.Tag())
		}
	}

	status := set.NewStrings(arg.Status...)
	actionStatus := make([]state.ActionStatus, len(status))
	for i, s := range status.Values() {
		actionStatus[i] = state.ActionStatus(s)

	}
	limit := 0
	if arg.Limit != nil {
		limit = *arg.Limit
	}
	offset := 0
	if arg.Offset != nil {
		offset = *arg.Offset
	}
	summaryResults, truncated, err := a.model.ListOperations(arg.ActionNames, receiverTags, actionStatus, offset, limit)
	if err != nil {
		return params.OperationResults{}, errors.Trace(err)
	}

	result := params.OperationResults{
		Truncated: truncated,
		Results:   make([]params.OperationResult, len(summaryResults)),
	}
	for i, r := range summaryResults {
		result.Results[i] = params.OperationResult{
			OperationTag: r.Operation.Tag().String(),
			Summary:      r.Operation.Summary(),
			Fail:         r.Operation.Fail(),
			Enqueued:     r.Operation.Enqueued(),
			Started:      r.Operation.Started(),
			Completed:    r.Operation.Completed(),
			Status:       string(r.Operation.Status()),
			Actions:      make([]params.ActionResult, len(r.Actions)),
		}
		for j, a := range r.Actions {
			receiver, err := names.ActionReceiverTag(a.Receiver())
			if err == nil {
				result.Results[i].Actions[j] = common.MakeActionResult(receiver, a)
				continue
			}
			result.Results[i].Actions[j] = params.ActionResult{
				Error: apiservererrors.ServerError(errors.Errorf("unknown action receiver %q", a.Receiver())),
			}
		}
	}
	return result, nil
}

// Operations fetches the specified operation ids.
func (a *ActionAPI) Operations(arg params.Entities) (params.OperationResults, error) {
	if err := a.checkCanRead(); err != nil {
		return params.OperationResults{}, errors.Trace(err)
	}
	results := params.OperationResults{Results: make([]params.OperationResult, len(arg.Entities))}

	for i, entity := range arg.Entities {
		tag, err := names.ParseOperationTag(entity.Tag)
		if err != nil {
			results.Results[i].Error = apiservererrors.ServerError(err)
			continue
		}
		op, err := a.model.OperationWithActions(tag.Id())
		if err != nil {
			results.Results[i].Error = apiservererrors.ServerError(err)
			continue
		}

		results.Results[i] = params.OperationResult{
			OperationTag: op.Operation.Tag().String(),
			Summary:      op.Operation.Summary(),
			Fail:         op.Operation.Fail(),
			Enqueued:     op.Operation.Enqueued(),
			Started:      op.Operation.Started(),
			Completed:    op.Operation.Completed(),
			Status:       string(op.Operation.Status()),
			Actions:      make([]params.ActionResult, len(op.Actions)),
		}
		for j, a := range op.Actions {
			receiver, err := names.ActionReceiverTag(a.Receiver())
			if err == nil {
				results.Results[i].Actions[j] = common.MakeActionResult(receiver, a)
				continue
			}
			results.Results[i].Actions[j] = params.ActionResult{
				Error: apiservererrors.ServerError(errors.Errorf("unknown action receiver %q", a.Receiver())),
			}
		}
	}
	return results, nil
}<|MERGE_RESOLUTION|>--- conflicted
+++ resolved
@@ -16,13 +16,6 @@
 	"github.com/juju/juju/rpc/params"
 	"github.com/juju/juju/state"
 )
-
-<<<<<<< HEAD
-var logger = loggo.GetLogger("juju.apiserver.action")
-=======
-// EnqueueOperation isn't on the V5 API.
-func (*APIv5) EnqueueOperation(_, _ struct{}) {}
->>>>>>> 82fdde72
 
 // EnqueueOperation takes a list of Actions and queues them up to be executed as
 // an operation, each action running as a task on the designated ActionReceiver.
@@ -103,12 +96,7 @@
 			response.Results[i].Error = apiservererrors.ServerError(actionErr)
 			continue
 		}
-<<<<<<< HEAD
 		enqueued, actionErr = a.model.AddAction(receiver, operationID, action.Name, action.Parameters, action.Parallel, action.ExecutionGroup)
-=======
-
-		enqueued, actionErr = a.model.AddAction(receiver, operationID, action.Name, action.Parameters)
->>>>>>> 82fdde72
 		if actionErr != nil {
 			response.Results[i].Error = apiservererrors.ServerError(actionErr)
 			continue
