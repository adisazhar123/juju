--- conflicted
+++ resolved
@@ -47,22 +47,6 @@
 	supportedFeaturesGetter = stateenvirons.SupportedFeatures
 )
 
-// ModelManagerV9 defines the methods on the version 9 facade for the
-// modelmanager API endpoint.
-type ModelManagerV9 interface {
-	ValidateModelUpgrades(args params.ValidateModelUpgradeParams) (params.ErrorResults, error)
-	ModelDefaultsForClouds(args params.Entities) (params.ModelDefaultsResults, error)
-	CreateModel(args params.ModelCreateArgs) (params.ModelInfo, error)
-	DumpModels(args params.DumpModelRequest) params.StringResults
-	DumpModelsDB(args params.Entities) params.MapResults
-	ListModelSummaries(request params.ModelSummariesRequest) (params.ModelSummaryResults, error)
-	ListModels(user params.Entity) (params.UserModelList, error)
-	DestroyModels(args params.DestroyModelsParams) (params.ErrorResults, error)
-	ModelInfo(args params.Entities) (params.ModelInfoResults, error)
-	ModelStatus(req params.Entities) (params.ModelStatusResults, error)
-	ChangeModelCredential(args params.ChangeModelCredentialsParams) (params.ErrorResults, error)
-}
-
 type newCaasBrokerFunc func(_ stdcontext.Context, args environs.OpenParams) (caas.Broker, error)
 
 // ModelManagerAPI implements the model manager interface and is
@@ -70,7 +54,6 @@
 type ModelManagerAPI struct {
 	*common.ModelStatusAPI
 	state       common.ModelManagerBackend
-	statePool   StatePool
 	ctlrState   common.ModelManagerBackend
 	check       common.BlockCheckerInterface
 	authorizer  facade.Authorizer
@@ -82,16 +65,11 @@
 	callContext context.ProviderCallContext
 }
 
-var (
-	_ ModelManagerV9 = (*ModelManagerAPI)(nil)
-)
-
 // NewModelManagerAPI creates a new api server endpoint for managing
 // models.
 func NewModelManagerAPI(
 	st common.ModelManagerBackend,
 	ctlrSt common.ModelManagerBackend,
-	stPool StatePool,
 	toolsFinder common.ToolsFinder,
 	getBroker newCaasBrokerFunc,
 	blockChecker common.BlockCheckerInterface,
@@ -116,7 +94,6 @@
 		ModelStatusAPI: common.NewModelStatusAPI(st, authorizer, apiUser),
 		state:          st,
 		ctlrState:      ctlrSt,
-		statePool:      stPool,
 		getBroker:      getBroker,
 		check:          blockChecker,
 		authorizer:     authorizer,
@@ -1351,104 +1328,4 @@
 		}
 	}
 	return params.ErrorResults{Results: results}, nil
-}
-
-// ValidateModelUpgrades validates if a model is allowed to perform an upgrade.
-// Examples of why you would want to block a model upgrade, would be situations
-// like upgrade-series. If performing an upgrade-series we don't know the
-// current status of the machine, so performing an upgrade-model can lead to
-// bad unintended errors down the line.
-func (m *ModelManagerAPI) ValidateModelUpgrades(args params.ValidateModelUpgradeParams) (params.ErrorResults, error) {
-	if err := m.check.ChangeAllowed(); err != nil {
-		return params.ErrorResults{}, errors.Trace(err)
-	}
-
-	controllerAdmin, err := m.authorizer.HasPermission(permission.SuperuserAccess, m.state.ControllerTag())
-	if err != nil {
-		return params.ErrorResults{}, errors.Trace(err)
-	}
-	// Only controller or model admin can change cloud credential on a model.
-	checkModelAccess := func(tag names.ModelTag) error {
-		if controllerAdmin {
-			return nil
-		}
-		modelAdmin, err := m.authorizer.HasPermission(permission.AdminAccess, tag)
-		if err != nil {
-			return errors.Trace(err)
-		}
-		if modelAdmin {
-			return nil
-		}
-		return apiservererrors.ErrPerm
-	}
-
-	results := params.ErrorResults{
-		Results: make([]params.ErrorResult, len(args.Models)),
-	}
-	for i, arg := range args.Models {
-		modelTag, err := names.ParseModelTag(arg.ModelTag)
-		if err != nil {
-			results.Results[i] = params.ErrorResult{Error: apiservererrors.ServerError(err)}
-			continue
-		}
-		if err := checkModelAccess(modelTag); err != nil {
-			results.Results[i] = params.ErrorResult{Error: apiservererrors.ServerError(err)}
-			continue
-		}
-
-		// We now need to access the state pool for that given model.
-		st, err := m.statePool.Get(modelTag.Id())
-		if err != nil {
-			results.Results[i] = params.ErrorResult{Error: apiservererrors.ServerError(err)}
-			continue
-		}
-		defer st.Release()
-
-		model, err := st.Model()
-		if err != nil {
-			results.Results[i] = params.ErrorResult{Error: apiservererrors.ServerError(err)}
-			continue
-		}
-
-		// If it's a controller model then we don't require certain validation
-		// checks.
-		if model.IsControllerModel() {
-			continue
-		}
-
-		// Now check for the validation of a model upgrade.
-		if err := m.validateNoSeriesUpgrades(st, args.Force); err != nil {
-			results.Results[i] = params.ErrorResult{Error: apiservererrors.ServerError(err)}
-			continue
-		}
-	}
-	return results, nil
-}
-
-func (m *ModelManagerAPI) validateNoSeriesUpgrades(st State, force bool) error {
-	locked, err := st.HasUpgradeSeriesLocks()
-	if err != nil {
-		return errors.Trace(err)
-	}
-	if locked && !force {
-		return errors.Errorf("unexpected upgrade series lock found")
-	}
-	return nil
-<<<<<<< HEAD
-}
-=======
-}
-
-// Mask out new methods from the old API versions. The API reflection
-// code in rpc/rpcreflect/type.go:newMethod skips 2-argument methods,
-// so this removes the method as far as the RPC machinery is concerned.
-
-// ChangeModelCredential did not exist prior to v5.
-func (*ModelManagerAPIV4) ChangeModelCredential(_, _ struct{}) {}
-
-// ModelDefaultsForClouds did not exist prior to v6.
-func (*ModelManagerAPIV5) ModelDefaultsForClouds(_, _ struct{}) {}
-
-// ValidateModelUpgrades did not exist prior to v9.
-func (*ModelManagerAPIV8) ValidateModelUpgrades(_, _ struct{}) {}
->>>>>>> c285fbc7
+}