// Copyright 2014 Canonical Ltd.
// Licensed under the AGPLv3, see LICENCE file for details.

// Package application contains api calls for functionality
// related to deploying and managing applications and their
// related charms.
package application

import (
	"fmt"
	"math"
	"net"
	"reflect"
	"strings"
	"time"

	"github.com/juju/charm/v9"
	csparams "github.com/juju/charmrepo/v7/csclient/params"
	"github.com/juju/errors"
	"github.com/juju/loggo"
	"github.com/juju/names/v4"
	"github.com/juju/schema"
	"github.com/juju/version/v2"
	"gopkg.in/juju/environschema.v1"
	"gopkg.in/macaroon.v2"
	goyaml "gopkg.in/yaml.v2"

	"github.com/juju/juju/apiserver/common"
	"github.com/juju/juju/apiserver/common/storagecommon"
	apiservererrors "github.com/juju/juju/apiserver/errors"
	"github.com/juju/juju/apiserver/facade"
	"github.com/juju/juju/apiserver/facades/controller/caasoperatorprovisioner"
	"github.com/juju/juju/caas"
	k8s "github.com/juju/juju/caas/kubernetes/provider"
	k8sconstants "github.com/juju/juju/caas/kubernetes/provider/constants"
	"github.com/juju/juju/charmhub"
	"github.com/juju/juju/controller"
	corecharm "github.com/juju/juju/core/charm"
	"github.com/juju/juju/core/config"
	"github.com/juju/juju/core/constraints"
	"github.com/juju/juju/core/crossmodel"
	"github.com/juju/juju/core/instance"
	"github.com/juju/juju/core/leadership"
	"github.com/juju/juju/core/lxdprofile"
	"github.com/juju/juju/core/model"
	"github.com/juju/juju/core/network"
	"github.com/juju/juju/core/network/firewall"
	"github.com/juju/juju/core/permission"
	"github.com/juju/juju/core/series"
	"github.com/juju/juju/core/status"
	"github.com/juju/juju/environs"
	"github.com/juju/juju/environs/bootstrap"
	environsconfig "github.com/juju/juju/environs/config"
	"github.com/juju/juju/rpc/params"
	"github.com/juju/juju/state"
	"github.com/juju/juju/state/stateenvirons"
	"github.com/juju/juju/storage"
	"github.com/juju/juju/storage/poolmanager"
	"github.com/juju/juju/tools"
	jujuversion "github.com/juju/juju/version"
)

var logger = loggo.GetLogger("juju.apiserver.application")

// APIv13 provides the Application API facade for version 13.
type APIv13 struct {
	*APIBase
}

// APIBase implements the shared application interface and is the concrete
// implementation of the api end point.
//
// API provides the Application API facade for version 5.
type APIBase struct {
	backend       Backend
	storageAccess storageInterface

	authorizer   facade.Authorizer
	check        BlockChecker
	updateSeries UpdateSeries

	model     Model
	modelType state.ModelType

	resources        facade.Resources
	leadershipReader leadership.Reader

	// TODO(axw) stateCharm only exists because I ran out
	// of time unwinding all of the tendrils of state. We
	// should pass a charm.Charm and charm.URL back into
	// state wherever we pass in a state.Charm currently.
	stateCharm func(Charm) *state.Charm

	storagePoolManager    poolmanager.PoolManager
	registry              storage.ProviderRegistry
	caasBroker            caasBrokerInterface
	deployApplicationFunc func(ApplicationDeployer, Model, DeployApplicationParams) (Application, error)
}

type caasBrokerInterface interface {
	ValidateStorageClass(config map[string]interface{}) error
	Version() (*version.Number, error)
}

func newFacadeBase(ctx facade.Context) (*APIBase, error) {
	model, err := ctx.State().Model()
	if err != nil {
		return nil, errors.Annotate(err, "getting model")
	}
	storageAccess, err := getStorageState(ctx.State())
	if err != nil {
		return nil, errors.Annotate(err, "getting state")
	}
	blockChecker := common.NewBlockChecker(ctx.State())
	stateCharm := CharmToStateCharm

	var (
		storagePoolManager poolmanager.PoolManager
		registry           storage.ProviderRegistry
		caasBroker         caas.Broker
	)
	if model.Type() == state.ModelTypeCAAS {
		caasBroker, err = stateenvirons.GetNewCAASBrokerFunc(caas.New)(model)
		if err != nil {
			return nil, errors.Annotate(err, "getting caas client")
		}
		registry = stateenvirons.NewStorageProviderRegistry(caasBroker)
		storagePoolManager = poolmanager.New(state.NewStateSettings(ctx.State()), registry)
	}

	resources := ctx.Resources()

	leadershipReader, err := ctx.LeadershipReader(ctx.State().ModelUUID())
	if err != nil {
		return nil, errors.Trace(err)
	}

	state := &stateShim{ctx.State()}

	modelCfg, err := model.Config()
	if err != nil {
		return nil, errors.Trace(err)
	}

	options := []charmhub.Option{
		// TODO (stickupkid): Get the http transport from the facade context
		charmhub.WithHTTPTransport(charmhub.DefaultHTTPTransport),
	}

	var chCfg charmhub.Config
	chURL, ok := modelCfg.CharmHubURL()
	if ok {
		chCfg, err = charmhub.CharmHubConfigFromURL(chURL, logger, options...)
	} else {
		chCfg, err = charmhub.CharmHubConfig(logger, options...)
	}
	if err != nil {
		return nil, errors.Trace(err)
	}
	chClient, err := charmhub.NewClient(chCfg)
	if err != nil {
		return nil, errors.Trace(err)
	}

	updateSeries := NewUpdateSeriesAPI(state, makeUpdateSeriesValidator(chClient))

	return NewAPIBase(
		state,
		storageAccess,
		ctx.Auth(),
		updateSeries,
		blockChecker,
		&modelShim{Model: model}, // modelShim wraps the AllPorts() API.
		leadershipReader,
		stateCharm,
		DeployApplication,
		storagePoolManager,
		registry,
		resources,
		caasBroker,
	)
}

// NewAPIBase returns a new application API facade.
func NewAPIBase(
	backend Backend,
	storageAccess storageInterface,
	authorizer facade.Authorizer,
	updateSeries UpdateSeries,
	blockChecker BlockChecker,
	model Model,
	leadershipReader leadership.Reader,
	stateCharm func(Charm) *state.Charm,
	deployApplication func(ApplicationDeployer, Model, DeployApplicationParams) (Application, error),
	storagePoolManager poolmanager.PoolManager,
	registry storage.ProviderRegistry,
	resources facade.Resources,
	caasBroker caasBrokerInterface,
) (*APIBase, error) {
	if !authorizer.AuthClient() {
		return nil, apiservererrors.ErrPerm
	}
	return &APIBase{
		backend:               backend,
		storageAccess:         storageAccess,
		authorizer:            authorizer,
		updateSeries:          updateSeries,
		check:                 blockChecker,
		model:                 model,
		modelType:             model.Type(),
		leadershipReader:      leadershipReader,
		stateCharm:            stateCharm,
		deployApplicationFunc: deployApplication,
		storagePoolManager:    storagePoolManager,
		registry:              registry,
		resources:             resources,
		caasBroker:            caasBroker,
	}, nil
}

func (api *APIBase) checkPermission(tag names.Tag, perm permission.Access) error {
	allowed, err := api.authorizer.HasPermission(perm, tag)
	if err != nil {
		return errors.Trace(err)
	}
	if !allowed {
		return apiservererrors.ErrPerm
	}
	return nil
}

func (api *APIBase) checkCanRead() error {
	return api.checkPermission(api.model.ModelTag(), permission.ReadAccess)
}

func (api *APIBase) checkCanWrite() error {
	return api.checkPermission(api.model.ModelTag(), permission.WriteAccess)
}

// SetMetricCredentials sets credentials on the application.
func (api *APIBase) SetMetricCredentials(args params.ApplicationMetricCredentials) (params.ErrorResults, error) {
	if err := api.checkCanWrite(); err != nil {
		return params.ErrorResults{}, errors.Trace(err)
	}
	result := params.ErrorResults{
		Results: make([]params.ErrorResult, len(args.Creds)),
	}
	if len(args.Creds) == 0 {
		return result, nil
	}
	for i, a := range args.Creds {
		oneApplication, err := api.backend.Application(a.ApplicationName)
		if err != nil {
			result.Results[i].Error = apiservererrors.ServerError(err)
			continue
		}
		err = oneApplication.SetMetricCredentials(a.MetricCredentials)
		if err != nil {
			result.Results[i].Error = apiservererrors.ServerError(err)
		}
	}
	return result, nil
}

// Deploy fetches the charms from the charm store and deploys them
// using the specified placement directives.
func (api *APIBase) Deploy(args params.ApplicationsDeploy) (params.ErrorResults, error) {
	if err := api.checkCanWrite(); err != nil {
		return params.ErrorResults{}, errors.Trace(err)
	}
	result := params.ErrorResults{
		Results: make([]params.ErrorResult, len(args.Applications)),
	}
	if err := api.check.ChangeAllowed(); err != nil {
		return result, errors.Trace(err)
	}

	for i, arg := range args.Applications {
		err := deployApplication(
			api.backend,
			api.model,
			api.stateCharm,
			arg,
			api.deployApplicationFunc,
			api.storagePoolManager,
			api.registry,
			api.caasBroker,
		)
		result.Results[i].Error = apiservererrors.ServerError(err)

		if err != nil && len(arg.Resources) != 0 {
			// Remove any pending resources - these would have been
			// converted into real resources if the application had
			// been created successfully, but will otherwise be
			// leaked. lp:1705730
			// TODO(babbageclunk): rework the deploy API so the
			// resources are created transactionally to avoid needing
			// to do this.
			resources := api.backend.Resources()
			err = resources.RemovePendingAppResources(arg.ApplicationName, arg.Resources)
			if err != nil {
				logger.Errorf("couldn't remove pending resources for %q", arg.ApplicationName)
			}
		}
	}
	return result, nil
}

func applicationConfigSchema(modelType state.ModelType) (environschema.Fields, schema.Defaults, error) {
	if modelType != state.ModelTypeCAAS {
		return trustFields, trustDefaults, nil
	}
	// TODO(caas) - get the schema from the provider
	defaults := caas.ConfigDefaults(k8s.ConfigDefaults())
	configSchema, err := caas.ConfigSchema(k8s.ConfigSchema())
	if err != nil {
		return nil, nil, err
	}
	return AddTrustSchemaAndDefaults(configSchema, defaults)
}

func splitApplicationAndCharmConfig(modelType state.ModelType, inConfig map[string]string) (
	appCfg map[string]interface{},
	charmCfg map[string]string,
	_ error,
) {

	providerSchema, _, err := applicationConfigSchema(modelType)
	if err != nil {
		return nil, nil, errors.Trace(err)
	}
	appConfigKeys := config.KnownConfigKeys(providerSchema)

	appConfigAttrs := make(map[string]interface{})
	charmConfig := make(map[string]string)
	for k, v := range inConfig {
		if appConfigKeys.Contains(k) {
			appConfigAttrs[k] = v
		} else {
			charmConfig[k] = v
		}
	}
	return appConfigAttrs, charmConfig, nil
}

// splitApplicationAndCharmConfigFromYAML extracts app specific settings from a charm config YAML
// and returns those app settings plus a YAML with just the charm settings left behind.
func splitApplicationAndCharmConfigFromYAML(modelType state.ModelType, inYaml, appName string) (
	appCfg map[string]interface{},
	outYaml string,
	_ error,
) {
	var allSettings map[string]interface{}
	if err := goyaml.Unmarshal([]byte(inYaml), &allSettings); err != nil {
		return nil, "", errors.Annotate(err, "cannot parse settings data")
	}
	settings, ok := allSettings[appName].(map[interface{}]interface{})
	if !ok {
		// Application key not present; it might be 'juju get' output.
		if _, err := charmConfigFromConfigValues(allSettings); err != nil {
			return nil, "", errors.Errorf("no settings found for %q", appName)
		}

		return nil, inYaml, nil
	}

	providerSchema, _, err := applicationConfigSchema(modelType)
	if err != nil {
		return nil, "", errors.Trace(err)
	}
	appConfigKeys := config.KnownConfigKeys(providerSchema)

	appConfigAttrs := make(map[string]interface{})
	for k, v := range settings {
		if key, ok := k.(string); ok && appConfigKeys.Contains(key) {
			appConfigAttrs[key] = v
			delete(settings, k)
		}
	}
	if len(settings) == 0 {
		return appConfigAttrs, "", nil
	}

	allSettings[appName] = settings
	charmConfig, err := goyaml.Marshal(allSettings)
	if err != nil {
		return nil, "", errors.Annotate(err, "cannot marshall charm settings")
	}
	return appConfigAttrs, string(charmConfig), nil
}

func caasPrecheck(
	ch Charm,
	controllerCfg controller.Config,
	model Model,
	args params.ApplicationDeploy,
	storagePoolManager poolmanager.PoolManager,
	registry storage.ProviderRegistry,
	caasBroker caasBrokerInterface,
) error {
	if len(args.AttachStorage) > 0 {
		return errors.Errorf(
			"AttachStorage may not be specified for container models",
		)
	}
	if len(args.Placement) > 1 {
		return errors.Errorf(
			"only 1 placement directive is supported for container models, got %d",
			len(args.Placement),
		)
	}
	for _, s := range ch.Meta().Storage {
		if s.Type == charm.StorageBlock {
			return errors.Errorf("block storage %q is not supported for container charms", s.Name)
		}
	}
	serviceType := args.Config[k8s.ServiceTypeConfigKey]
	if _, err := k8s.CaasServiceToK8s(caas.ServiceType(serviceType)); err != nil {
		return errors.NotValidf("service type %q", serviceType)
	}

	cfg, err := model.ModelConfig()
	if err != nil {
		return errors.Trace(err)
	}

	// For older charms, operator-storage model config is mandatory.
	if k8s.RequireOperatorStorage(ch) {
		storageClassName, _ := cfg.AllAttrs()[k8sconstants.OperatorStorageKey].(string)
		if storageClassName == "" {
			return errors.New(
				"deploying this Kubernetes application requires a suitable storage class.\n" +
					"None have been configured. Set the operator-storage model config to " +
					"specify which storage class should be used to allocate operator storage.\n" +
					"See https://discourse.charmhub.io/t/getting-started/152.",
			)
		}
		sp, err := caasoperatorprovisioner.CharmStorageParams("", storageClassName, cfg, "", storagePoolManager, registry)
		if err != nil {
			return errors.Annotatef(err, "getting operator storage params for %q", args.ApplicationName)
		}
		if sp.Provider != string(k8sconstants.StorageProviderType) {
			poolName := cfg.AllAttrs()[k8sconstants.OperatorStorageKey]
			return errors.Errorf(
				"the %q storage pool requires a provider type of %q, not %q", poolName, k8sconstants.StorageProviderType, sp.Provider)
		}
		if err := caasBroker.ValidateStorageClass(sp.Attributes); err != nil {
			return errors.Trace(err)
		}
	}

	workloadStorageClass, _ := cfg.AllAttrs()[k8sconstants.WorkloadStorageKey].(string)
	for storageName, cons := range args.Storage {
		if cons.Pool == "" && workloadStorageClass == "" {
			return errors.Errorf("storage pool for %q must be specified since there's no model default storage class", storageName)
		}
		_, err := caasoperatorprovisioner.CharmStorageParams("", workloadStorageClass, cfg, cons.Pool, storagePoolManager, registry)
		if err != nil {
			return errors.Annotatef(err, "getting workload storage params for %q", args.ApplicationName)
		}
	}

	caasVersion, err := caasBroker.Version()
	if err != nil {
		return errors.Trace(err)
	}
	if err := checkCAASMinVersion(ch, caasVersion); err != nil {
		return errors.Trace(err)
	}
	return nil
}

// deployApplication fetches the charm from the charm store and deploys it.
// The logic has been factored out into a common function which is called by
// both the legacy API on the client facade, as well as the new application facade.
func deployApplication(
	backend Backend,
	model Model,
	stateCharm func(Charm) *state.Charm,
	args params.ApplicationDeploy,
	deployApplicationFunc func(ApplicationDeployer, Model, DeployApplicationParams) (Application, error),
	storagePoolManager poolmanager.PoolManager,
	registry storage.ProviderRegistry,
	caasBroker caasBrokerInterface,
) error {
	curl, err := charm.ParseURL(args.CharmURL)
	if err != nil {
		return errors.Trace(err)
	}
	if curl.Revision < 0 {
		return errors.Errorf("charm url must include revision")
	}

	// This check is done early so that errors deeper in the call-stack do not
	// leave an application deployment in an unrecoverable error state.
	if err := checkMachinePlacement(backend, args); err != nil {
		return errors.Trace(err)
	}

	// Try to find the charm URL in state first.
	ch, err := backend.Charm(curl)
	if err != nil {
		return errors.Trace(err)
	}

	if err := jujuversion.CheckJujuMinVersion(ch.Meta().MinJujuVersion, jujuversion.Current); err != nil {
		return errors.Trace(err)
	}

	modelType := model.Type()
	if modelType != state.ModelTypeIAAS {
		cfg, err := backend.ControllerConfig()
		if err != nil {
			return errors.Trace(err)
		}
		if err := caasPrecheck(ch, cfg, model, args, storagePoolManager, registry, caasBroker); err != nil {
			return errors.Trace(err)
		}
	}

	appConfig, _, charmSettings, _, err := parseCharmSettings(modelType, ch, args.ApplicationName, args.Config, args.ConfigYAML, environsconfig.UseDefaults)
	if err != nil {
		return errors.Trace(err)
	}

	// Parse storage tags in AttachStorage.
	if len(args.AttachStorage) > 0 && args.NumUnits != 1 {
		return errors.Errorf("AttachStorage is non-empty, but NumUnits is %d", args.NumUnits)
	}
	attachStorage := make([]names.StorageTag, len(args.AttachStorage))
	for i, tagString := range args.AttachStorage {
		tag, err := names.ParseStorageTag(tagString)
		if err != nil {
			return errors.Trace(err)
		}
		attachStorage[i] = tag
	}

	bindings, err := state.NewBindings(backend, args.EndpointBindings)
	if err != nil {
		return errors.Trace(err)
	}
	origin, err := convertCharmOrigin(args.CharmOrigin, curl, args.Channel)
	if err != nil {
		return errors.Trace(err)
	}
	_, err = deployApplicationFunc(backend, model, DeployApplicationParams{
		ApplicationName:   args.ApplicationName,
		Series:            args.Series,
		Charm:             stateCharm(ch),
		CharmOrigin:       origin,
		Channel:           csparams.Channel(args.Channel),
		NumUnits:          args.NumUnits,
		ApplicationConfig: appConfig,
		CharmConfig:       charmSettings,
		Constraints:       args.Constraints,
		Placement:         args.Placement,
		Storage:           args.Storage,
		Devices:           args.Devices,
		AttachStorage:     attachStorage,
		EndpointBindings:  bindings.Map(),
		Resources:         args.Resources,
		Force:             args.Force,
	})
	return errors.Trace(err)
}

func convertCharmOrigin(origin *params.CharmOrigin, curl *charm.URL, charmStoreChannel string) (corecharm.Origin, error) {
	var (
		originType string
		platform   corecharm.Platform
	)
	if origin != nil {
		originType = origin.Type
		platform = corecharm.Platform{
			Architecture: origin.Architecture,
			OS:           origin.OS,
			Series:       origin.Series,
		}
	}

	switch {
	case origin == nil || origin.Source == "" || origin.Source == "charm-store":
		var rev *int
		if curl.Revision != -1 {
			rev = &curl.Revision
		}
		var ch *charm.Channel
		if charmStoreChannel != "" {
			ch = &charm.Channel{
				Risk: charm.Risk(charmStoreChannel),
			}
		}
		return corecharm.Origin{
			Type:     originType,
			Source:   corecharm.CharmStore,
			Revision: rev,
			Channel:  ch,
			Platform: platform,
		}, nil
	case origin.Source == "local":
		return corecharm.Origin{
			Type:     originType,
			Source:   corecharm.Local,
			Revision: &curl.Revision,
			Platform: platform,
		}, nil
	}

	var track string
	if origin.Track != nil {
		track = *origin.Track
	}
	var branch string
	if origin.Branch != nil {
		branch = *origin.Branch
	}
	// We do guarantee that there will be a risk value.
	// Ignore the error, as only caused by risk as an
	// empty string.
	var channel *charm.Channel
	if ch, err := charm.MakeChannel(track, origin.Risk, branch); err == nil {
		channel = &ch
	}

	return corecharm.Origin{
		Type:     originType,
		Source:   corecharm.Source(origin.Source),
		ID:       origin.ID,
		Hash:     origin.Hash,
		Revision: origin.Revision,
		Channel:  channel,
		Platform: platform,
	}, nil
}

// parseCharmSettings parses, verifies and combines the config settings for a
// charm as specified by the provided config map and config yaml payload. Any
// model-specific application settings will be automatically extracted and
// returned back as an *application.Config.
func parseCharmSettings(modelType state.ModelType, ch Charm, appName string, cfg map[string]string, configYaml string, defaults environsconfig.Defaulting) (*config.Config, environschema.Fields, charm.Settings, schema.Defaults, error) {
	// Split out the app config from the charm config for any config
	// passed in as a map as opposed to YAML.
	var (
		applicationConfig map[string]interface{}
		charmConfig       map[string]string
		err               error
	)
	if len(cfg) > 0 {
		if applicationConfig, charmConfig, err = splitApplicationAndCharmConfig(modelType, cfg); err != nil {
			return nil, nil, nil, nil, errors.Trace(err)
		}
	}

	// Split out the app config from the charm config for any config
	// passed in as YAML.
	var (
		charmYamlConfig string
		appSettings     = make(map[string]interface{})
	)
	if len(configYaml) != 0 {
		if appSettings, charmYamlConfig, err = splitApplicationAndCharmConfigFromYAML(modelType, configYaml, appName); err != nil {
			return nil, nil, nil, nil, errors.Trace(err)
		}
	}

	// Entries from the string-based config map always override any entries
	// provided via the YAML payload.
	for k, v := range applicationConfig {
		appSettings[k] = v
	}

	appCfgSchema, schemaDefaults, err := applicationConfigSchema(modelType)
	if err != nil {
		return nil, nil, nil, nil, errors.Trace(err)
	}
	getDefaults := func() schema.Defaults {
		// If defaults is UseDefaults, defaults are baked into the app config.
		if defaults == environsconfig.UseDefaults {
			return schemaDefaults
		}
		return nil
	}
	appConfig, err := config.NewConfig(appSettings, appCfgSchema, getDefaults())
	if err != nil {
		return nil, nil, nil, nil, errors.Trace(err)
	}

	// If there isn't a charm YAML, then we can just return the charmConfig as
	// the settings and no need to attempt to parse an empty yaml.
	if len(charmYamlConfig) == 0 {
		settings, err := ch.Config().ParseSettingsStrings(charmConfig)
		if err != nil {
			return nil, nil, nil, nil, errors.Trace(err)
		}
		return appConfig, appCfgSchema, settings, schemaDefaults, nil
	}

	var charmSettings charm.Settings
	// Parse the charm YAML and check the yaml against the charm config.
	if charmSettings, err = ch.Config().ParseSettingsYAML([]byte(charmYamlConfig), appName); err != nil {
		// Check if this is 'juju get' output and parse it as such
		jujuGetSettings, pErr := charmConfigFromYamlConfigValues(charmYamlConfig)
		if pErr != nil {
			// Not 'juju output' either; return original error
			return nil, nil, nil, nil, errors.Trace(err)
		}
		charmSettings = jujuGetSettings
	}

	// Entries from the string-based config map always override any entries
	// provided via the YAML payload.
	if len(charmConfig) != 0 {
		// Parse config in a compatible way (see function comment).
		overrideSettings, err := parseSettingsCompatible(ch.Config(), charmConfig)
		if err != nil {
			return nil, nil, nil, nil, errors.Trace(err)
		}
		for k, v := range overrideSettings {
			charmSettings[k] = v
		}
	}

	return appConfig, appCfgSchema, charmSettings, schemaDefaults, nil
}

// checkMachinePlacement does a non-exhaustive validation of any supplied
// placement directives.
// If the placement scope is for a machine, ensure that the machine exists.
// If the placement is for a machine or a container on an existing machine,
// check that the machine is not locked for series upgrade.
func checkMachinePlacement(backend Backend, args params.ApplicationDeploy) error {
	errTemplate := "cannot deploy %q to machine %s"
	app := args.ApplicationName

	for _, p := range args.Placement {
		if p == nil {
			continue
		}
		dir := p.Directive

		toProvisionedMachine := p.Scope == instance.MachineScope
		if !toProvisionedMachine && dir == "" {
			continue
		}

		m, err := backend.Machine(dir)
		if err != nil {
			if errors.IsNotFound(err) && !toProvisionedMachine {
				continue
			}
			return errors.Annotatef(err, errTemplate, app, dir)
		}

		locked, err := m.IsLockedForSeriesUpgrade()
		if locked {
			err = errors.New("machine is locked for series upgrade")
		}
		if err != nil {
			return errors.Annotatef(err, errTemplate, app, dir)
		}

		locked, err = m.IsParentLockedForSeriesUpgrade()
		if locked {
			err = errors.New("parent machine is locked for series upgrade")
		}
		if err != nil {
			return errors.Annotatef(err, errTemplate, app, dir)
		}
	}

	return nil
}

// parseSettingsCompatible parses setting strings in a way that is
// compatible with the behavior before this CL based on the issue
// http://pad.lv/1194945. Until then setting an option to an empty
// string caused it to reset to the default value. We now allow
// empty strings as actual values, but we want to preserve the API
// behavior.
func parseSettingsCompatible(charmConfig *charm.Config, settings map[string]string) (charm.Settings, error) {
	setSettings := map[string]string{}
	unsetSettings := charm.Settings{}
	// Split settings into those which set and those which unset a value.
	for name, value := range settings {
		if value == "" {
			unsetSettings[name] = nil
			continue
		}
		setSettings[name] = value
	}
	// Validate the settings.
	changes, err := charmConfig.ParseSettingsStrings(setSettings)
	if err != nil {
		return nil, errors.Trace(err)
	}
	// Validate the unsettings and merge them into the changes.
	unsetSettings, err = charmConfig.ValidateSettings(unsetSettings)
	if err != nil {
		return nil, errors.Trace(err)
	}
	for name := range unsetSettings {
		changes[name] = nil
	}
	return changes, nil
}

type setCharmParams struct {
	AppName               string
	Application           Application
	CharmOrigin           *params.CharmOrigin
	Channel               csparams.Channel
	ConfigSettingsStrings map[string]string
	ConfigSettingsYAML    string
	ResourceIDs           map[string]string
	StorageConstraints    map[string]params.StorageConstraints
	EndpointBindings      map[string]string
	Force                 forceParams
}

type forceParams struct {
	ForceSeries, ForceUnits, Force bool
}

func (api *APIBase) setConfig(app Application, generation, settingsYAML string, settingsStrings map[string]string) error {
	// We need a guard on the API server-side for direct API callers such as
	// python-libjuju, and for older clients.
	// Always default to the master branch.
	if generation == "" {
		generation = model.GenerationMaster
	}

	// Update settings for charm and/or application.
	ch, _, err := app.Charm()
	if err != nil {
		return errors.Annotate(err, "obtaining charm for this application")
	}

	// parseCharmSettings is passed false for useDefaults because setConfig
	// should not care about defaults.
	// If defaults are wanted, one should call unsetApplicationConfig.
	appConfig, appConfigSchema, charmSettings, defaults, err := parseCharmSettings(api.modelType, ch, app.Name(), settingsStrings, settingsYAML, environsconfig.NoDefaults)
	if err != nil {
		return errors.Annotate(err, "parsing settings for application")
	}

	var configChanged bool
	if len(charmSettings) != 0 {
		if err = app.UpdateCharmConfig(generation, charmSettings); err != nil {
			return errors.Annotate(err, "updating charm config settings")
		}
		configChanged = true
	}
	if cfgAttrs := appConfig.Attributes(); len(cfgAttrs) > 0 {
		if err = app.UpdateApplicationConfig(cfgAttrs, nil, appConfigSchema, defaults); err != nil {
			return errors.Annotate(err, "updating application config settings")
		}
		configChanged = true
	}

	// If the config change is generational, add the app to the generation.
	if configChanged && generation != model.GenerationMaster {
		if err := api.addAppToBranch(generation, app.Name()); err != nil {
			return errors.Trace(err)
		}
	}

	return nil
}

// UpdateApplicationSeries updates the application series. Series for
// subordinates updated too.
func (api *APIBase) UpdateApplicationSeries(args params.UpdateSeriesArgs) (params.ErrorResults, error) {
	if err := api.checkCanWrite(); err != nil {
		return params.ErrorResults{}, err
	}
	if err := api.check.ChangeAllowed(); err != nil {
		return params.ErrorResults{}, errors.Trace(err)
	}
	results := params.ErrorResults{
		Results: make([]params.ErrorResult, len(args.Args)),
	}
	for i, arg := range args.Args {
		err := api.updateOneApplicationSeries(arg)
		results.Results[i].Error = apiservererrors.ServerError(err)
	}
	return results, nil
}

func (api *APIBase) updateOneApplicationSeries(arg params.UpdateSeriesArg) error {
	return api.updateSeries.UpdateSeries(arg.Entity.Tag, arg.Series, arg.Force)
}

// SetCharm sets the charm for a given for the application.
func (api *APIBase) SetCharm(args params.ApplicationSetCharm) error {
	if err := api.checkCanWrite(); err != nil {
		return err
	}
	// when forced units in error, don't block
	if !args.ForceUnits {
		if err := api.check.ChangeAllowed(); err != nil {
			return errors.Trace(err)
		}
	}
	oneApplication, err := api.backend.Application(args.ApplicationName)
	if err != nil {
		return errors.Trace(err)
	}
	channel := csparams.Channel(args.Channel)
	return api.setCharmWithAgentValidation(
		setCharmParams{
			AppName:               args.ApplicationName,
			Application:           oneApplication,
			CharmOrigin:           args.CharmOrigin,
			Channel:               channel,
			ConfigSettingsStrings: args.ConfigSettings,
			ConfigSettingsYAML:    args.ConfigSettingsYAML,
			ResourceIDs:           args.ResourceIDs,
			StorageConstraints:    args.StorageConstraints,
			EndpointBindings:      args.EndpointBindings,
			Force: forceParams{
				ForceSeries: args.ForceSeries,
				ForceUnits:  args.ForceUnits,
				Force:       args.Force,
			},
		},
		args.CharmURL,
	)
}

var (
	deploymentInfoUpgradeMessage = `
Juju on containers does not support updating deployment info for services.
The new charm's metadata contains updated deployment info.
You'll need to deploy a new charm rather than upgrading if you need this change.
`[1:]

	storageUpgradeMessage = `
Juju on containers does not support updating storage on a statefulset.
The new charm's metadata contains updated storage declarations.
You'll need to deploy a new charm rather than upgrading if you need this change.
`[1:]

	devicesUpgradeMessage = `
Juju on containers does not support updating node selectors (configured from charm devices).
The new charm's metadata contains updated device declarations.
You'll need to deploy a new charm rather than upgrading if you need this change.
`[1:]
)

// setCharmWithAgentValidation checks the agent versions of the application
// and unit before continuing on. These checks are important to prevent old
// code running at the same time as the new code. If you encounter the error,
// the correct and only work around is to upgrade the units to match the
// controller.
func (api *APIBase) setCharmWithAgentValidation(
	params setCharmParams,
	url string,
) error {
	curl, err := charm.ParseURL(url)
	if err != nil {
		return errors.Trace(err)
	}
	newCharm, err := api.backend.Charm(curl)
	if err != nil {
		return errors.Trace(err)
	}
	oneApplication := params.Application
	currentCharm, _, err := oneApplication.Charm()
	if err != nil {
		logger.Debugf("Unable to locate current charm: %v", err)
	}
	charmOrigin, err := convertCharmOrigin(params.CharmOrigin, curl, string(params.Channel))
	if err != nil {
		return errors.Trace(err)
	}
	newOrigin := StateCharmOrigin(charmOrigin)
	if api.modelType == state.ModelTypeCAAS {
		// We need to disallow updates that k8s does not yet support,
		// eg changing the filesystem or device directives, or deployment info.
		// TODO(wallyworld) - support resizing of existing storage.
		var unsupportedReason string
		if !reflect.DeepEqual(currentCharm.Meta().Deployment, newCharm.Meta().Deployment) {
			unsupportedReason = deploymentInfoUpgradeMessage
		} else if !reflect.DeepEqual(currentCharm.Meta().Storage, newCharm.Meta().Storage) {
			unsupportedReason = storageUpgradeMessage
		} else if !reflect.DeepEqual(currentCharm.Meta().Devices, newCharm.Meta().Devices) {
			unsupportedReason = devicesUpgradeMessage
		}
		if unsupportedReason != "" {
			return errors.NotSupportedf(unsupportedReason)
		}
		return api.applicationSetCharm(params, newCharm, newOrigin)
	}

	// Check if the controller agent tools version is greater than the
	// version we support for the new LXD profiles.
	// Then check all the units, to see what their agent tools versions is
	// so that we can ensure that everyone is aligned. If the units version
	// is too low (i.e. less than the 2.6.0 epoch), then show an error
	// message that the operator should upgrade to receive the latest
	// LXD Profile changes.

	// Ensure that we only check agent versions of a charm when we have a
	// non-empty profile. So this check will only be run in the following
	// scenarios; adding a profile, upgrading a profile. Removal of a
	// profile, that had an existing charm, will check if there is currently
	// an existing charm and if so, run the check.
	// Checking that is possible, but that would require asking every unit
	// machines what profiles they currently have and matching with the
	// incoming update. This could be very costly when you have lots of
	// machines.
	if lxdprofile.NotEmpty(lxdCharmProfiler{Charm: currentCharm}) ||
		lxdprofile.NotEmpty(lxdCharmProfiler{Charm: newCharm}) {
		if err := validateAgentVersions(oneApplication, api.model); err != nil {
			return errors.Trace(err)
		}
	}

	return api.applicationSetCharm(params, newCharm, newOrigin)
}

// applicationSetCharm sets the charm for the given for the application.
func (api *APIBase) applicationSetCharm(
	params setCharmParams,
	newCharm Charm,
	newOrigin *state.CharmOrigin,
) error {
	var err error
	var settings charm.Settings
	if params.ConfigSettingsYAML != "" {
		settings, err = newCharm.Config().ParseSettingsYAML([]byte(params.ConfigSettingsYAML), params.AppName)
	} else if len(params.ConfigSettingsStrings) > 0 {
		settings, err = parseSettingsCompatible(newCharm.Config(), params.ConfigSettingsStrings)
	}
	if err != nil {
		return errors.Annotate(err, "parsing config settings")
	}
	var stateStorageConstraints map[string]state.StorageConstraints
	if len(params.StorageConstraints) > 0 {
		stateStorageConstraints = make(map[string]state.StorageConstraints)
		for name, cons := range params.StorageConstraints {
			stateCons := state.StorageConstraints{Pool: cons.Pool}
			if cons.Size != nil {
				stateCons.Size = *cons.Size
			}
			if cons.Count != nil {
				stateCons.Count = *cons.Count
			}
			stateStorageConstraints[name] = stateCons
		}
	}

	// Enforce "assumes" requirements if the feature flag is enabled.
	model, err := api.backend.Model()
	if err != nil {
		return errors.Annotate(err, "retrieving model")
	}

	if err := assertCharmAssumptions(newCharm.Meta().Assumes, model, api.backend.ControllerConfig); err != nil {
		if !errors.IsNotSupported(err) || !params.Force.Force {
			return errors.Trace(err)
		}

		logger.Warningf("proceeding with upgrade of application %q even though the charm feature requirements could not be met as --force was specified", params.AppName)
	}

	force := params.Force
	cfg := state.SetCharmConfig{
		Charm:              api.stateCharm(newCharm),
		CharmOrigin:        newOrigin,
		Channel:            params.Channel,
		ConfigSettings:     settings,
		ForceSeries:        force.ForceSeries,
		ForceUnits:         force.ForceUnits,
		Force:              force.Force,
		ResourceIDs:        params.ResourceIDs,
		StorageConstraints: stateStorageConstraints,
		EndpointBindings:   params.EndpointBindings,
	}

	// Disallow downgrading from a v2 charm to a v1 charm.
	oldCharm, _, err := params.Application.Charm()
	if err != nil {
		return errors.Trace(err)
	}
	if charm.MetaFormat(oldCharm) >= charm.FormatV2 && charm.MetaFormat(newCharm) == charm.FormatV1 {
		return errors.New("cannot downgrade from v2 charm format to v1")
	}

	// If upgrading from a pod-spec (v1) charm to sidecar (v2), override the
	// application's series to what it would be for a fresh sidecar deploy.
	oldSeries := params.Application.Series()
	if oldSeries == series.Kubernetes.String() && charm.MetaFormat(newCharm) >= charm.FormatV2 && corecharm.IsKubernetes(newCharm) {
		// Disallow upgrading from a v1 DaemonSet or Deployment type charm
		// (only StatefulSet is supported in v2 right now).
		deployment := oldCharm.Meta().Deployment
		if deployment != nil && deployment.DeploymentType != charm.DeploymentStateful {
			return errors.Errorf("cannot upgrade from v1 %s deployment to v2", deployment.DeploymentType)
		}

		modelConfig, err := api.model.ModelConfig()
		if err != nil {
			return errors.Trace(err)
		}

		var supported []string
		for _, base := range newCharm.Manifest().Bases {
			series, err := series.VersionSeries(base.Channel.Track)
			if err != nil {
				continue
			}
			supported = append(supported, series)
		}

		newSeries, err := sidecarUpgradeSeries(modelConfig, supported)
		if err != nil {
			return errors.Trace(err)
		}
		logger.Debugf("upgrading pod-spec to sidecar charm, setting series to %q", newSeries)
		cfg.Series = newSeries
	}

	return params.Application.SetCharm(cfg)
}

// sidecarUpgradeSeries is a cut-down version of seriesSelector.charmSeries
// for a refresh from a pod-spec to a sidecar charm. It looks at the model's
// default and falls back to the charm's series (no support for "--series",
// series in charm URL, or default LTS).
func sidecarUpgradeSeries(modelConfig *environsconfig.Config, supported []string) (string, error) {
	supportedJuju, err := series.WorkloadSeries(time.Now(), "", modelConfig.ImageStream())
	if err != nil {
		return "", errors.Trace(err)
	}

	// Use model default series, if explicitly set and supported by the charm.
	if selected, explicit := modelConfig.DefaultSeries(); explicit {
		if _, err := charm.SeriesForCharm(selected, supported); err == nil {
			// validate the series we get from the charm
			if !supportedJuju.Contains(selected) {
				return "", errors.NotSupportedf("series: %q", selected)
			}
			return selected, nil
		}
	}

	// Fall back to the charm's list of series, filtered to what's supported
	// by Juju. Preserve the order of the supported series from the charm
	// metadata, as the order could be out of order compared to Ubuntu series
	// order (precise, xenial, bionic, trusty, etc).
	var filtered []string
	for _, charmSeries := range supported {
		if supportedJuju.Contains(charmSeries) {
			filtered = append(filtered, charmSeries)
		}
	}
	selected, err := charm.SeriesForCharm("", filtered)
	if err == nil {
		return selected, nil
	}

	// Otherwise it's an error
	return "", err
}

// charmConfigFromYamlConfigValues will parse a yaml produced by juju get and
// generate charm.Settings from it that can then be sent to the application.
func charmConfigFromYamlConfigValues(yamlContents string) (charm.Settings, error) {
	var allSettings map[string]interface{}
	if err := goyaml.Unmarshal([]byte(yamlContents), &allSettings); err != nil {
		return nil, errors.Annotate(err, "cannot parse settings data")
	}
	return charmConfigFromConfigValues(allSettings)
}

// charmConfigFromConfigValues will parse a yaml produced by juju get and
// generate charm.Settings from it that can then be sent to the application.
func charmConfigFromConfigValues(yamlContents map[string]interface{}) (charm.Settings, error) {
	onlySettings := charm.Settings{}
	settingsMap, ok := yamlContents["settings"].(map[interface{}]interface{})
	if !ok {
		return nil, errors.New("unknown format for settings")
	}

	for setting := range settingsMap {
		s, ok := settingsMap[setting].(map[interface{}]interface{})
		if !ok {
			return nil, errors.Errorf("unknown format for settings section %v", setting)
		}
		// some keys might not have a value, we don't care about those.
		v, ok := s["value"]
		if !ok {
			continue
		}
		stringSetting, ok := setting.(string)
		if !ok {
			return nil, errors.Errorf("unexpected setting key, expected string got %T", setting)
		}
		onlySettings[stringSetting] = v
	}
	return onlySettings, nil
}

<<<<<<< HEAD
=======
// GetCharmURL returns the charm URL the given application is
// running at present.
func (api *APIBase) GetCharmURL(args params.ApplicationGet) (params.StringResult, error) {
	if err := api.checkCanWrite(); err != nil {
		return params.StringResult{}, errors.Trace(err)
	}
	oneApplication, err := api.backend.Application(args.ApplicationName)
	if err != nil {
		return params.StringResult{}, errors.Trace(err)
	}
	charmURL, _ := oneApplication.CharmURL()
	return params.StringResult{Result: *charmURL}, nil
}

// GetCharmURLOrigin isn't on the V12 API.
func (api *APIv12) GetCharmURLOrigin(_ struct{}) {}

>>>>>>> 4b46164a
// GetCharmURLOrigin returns the charm URL and charm origin the given
// application is running at present.
func (api *APIBase) GetCharmURLOrigin(args params.ApplicationGet) (params.CharmURLOriginResult, error) {
	if err := api.checkCanWrite(); err != nil {
		return params.CharmURLOriginResult{}, errors.Trace(err)
	}
	oneApplication, err := api.backend.Application(args.ApplicationName)
	if err != nil {
		return params.CharmURLOriginResult{Error: apiservererrors.ServerError(err)}, nil
	}
	charmURL, _ := oneApplication.CharmURL()
	result := params.CharmURLOriginResult{URL: *charmURL}
	chOrigin := oneApplication.CharmOrigin()
	if chOrigin == nil {
		result.Error = apiservererrors.ServerError(errors.NotFoundf("charm origin for %q", args.ApplicationName))
		return result, nil
	}
	result.Origin = makeParamsCharmOrigin(chOrigin)
	result.Origin.InstanceKey = charmhub.CreateInstanceKey(oneApplication.ApplicationTag(), api.model.ModelTag())
	return result, nil
}

func makeParamsCharmOrigin(origin *state.CharmOrigin) params.CharmOrigin {
	retOrigin := params.CharmOrigin{
		Source: origin.Source,
		ID:     origin.ID,
		Hash:   origin.Hash,
	}
	if origin.Revision != nil {
		retOrigin.Revision = origin.Revision
	}
	if origin.Channel != nil {
		retOrigin.Risk = origin.Channel.Risk
		if origin.Channel.Track != "" {
			retOrigin.Track = &origin.Channel.Track
		}
		if origin.Channel.Branch != "" {
			retOrigin.Branch = &origin.Channel.Branch
		}
	}
	if origin.Platform != nil {
		retOrigin.Architecture = origin.Platform.Architecture
		retOrigin.OS = origin.Platform.OS
		retOrigin.Series = origin.Platform.Series
	}
	return retOrigin
}

// CharmRelations implements the server side of Application.CharmRelations.
func (api *APIBase) CharmRelations(p params.ApplicationCharmRelations) (params.ApplicationCharmRelationsResults, error) {
	var results params.ApplicationCharmRelationsResults
	if err := api.checkCanRead(); err != nil {
		return results, errors.Trace(err)
	}

	app, err := api.backend.Application(p.ApplicationName)
	if err != nil {
		return results, errors.Trace(err)
	}
	endpoints, err := app.Endpoints()
	if err != nil {
		return results, errors.Trace(err)
	}
	results.CharmRelations = make([]string, len(endpoints))
	for i, endpoint := range endpoints {
		results.CharmRelations[i] = endpoint.Relation.Name
	}
	return results, nil
}

// Expose changes the juju-managed firewall to expose any ports that
// were also explicitly marked by units as open.
func (api *APIBase) Expose(args params.ApplicationExpose) error {
	if err := api.checkCanWrite(); err != nil {
		return errors.Trace(err)
	}
	if err := api.check.ChangeAllowed(); err != nil {
		return errors.Trace(err)
	}
	app, err := api.backend.Application(args.ApplicationName)
	if err != nil {
		return errors.Trace(err)
	}
	if api.modelType == state.ModelTypeCAAS {
		appConfig, err := app.ApplicationConfig()
		if err != nil {
			return errors.Trace(err)
		}
		if appConfig.GetString(caas.JujuExternalHostNameKey, "") == "" {
			return errors.Errorf(
				"cannot expose a container application without a %q value set, run\n"+
					"juju config %s %s=<value>", caas.JujuExternalHostNameKey, args.ApplicationName, caas.JujuExternalHostNameKey)
		}
	}

	// Map space names to space IDs before calling SetExposed
	mappedExposeParams, err := api.mapExposedEndpointParams(args.ExposedEndpoints)
	if err != nil {
		return apiservererrors.ServerError(err)
	}

	// If an empty exposedEndpoints list is provided, all endpoints should
	// be exposed. This emulates the expose behavior of pre 2.9 controllers.
	if len(mappedExposeParams) == 0 {
		mappedExposeParams = map[string]state.ExposedEndpoint{
			"": {
				ExposeToCIDRs: []string{firewall.AllNetworksIPV4CIDR, firewall.AllNetworksIPV6CIDR},
			},
		}
	}

	if err = app.MergeExposeSettings(mappedExposeParams); err != nil {
		return apiservererrors.ServerError(err)
	}
	return nil
}

func (api *APIBase) mapExposedEndpointParams(params map[string]params.ExposedEndpoint) (map[string]state.ExposedEndpoint, error) {
	if len(params) == 0 {
		return nil, nil
	}

	var (
		spaceInfos network.SpaceInfos
		err        error
		res        = make(map[string]state.ExposedEndpoint, len(params))
	)

	for endpointName, exposeDetails := range params {
		mappedParam := state.ExposedEndpoint{
			ExposeToCIDRs: exposeDetails.ExposeToCIDRs,
		}

		if len(exposeDetails.ExposeToSpaces) != 0 {
			// Lazily fetch SpaceInfos
			if spaceInfos == nil {
				if spaceInfos, err = api.backend.AllSpaceInfos(); err != nil {
					return nil, err
				}
			}

			spaceIDs := make([]string, len(exposeDetails.ExposeToSpaces))
			for i, spaceName := range exposeDetails.ExposeToSpaces {
				sp := spaceInfos.GetByName(spaceName)
				if sp == nil {
					return nil, errors.NotFoundf("space %q", spaceName)
				}

				spaceIDs[i] = sp.ID
			}
			mappedParam.ExposeToSpaceIDs = spaceIDs
		}

		res[endpointName] = mappedParam

	}

	return res, nil
}

// Unexpose changes the juju-managed firewall to unexpose any ports that
// were also explicitly marked by units as open.
func (api *APIBase) Unexpose(args params.ApplicationUnexpose) error {
	if err := api.checkCanWrite(); err != nil {
		return err
	}
	if err := api.check.ChangeAllowed(); err != nil {
		return errors.Trace(err)
	}
	app, err := api.backend.Application(args.ApplicationName)
	if err != nil {
		return err
	}

	// No endpoints specified; unexpose application
	if len(args.ExposedEndpoints) == 0 {
		return app.ClearExposed()
	}

	// Unset expose settings for the specified endpoints
	return app.UnsetExposeSettings(args.ExposedEndpoints)
}

// AddUnits adds a given number of units to an application.
func (api *APIBase) AddUnits(args params.AddApplicationUnits) (params.AddApplicationUnitsResults, error) {
	if api.modelType == state.ModelTypeCAAS {
		return params.AddApplicationUnitsResults{}, errors.NotSupportedf("adding units to a container-based model")
	}

	// TODO(wallyworld) - enable-ha is how we add new controllers at the moment
	// Remove this check before 3.0 when enable-ha is refactored.
	app, err := api.backend.Application(args.ApplicationName)
	if err != nil {
		return params.AddApplicationUnitsResults{}, errors.Trace(err)
	}
	ch, _, err := app.Charm()
	if err != nil {
		return params.AddApplicationUnitsResults{}, errors.Trace(err)
	}
	if ch.Meta().Name == bootstrap.ControllerCharmName {
		return params.AddApplicationUnitsResults{}, errors.NotSupportedf("adding units to the controller application")
	}

	if err := api.checkCanWrite(); err != nil {
		return params.AddApplicationUnitsResults{}, errors.Trace(err)
	}
	if err := api.check.ChangeAllowed(); err != nil {
		return params.AddApplicationUnitsResults{}, errors.Trace(err)
	}
	units, err := addApplicationUnits(api.backend, api.modelType, args)
	if err != nil {
		return params.AddApplicationUnitsResults{}, errors.Trace(err)
	}
	unitNames := make([]string, len(units))
	for i, unit := range units {
		unitNames[i] = unit.UnitTag().Id()
	}
	return params.AddApplicationUnitsResults{Units: unitNames}, nil
}

// addApplicationUnits adds a given number of units to an application.
func addApplicationUnits(backend Backend, modelType state.ModelType, args params.AddApplicationUnits) ([]Unit, error) {
	if args.NumUnits < 1 {
		return nil, errors.New("must add at least one unit")
	}

	assignUnits := true
	if modelType != state.ModelTypeIAAS {
		// In a CAAS model, there are no machines for
		// units to be assigned to.
		assignUnits = false
		if len(args.AttachStorage) > 0 {
			return nil, errors.Errorf(
				"AttachStorage may not be specified for %s models",
				modelType,
			)
		}
		if len(args.Placement) > 1 {
			return nil, errors.Errorf(
				"only 1 placement directive is supported for %s models, got %d",
				modelType,
				len(args.Placement),
			)
		}
	}

	// Parse storage tags in AttachStorage.
	if len(args.AttachStorage) > 0 && args.NumUnits != 1 {
		return nil, errors.Errorf("AttachStorage is non-empty, but NumUnits is %d", args.NumUnits)
	}
	attachStorage := make([]names.StorageTag, len(args.AttachStorage))
	for i, tagString := range args.AttachStorage {
		tag, err := names.ParseStorageTag(tagString)
		if err != nil {
			return nil, errors.Trace(err)
		}
		attachStorage[i] = tag
	}
	oneApplication, err := backend.Application(args.ApplicationName)
	if err != nil {
		return nil, errors.Trace(err)
	}
	return addUnits(
		oneApplication,
		args.ApplicationName,
		args.NumUnits,
		args.Placement,
		attachStorage,
		assignUnits,
	)
}

// DestroyUnits removes a given set of application units.
//
// NOTE(axw) this exists only for backwards compatibility,
// for API facade versions 1-3; clients should prefer its
// successor, DestroyUnit, below. Until all consumers have
// been updated, or we bump a major version, we can't drop
// this.
//
// TODO(axw) 2017-03-16 #1673323
// Drop this in Juju 3.0.
func (api *APIBase) DestroyUnits(args params.DestroyApplicationUnits) error {
	var errs []error
	entities := params.DestroyUnitsParams{
		Units: make([]params.DestroyUnitParams, 0, len(args.UnitNames)),
	}
	for _, unitName := range args.UnitNames {
		if !names.IsValidUnit(unitName) {
			errs = append(errs, errors.NotValidf("unit name %q", unitName))
			continue
		}
		entities.Units = append(entities.Units, params.DestroyUnitParams{
			UnitTag: names.NewUnitTag(unitName).String(),
		})
	}
	results, err := api.DestroyUnit(entities)
	if err != nil {
		return errors.Trace(err)
	}
	for _, result := range results.Results {
		if result.Error != nil {
			errs = append(errs, result.Error)
		}
	}
	return apiservererrors.DestroyErr("units", args.UnitNames, errs)
}

// DestroyUnit removes a given set of application units.
func (api *APIBase) DestroyUnit(args params.DestroyUnitsParams) (params.DestroyUnitResults, error) {
	if api.modelType == state.ModelTypeCAAS {
		return params.DestroyUnitResults{}, errors.NotSupportedf("removing units on a non-container model")
	}
	if err := api.checkCanWrite(); err != nil {
		return params.DestroyUnitResults{}, errors.Trace(err)
	}
	if err := api.check.RemoveAllowed(); err != nil {
		return params.DestroyUnitResults{}, errors.Trace(err)
	}

	appCharms := make(map[string]Charm)
	destroyUnit := func(arg params.DestroyUnitParams) (*params.DestroyUnitInfo, error) {
		unitTag, err := names.ParseUnitTag(arg.UnitTag)
		if err != nil {
			return nil, errors.Trace(err)
		}

		name := unitTag.Id()
		unit, err := api.backend.Unit(name)
		if errors.IsNotFound(err) {
			return nil, errors.Errorf("unit %q does not exist", name)
		} else if err != nil {
			return nil, errors.Trace(err)
		}
		if !unit.IsPrincipal() {
			return nil, errors.Errorf("unit %q is a subordinate, to remove use remove-relation. Note: this will remove all units of %q", name, unit.ApplicationName())
		}

		// TODO(wallyworld) - enable-ha is how we remove controllers at the moment
		// Remove this check before 3.0 when enable-ha is refactored.
		appName, _ := names.UnitApplication(unitTag.Id())
		ch, ok := appCharms[appName]
		if !ok {
			app, err := api.backend.Application(appName)
			if err != nil {
				return nil, errors.Trace(err)
			}
			ch, _, err = app.Charm()
			if err != nil {
				return nil, errors.Trace(err)
			}
			appCharms[appName] = ch
		}
		if ch.Meta().Name == bootstrap.ControllerCharmName {
			return nil, errors.NotSupportedf("removing units from the controller application")
		}

		var info params.DestroyUnitInfo
		unitStorage, err := storagecommon.UnitStorage(api.storageAccess, unit.UnitTag())
		if err != nil {
			return nil, errors.Trace(err)
		}

		if arg.DestroyStorage {
			for _, s := range unitStorage {
				info.DestroyedStorage = append(
					info.DestroyedStorage,
					params.Entity{Tag: s.StorageTag().String()},
				)
			}
		} else {
			info.DestroyedStorage, info.DetachedStorage, err = storagecommon.ClassifyDetachedStorage(
				api.storageAccess.VolumeAccess(), api.storageAccess.FilesystemAccess(), unitStorage,
			)
			if err != nil {
				return nil, errors.Trace(err)
			}
		}
		op := unit.DestroyOperation()
		op.DestroyStorage = arg.DestroyStorage
		op.Force = arg.Force
		if arg.Force {
			op.MaxWait = common.MaxWait(arg.MaxWait)
		}
		if err := api.backend.ApplyOperation(op); err != nil {
			return nil, errors.Trace(err)
		}
		if len(op.Errors) != 0 {
			logger.Warningf("operational errors destroying unit %v: %v", unit.Name(), op.Errors)
		}
		return &info, nil
	}
	results := make([]params.DestroyUnitResult, len(args.Units))
	for i, entity := range args.Units {
		info, err := destroyUnit(entity)
		if err != nil {
			results[i].Error = apiservererrors.ServerError(err)
			continue
		}
		results[i].Info = info
	}
	return params.DestroyUnitResults{
		Results: results,
	}, nil
}

// Destroy destroys a given application, local or remote.
//
// NOTE(axw) this exists only for backwards compatibility,
// for API facade versions 1-3; clients should prefer its
// successor, DestroyApplication, below. Until all consumers
// have been updated, or we bump a major version, we can't
// drop this.
//
// TODO(axw) 2017-03-16 #1673323
// Drop this in Juju 3.0.
func (api *APIBase) Destroy(in params.ApplicationDestroy) error {
	if !names.IsValidApplication(in.ApplicationName) {
		return errors.NotValidf("application name %q", in.ApplicationName)
	}
	args := params.DestroyApplicationsParams{
		Applications: []params.DestroyApplicationParams{{
			ApplicationTag: names.NewApplicationTag(in.ApplicationName).String(),
		}},
	}
	results, err := api.DestroyApplication(args)
	if err != nil {
		return errors.Trace(err)
	}
	if err := results.Results[0].Error; err != nil {
		return apiservererrors.ServerError(err)
	}
	return nil
}

// DestroyApplication removes a given set of applications.
func (api *APIBase) DestroyApplication(args params.DestroyApplicationsParams) (params.DestroyApplicationResults, error) {
	if err := api.checkCanWrite(); err != nil {
		return params.DestroyApplicationResults{}, err
	}
	if err := api.check.RemoveAllowed(); err != nil {
		return params.DestroyApplicationResults{}, errors.Trace(err)
	}
	destroyApp := func(arg params.DestroyApplicationParams) (*params.DestroyApplicationInfo, error) {
		tag, err := names.ParseApplicationTag(arg.ApplicationTag)
		if err != nil {
			return nil, err
		}
		var info params.DestroyApplicationInfo
		app, err := api.backend.Application(tag.Id())
		if err != nil {
			return nil, err
		}

		ch, _, err := app.Charm()
		if err != nil {
			return nil, errors.Trace(err)
		}
		if ch.Meta().Name == bootstrap.ControllerCharmName {
			return nil, errors.NotSupportedf("removing the controller application")
		}

		units, err := app.AllUnits()
		if err != nil {
			return nil, err
		}
		storageSeen := names.NewSet()
		for _, unit := range units {
			info.DestroyedUnits = append(
				info.DestroyedUnits,
				params.Entity{Tag: unit.UnitTag().String()},
			)
			unitStorage, err := storagecommon.UnitStorage(api.storageAccess, unit.UnitTag())
			if err != nil {
				return nil, err
			}

			// Filter out storage we've already seen. Shared
			// storage may be attached to multiple units.
			var unseen []state.StorageInstance
			for _, stor := range unitStorage {
				storageTag := stor.StorageTag()
				if storageSeen.Contains(storageTag) {
					continue
				}
				storageSeen.Add(storageTag)
				unseen = append(unseen, stor)
			}
			unitStorage = unseen

			if arg.DestroyStorage {
				for _, s := range unitStorage {
					info.DestroyedStorage = append(
						info.DestroyedStorage,
						params.Entity{Tag: s.StorageTag().String()},
					)
				}
			} else {
				destroyed, detached, err := storagecommon.ClassifyDetachedStorage(
					api.storageAccess.VolumeAccess(), api.storageAccess.FilesystemAccess(), unitStorage,
				)
				if err != nil {
					return nil, err
				}
				info.DestroyedStorage = append(info.DestroyedStorage, destroyed...)
				info.DetachedStorage = append(info.DetachedStorage, detached...)
			}
		}
		op := app.DestroyOperation()
		op.DestroyStorage = arg.DestroyStorage
		op.Force = arg.Force
		if arg.Force {
			op.MaxWait = common.MaxWait(arg.MaxWait)
		}
		if err := api.backend.ApplyOperation(op); err != nil {
			return nil, err
		}
		if len(op.Errors) != 0 {
			logger.Warningf("operational errors destroying application %v: %v", tag.Id(), op.Errors)
		}
		return &info, nil
	}
	results := make([]params.DestroyApplicationResult, len(args.Applications))
	for i, arg := range args.Applications {
		info, err := destroyApp(arg)
		if err != nil {
			results[i].Error = apiservererrors.ServerError(err)
			continue
		}
		results[i].Info = info
	}
	return params.DestroyApplicationResults{
		Results: results,
	}, nil
}

// DestroyConsumedApplications removes a given set of consumed (remote) applications.
func (api *APIBase) DestroyConsumedApplications(args params.DestroyConsumedApplicationsParams) (params.ErrorResults, error) {
	if err := api.checkCanWrite(); err != nil {
		return params.ErrorResults{}, err
	}
	if err := api.check.RemoveAllowed(); err != nil {
		return params.ErrorResults{}, errors.Trace(err)
	}
	results := make([]params.ErrorResult, len(args.Applications))
	for i, arg := range args.Applications {
		appTag, err := names.ParseApplicationTag(arg.ApplicationTag)
		if err != nil {
			results[i].Error = apiservererrors.ServerError(err)
			continue
		}
		app, err := api.backend.RemoteApplication(appTag.Id())
		if err != nil {
			results[i].Error = apiservererrors.ServerError(err)
			continue
		}
		force := false
		if arg.Force != nil {
			force = *arg.Force
		}
		op := app.DestroyOperation(force)
		if force {
			op.MaxWait = common.MaxWait(arg.MaxWait)
		}
		err = api.backend.ApplyOperation(op)
		if op.Errors != nil && len(op.Errors) > 0 {
			logger.Warningf("operational error encountered destroying consumed application %v: %v", appTag.Id(), op.Errors)
		}
		if err != nil {
			results[i].Error = apiservererrors.ServerError(err)
			continue
		}
	}
	return params.ErrorResults{
		Results: results,
	}, nil
}

// ScaleApplications scales the specified application to the requested number of units.
func (api *APIBase) ScaleApplications(args params.ScaleApplicationsParams) (params.ScaleApplicationResults, error) {
	if api.modelType != state.ModelTypeCAAS {
		return params.ScaleApplicationResults{}, errors.NotSupportedf("scaling applications on a non-container model")
	}
	if err := api.checkCanWrite(); err != nil {
		return params.ScaleApplicationResults{}, errors.Trace(err)
	}
	if err := api.check.ChangeAllowed(); err != nil {
		return params.ScaleApplicationResults{}, errors.Trace(err)
	}
	scaleApplication := func(arg params.ScaleApplicationParams) (*params.ScaleApplicationInfo, error) {
		if arg.Scale < 0 && arg.ScaleChange == 0 {
			return nil, errors.NotValidf("scale < 0")
		} else if arg.Scale != 0 && arg.ScaleChange != 0 {
			return nil, errors.NotValidf("requesting both scale and scale-change")
		}

		appTag, err := names.ParseApplicationTag(arg.ApplicationTag)
		if err != nil {
			return nil, errors.Trace(err)
		}
		name := appTag.Id()
		app, err := api.backend.Application(name)
		if errors.IsNotFound(err) {
			return nil, errors.Errorf("application %q does not exist", name)
		} else if err != nil {
			return nil, errors.Trace(err)
		}
		ch, _, err := app.Charm()
		if err != nil {
			return nil, errors.Trace(err)
		}
		if ch.Meta().Deployment != nil {
			if ch.Meta().Deployment.DeploymentMode == charm.ModeOperator {
				return nil, errors.NotSupportedf("scale an %q application", charm.ModeOperator)
			}
			if ch.Meta().Deployment.DeploymentType == charm.DeploymentDaemon {
				return nil, errors.NotSupportedf("scale a %q application", charm.DeploymentDaemon)
			}
		}

		var info params.ScaleApplicationInfo
		if arg.ScaleChange != 0 {
			newScale, err := app.ChangeScale(arg.ScaleChange)
			if err != nil {
				return nil, errors.Trace(err)
			}
			info.Scale = newScale
		} else {
			if err := app.SetScale(arg.Scale, 0, true); err != nil {
				return nil, errors.Trace(err)
			}
			info.Scale = arg.Scale
		}
		return &info, nil
	}
	results := make([]params.ScaleApplicationResult, len(args.Applications))
	for i, entity := range args.Applications {
		info, err := scaleApplication(entity)
		if err != nil {
			results[i].Error = apiservererrors.ServerError(err)
			continue
		}
		results[i].Info = info
	}
	return params.ScaleApplicationResults{
		Results: results,
	}, nil
}

// GetConstraints returns the constraints for a given application.
func (api *APIBase) GetConstraints(args params.Entities) (params.ApplicationGetConstraintsResults, error) {
	if err := api.checkCanRead(); err != nil {
		return params.ApplicationGetConstraintsResults{}, errors.Trace(err)
	}
	results := params.ApplicationGetConstraintsResults{
		Results: make([]params.ApplicationConstraint, len(args.Entities)),
	}
	for i, arg := range args.Entities {
		cons, err := api.getConstraints(arg.Tag)
		results.Results[i].Constraints = cons
		results.Results[i].Error = apiservererrors.ServerError(err)
	}
	return results, nil
}

func (api *APIBase) getConstraints(entity string) (constraints.Value, error) {
	tag, err := names.ParseTag(entity)
	if err != nil {
		return constraints.Value{}, err
	}
	switch kind := tag.Kind(); kind {
	case names.ApplicationTagKind:
		app, err := api.backend.Application(tag.Id())
		if err != nil {
			return constraints.Value{}, err
		}
		return app.Constraints()
	default:
		return constraints.Value{}, errors.Errorf("unexpected tag type, expected application, got %s", kind)
	}
}

// SetConstraints sets the constraints for a given application.
func (api *APIBase) SetConstraints(args params.SetConstraints) error {
	if err := api.checkCanWrite(); err != nil {
		return err
	}
	if err := api.check.ChangeAllowed(); err != nil {
		return errors.Trace(err)
	}
	app, err := api.backend.Application(args.ApplicationName)
	if err != nil {
		return err
	}
	return app.SetConstraints(args.Constraints)
}

// AddRelation adds a relation between the specified endpoints and returns the relation info.
func (api *APIBase) AddRelation(args params.AddRelation) (_ params.AddRelationResults, err error) {
	var rel Relation
	defer func() {
		if err != nil && rel != nil {
			if err := rel.Destroy(); err != nil {
				logger.Errorf("cannot destroy aborted relation %q: %v", rel.Tag().Id(), err)
			}
		}
	}()

	if err := api.check.ChangeAllowed(); err != nil {
		return params.AddRelationResults{}, errors.Trace(err)
	}
	if err := api.checkCanWrite(); err != nil {
		return params.AddRelationResults{}, errors.Trace(err)
	}

	// Validate any CIDRs.
	for _, cidr := range args.ViaCIDRs {
		if _, _, err := net.ParseCIDR(cidr); err != nil {
			return params.AddRelationResults{}, errors.Trace(err)
		}
		if cidr == "0.0.0.0/0" {
			return params.AddRelationResults{}, errors.Errorf("CIDR %q not allowed", cidr)
		}
	}

	inEps, err := api.backend.InferEndpoints(args.Endpoints...)
	if err != nil {
		return params.AddRelationResults{}, errors.Trace(err)
	}
	if rel, err = api.backend.AddRelation(inEps...); err != nil {
		return params.AddRelationResults{}, errors.Trace(err)
	}
	if _, err := api.backend.SaveEgressNetworks(rel.Tag().Id(), args.ViaCIDRs); err != nil {
		return params.AddRelationResults{}, errors.Trace(err)
	}

	outEps := make(map[string]params.CharmRelation)
	for _, inEp := range inEps {
		outEp, err := rel.Endpoint(inEp.ApplicationName)
		if err != nil {
			return params.AddRelationResults{}, errors.Trace(err)
		}
		outEps[inEp.ApplicationName] = params.CharmRelation{
			Name:      outEp.Relation.Name,
			Role:      string(outEp.Relation.Role),
			Interface: outEp.Relation.Interface,
			Optional:  outEp.Relation.Optional,
			Limit:     outEp.Relation.Limit,
			Scope:     string(outEp.Relation.Scope),
		}
	}
	return params.AddRelationResults{Endpoints: outEps}, nil
}

// DestroyRelation removes the relation between the
// specified endpoints or an id.
func (api *APIBase) DestroyRelation(args params.DestroyRelation) (err error) {
	if err := api.checkCanWrite(); err != nil {
		return err
	}
	if err := api.check.RemoveAllowed(); err != nil {
		return errors.Trace(err)
	}
	var (
		rel Relation
		eps []state.Endpoint
	)
	if len(args.Endpoints) > 0 {
		eps, err = api.backend.InferEndpoints(args.Endpoints...)
		if err != nil {
			return err
		}
		rel, err = api.backend.EndpointsRelation(eps...)
	} else {
		rel, err = api.backend.Relation(args.RelationId)
	}
	if err != nil {
		return err
	}
	force := args.Force != nil && *args.Force
	errs, err := rel.DestroyWithForce(force, common.MaxWait(args.MaxWait))
	if len(errs) != 0 {
		logger.Warningf("operational errors destroying relation %v: %v", rel.Tag().Id(), errs)
	}
	return err
}

// SetRelationsSuspended sets the suspended status of the specified relations.
func (api *APIBase) SetRelationsSuspended(args params.RelationSuspendedArgs) (params.ErrorResults, error) {
	var statusResults params.ErrorResults
	if err := api.checkCanWrite(); err != nil {
		return statusResults, errors.Trace(err)
	}
	if err := api.check.ChangeAllowed(); err != nil {
		return statusResults, errors.Trace(err)
	}

	changeOne := func(arg params.RelationSuspendedArg) error {
		rel, err := api.backend.Relation(arg.RelationId)
		if err != nil {
			return errors.Trace(err)
		}
		if rel.Suspended() == arg.Suspended {
			return nil
		}
		_, err = api.backend.OfferConnectionForRelation(rel.Tag().Id())
		if errors.IsNotFound(err) {
			return errors.Errorf("cannot set suspend status for %q which is not associated with an offer", rel.Tag().Id())
		}
		message := arg.Message
		if !arg.Suspended {
			message = ""
		}
		err = rel.SetSuspended(arg.Suspended, message)
		if err != nil {
			return errors.Trace(err)
		}

		statusValue := status.Joining
		if arg.Suspended {
			statusValue = status.Suspending
		}
		return rel.SetStatus(status.StatusInfo{
			Status:  statusValue,
			Message: arg.Message,
		})
	}
	results := make([]params.ErrorResult, len(args.Args))
	for i, arg := range args.Args {
		err := changeOne(arg)
		results[i].Error = apiservererrors.ServerError(err)
	}
	statusResults.Results = results
	return statusResults, nil
}

// Consume adds remote applications to the model without creating any
// relations.
func (api *APIBase) Consume(args params.ConsumeApplicationArgs) (params.ErrorResults, error) {
	var consumeResults params.ErrorResults
	if err := api.checkCanWrite(); err != nil {
		return consumeResults, errors.Trace(err)
	}
	if err := api.check.ChangeAllowed(); err != nil {
		return consumeResults, errors.Trace(err)
	}

	results := make([]params.ErrorResult, len(args.Args))
	for i, arg := range args.Args {
		err := api.consumeOne(arg)
		results[i].Error = apiservererrors.ServerError(err)
	}
	consumeResults.Results = results
	return consumeResults, nil
}

func (api *APIBase) consumeOne(arg params.ConsumeApplicationArg) error {
	sourceModelTag, err := names.ParseModelTag(arg.SourceModelTag)
	if err != nil {
		return errors.Trace(err)
	}

	// Maybe save the details of the controller hosting the offer.
	var externalControllerUUID string
	if arg.ControllerInfo != nil {
		controllerTag, err := names.ParseControllerTag(arg.ControllerInfo.ControllerTag)
		if err != nil {
			return errors.Trace(err)
		}
		// Only save controller details if the offer comes from
		// a different controller.
		if controllerTag.Id() != api.backend.ControllerTag().Id() {
			externalControllerUUID = controllerTag.Id()
			if _, err = api.backend.SaveController(crossmodel.ControllerInfo{
				ControllerTag: controllerTag,
				Alias:         arg.ControllerInfo.Alias,
				Addrs:         arg.ControllerInfo.Addrs,
				CACert:        arg.ControllerInfo.CACert,
			}, sourceModelTag.Id()); err != nil {
				return errors.Trace(err)
			}
		}
	}

	appName := arg.ApplicationAlias
	if appName == "" {
		appName = arg.OfferName
	}
	_, err = api.saveRemoteApplication(sourceModelTag, appName, externalControllerUUID, arg.ApplicationOfferDetails, arg.Macaroon)
	return err
}

// saveRemoteApplication saves the details of the specified remote application and its endpoints
// to the state model so relations to the remote application can be created.
func (api *APIBase) saveRemoteApplication(
	sourceModelTag names.ModelTag,
	applicationName string,
	externalControllerUUID string,
	offer params.ApplicationOfferDetails,
	mac *macaroon.Macaroon,
) (RemoteApplication, error) {
	remoteEps := make([]charm.Relation, len(offer.Endpoints))
	for j, ep := range offer.Endpoints {
		remoteEps[j] = charm.Relation{
			Name:      ep.Name,
			Role:      ep.Role,
			Interface: ep.Interface,
		}
	}

	remoteSpaces := make([]*environs.ProviderSpaceInfo, len(offer.Spaces))
	for i, space := range offer.Spaces {
		remoteSpaces[i] = providerSpaceInfoFromParams(space)
	}

	// If a remote application with the same name and endpoints from the same
	// source model already exists, we will use that one.
	// If the status was "terminated", the offer had been removed, so we'll replace
	// the terminated application with a fresh copy.
	remoteApp, appStatus, err := api.maybeUpdateExistingApplicationEndpoints(applicationName, sourceModelTag, remoteEps)
	if err == nil {
		if appStatus != status.Terminated {
			return remoteApp, nil
		}
		// If the same application was previously terminated due to the offer being removed,
		// first ensure we delete it from this consuming model before adding again.
		// TODO(wallyworld) - this operation should be in a single txn.
		logger.Debugf("removing terminated remote app %q before adding a replacement", applicationName)
		op := remoteApp.DestroyOperation(true)
		if err := api.backend.ApplyOperation(op); err != nil {
			return nil, errors.Annotatef(err, "removing terminated saas application %q", applicationName)
		}
	} else if !errors.IsNotFound(err) {
		return nil, errors.Trace(err)
	}

	return api.backend.AddRemoteApplication(state.AddRemoteApplicationParams{
		Name:                   applicationName,
		OfferUUID:              offer.OfferUUID,
		URL:                    offer.OfferURL,
		ExternalControllerUUID: externalControllerUUID,
		SourceModel:            sourceModelTag,
		Endpoints:              remoteEps,
		Spaces:                 remoteSpaces,
		Bindings:               offer.Bindings,
		Macaroon:               mac,
	})
}

// providerSpaceInfoFromParams converts a params.RemoteSpace to the
// equivalent ProviderSpaceInfo.
func providerSpaceInfoFromParams(space params.RemoteSpace) *environs.ProviderSpaceInfo {
	result := &environs.ProviderSpaceInfo{
		CloudType:          space.CloudType,
		ProviderAttributes: space.ProviderAttributes,
		SpaceInfo: network.SpaceInfo{
			Name:       network.SpaceName(space.Name),
			ProviderId: network.Id(space.ProviderId),
		},
	}
	for _, subnet := range space.Subnets {
		resultSubnet := network.SubnetInfo{
			CIDR:              subnet.CIDR,
			ProviderId:        network.Id(subnet.ProviderId),
			ProviderNetworkId: network.Id(subnet.ProviderNetworkId),
			ProviderSpaceId:   network.Id(subnet.ProviderSpaceId),
			VLANTag:           subnet.VLANTag,
			AvailabilityZones: subnet.Zones,
		}
		result.Subnets = append(result.Subnets, resultSubnet)
	}
	return result
}

// maybeUpdateExistingApplicationEndpoints looks for a remote application with the
// specified name and source model tag and tries to update its endpoints with the
// new ones specified. If the endpoints are compatible, the newly updated remote
// application is returned.s.backend.remoteApplications["hosted-mysql"]
// If the application status is Terminated, no updates are done.
func (api *APIBase) maybeUpdateExistingApplicationEndpoints(
	applicationName string, sourceModelTag names.ModelTag, remoteEps []charm.Relation,
) (RemoteApplication, status.Status, error) {
	existingRemoteApp, err := api.backend.RemoteApplication(applicationName)
	if err != nil {
		return nil, "", errors.Trace(err)
	}
	if existingRemoteApp.SourceModel().Id() != sourceModelTag.Id() {
		return nil, "", errors.AlreadyExistsf("saas application called %q from a different model", applicationName)
	}
	if existingRemoteApp.Life() != state.Alive {
		return nil, "", errors.NewAlreadyExists(nil, fmt.Sprintf("saas application called %q exists but is terminating", applicationName))
	}
	appStatus, err := existingRemoteApp.Status()
	if err != nil {
		return nil, "", errors.Trace(err)
	}
	if appStatus.Status == status.Terminated {
		return existingRemoteApp, appStatus.Status, nil
	}
	newEpsMap := make(map[charm.Relation]bool)
	for _, ep := range remoteEps {
		newEpsMap[ep] = true
	}
	existingEps, err := existingRemoteApp.Endpoints()
	if err != nil {
		return nil, "", errors.Trace(err)
	}
	maybeSameEndpoints := len(newEpsMap) == len(existingEps)
	existingEpsByName := make(map[string]charm.Relation)
	for _, ep := range existingEps {
		existingEpsByName[ep.Name] = ep.Relation
		delete(newEpsMap, ep.Relation)
	}
	sameEndpoints := maybeSameEndpoints && len(newEpsMap) == 0
	if sameEndpoints {
		return existingRemoteApp, appStatus.Status, nil
	}

	// Gather the new endpoints. All new endpoints passed to AddEndpoints()
	// below must not have the same name as an existing endpoint.
	var newEps []charm.Relation
	for ep := range newEpsMap {
		// See if we are attempting to update endpoints with the same name but
		// different relation data.
		if existing, ok := existingEpsByName[ep.Name]; ok && existing != ep {
			return nil, "", errors.Errorf("conflicting endpoint %v", ep.Name)
		}
		newEps = append(newEps, ep)
	}

	if len(newEps) > 0 {
		// Update the existing remote app to have the new, additional endpoints.
		if err := existingRemoteApp.AddEndpoints(newEps); err != nil {
			return nil, "", errors.Trace(err)
		}
	}
	return existingRemoteApp, appStatus.Status, nil
}

// CharmConfig returns charm config for the input list of applications and
// model generations.
func (api *APIBase) CharmConfig(args params.ApplicationGetArgs) (params.ApplicationGetConfigResults, error) {
	if err := api.checkCanRead(); err != nil {
		return params.ApplicationGetConfigResults{}, err
	}
	results := params.ApplicationGetConfigResults{
		Results: make([]params.ConfigResult, len(args.Args)),
	}
	for i, arg := range args.Args {
		config, err := api.getCharmConfig(arg.BranchName, arg.ApplicationName)
		results.Results[i].Config = config
		results.Results[i].Error = apiservererrors.ServerError(err)
	}
	return results, nil
}

// GetConfig returns the charm config for each of the input applications.
func (api *APIBase) GetConfig(args params.Entities) (params.ApplicationGetConfigResults, error) {
	if err := api.checkCanRead(); err != nil {
		return params.ApplicationGetConfigResults{}, err
	}
	results := params.ApplicationGetConfigResults{
		Results: make([]params.ConfigResult, len(args.Entities)),
	}
	for i, arg := range args.Entities {
		tag, err := names.ParseTag(arg.Tag)
		if err != nil {
			results.Results[i].Error = apiservererrors.ServerError(err)
			continue
		}
		if tag.Kind() != names.ApplicationTagKind {
			results.Results[i].Error = apiservererrors.ServerError(
				errors.Errorf("unexpected tag type, expected application, got %s", tag.Kind()))
			continue
		}

		// Always deal with the master branch version of config.
		config, err := api.getCharmConfig(model.GenerationMaster, tag.Id())
		results.Results[i].Config = config
		results.Results[i].Error = apiservererrors.ServerError(err)
	}
	return results, nil
}

func (api *APIBase) getCharmConfig(gen string, appName string) (map[string]interface{}, error) {
	app, err := api.backend.Application(appName)
	if err != nil {
		return nil, err
	}
	settings, err := app.CharmConfig(gen)
	if err != nil {
		return nil, err
	}
	ch, _, err := app.Charm()
	if err != nil {
		return nil, err
	}
	return describe(settings, ch.Config()), nil
}

// SetConfigs implements the server side of Application.SetConfig.  Both
// application and charm config are set. It does not unset values in
// Config map that are set to an empty string. Unset should be used for that.
func (api *APIBase) SetConfigs(args params.ConfigSetArgs) (params.ErrorResults, error) {
	var result params.ErrorResults
	if err := api.checkCanWrite(); err != nil {
		return result, errors.Trace(err)
	}
	if err := api.check.ChangeAllowed(); err != nil {
		return result, errors.Trace(err)
	}
	result.Results = make([]params.ErrorResult, len(args.Args))
	for i, arg := range args.Args {
		app, err := api.backend.Application(arg.ApplicationName)
		if err != nil {
			result.Results[i].Error = apiservererrors.ServerError(err)
			continue
		}
		err = api.setConfig(app, arg.Generation, arg.ConfigYAML, arg.Config)
		result.Results[i].Error = apiservererrors.ServerError(err)
	}
	return result, nil
}

func (api *APIBase) addAppToBranch(branchName string, appName string) error {
	gen, err := api.backend.Branch(branchName)
	if err != nil {
		return errors.Annotate(err, "retrieving next generation")
	}
	err = gen.AssignApplication(appName)
	return errors.Annotatef(err, "adding %q to next generation", appName)
}

// UnsetApplicationsConfig implements the server side of Application.UnsetApplicationsConfig.
func (api *APIBase) UnsetApplicationsConfig(args params.ApplicationConfigUnsetArgs) (params.ErrorResults, error) {
	var result params.ErrorResults
	if err := api.checkCanWrite(); err != nil {
		return result, errors.Trace(err)
	}
	if err := api.check.ChangeAllowed(); err != nil {
		return result, errors.Trace(err)
	}
	result.Results = make([]params.ErrorResult, len(args.Args))
	for i, arg := range args.Args {
		err := api.unsetApplicationConfig(arg)
		result.Results[i].Error = apiservererrors.ServerError(err)
	}
	return result, nil
}

func (api *APIBase) unsetApplicationConfig(arg params.ApplicationUnset) error {
	app, err := api.backend.Application(arg.ApplicationName)
	if err != nil {
		return errors.Trace(err)
	}

	configSchema, defaults, err := applicationConfigSchema(api.modelType)
	if err != nil {
		return errors.Trace(err)
	}
	appConfigFields := config.KnownConfigKeys(configSchema)

	var appConfigKeys []string
	charmSettings := make(charm.Settings)
	for _, name := range arg.Options {
		if appConfigFields.Contains(name) {
			appConfigKeys = append(appConfigKeys, name)
		} else {
			charmSettings[name] = nil
		}
	}

	if len(appConfigKeys) > 0 {
		if err := app.UpdateApplicationConfig(nil, appConfigKeys, configSchema, defaults); err != nil {
			return errors.Annotate(err, "updating application config values")
		}
	}

	if len(charmSettings) > 0 {
		// We need a guard on the API server-side for direct API callers such as
		// python-libjuju, and for older clients.
		// Always default to the master branch.
		if arg.BranchName == "" {
			arg.BranchName = model.GenerationMaster
		}
		if err := app.UpdateCharmConfig(arg.BranchName, charmSettings); err != nil {
			return errors.Annotate(err, "updating application charm settings")
		}
	}
	return nil
}

// ResolveUnitErrors marks errors on the specified units as resolved.
func (api *APIBase) ResolveUnitErrors(p params.UnitsResolved) (params.ErrorResults, error) {
	if p.All {
		unitsWithErrors, err := api.backend.UnitsInError()
		if err != nil {
			return params.ErrorResults{}, errors.Trace(err)
		}
		for _, u := range unitsWithErrors {
			if err := u.Resolve(p.Retry); err != nil {
				return params.ErrorResults{}, errors.Annotatef(err, "resolve error for unit %q", u.UnitTag().Id())
			}
		}
	}

	var result params.ErrorResults
	if err := api.checkCanWrite(); err != nil {
		return result, errors.Trace(err)
	}
	if err := api.check.ChangeAllowed(); err != nil {
		return result, errors.Trace(err)
	}

	result.Results = make([]params.ErrorResult, len(p.Tags.Entities))
	for i, entity := range p.Tags.Entities {
		tag, err := names.ParseUnitTag(entity.Tag)
		if err != nil {
			result.Results[i].Error = apiservererrors.ServerError(err)
			continue
		}
		unit, err := api.backend.Unit(tag.Id())
		if err != nil {
			result.Results[i].Error = apiservererrors.ServerError(err)
			continue
		}
		err = unit.Resolve(p.Retry)
		result.Results[i].Error = apiservererrors.ServerError(err)
	}
	return result, nil
}

// ApplicationsInfo returns applications information.
func (api *APIBase) ApplicationsInfo(in params.Entities) (params.ApplicationInfoResults, error) {
	// Get all the space infos before iterating over the application infos.
	allSpaceInfosLookup, err := api.backend.AllSpaceInfos()
	if err != nil {
		return params.ApplicationInfoResults{}, apiservererrors.ServerError(err)
	}

	out := make([]params.ApplicationInfoResult, len(in.Entities))
	for i, one := range in.Entities {
		tag, err := names.ParseApplicationTag(one.Tag)
		if err != nil {
			out[i].Error = apiservererrors.ServerError(err)
			continue
		}
		app, err := api.backend.Application(tag.Name)
		if err != nil {
			out[i].Error = apiservererrors.ServerError(err)
			continue
		}

		details, err := api.getConfig(params.ApplicationGet{ApplicationName: tag.Name}, describe)
		if err != nil {
			out[i].Error = apiservererrors.ServerError(err)
			continue
		}

		bindings, err := app.EndpointBindings()
		if err != nil {
			out[i].Error = apiservererrors.ServerError(err)
			continue
		}

		bindingsMap, err := bindings.MapWithSpaceNames(allSpaceInfosLookup)
		if err != nil {
			out[i].Error = apiservererrors.ServerError(err)
			continue
		}

		exposedEndpoints, err := api.mapExposedEndpointsFromState(app.ExposedEndpoints())
		if err != nil {
			out[i].Error = apiservererrors.ServerError(err)
			continue
		}

		var channel string
		origin := app.CharmOrigin()
		if origin != nil && origin.Channel != nil {
			ch := origin.Channel
			channel = charm.MakePermissiveChannel(ch.Track, ch.Risk, ch.Branch).String()
		} else {
			channel = details.Channel
		}

		out[i].Result = &params.ApplicationResult{
			Tag:              tag.String(),
			Charm:            details.Charm,
			Series:           details.Series,
			Channel:          channel,
			Constraints:      details.Constraints,
			Principal:        app.IsPrincipal(),
			Exposed:          app.IsExposed(),
			Remote:           app.IsRemote(),
			Life:             app.Life().String(),
			EndpointBindings: bindingsMap,
			ExposedEndpoints: exposedEndpoints,
		}
	}
	return params.ApplicationInfoResults{
		Results: out,
	}, nil
}

func (api *APIBase) mapExposedEndpointsFromState(exposedEndpoints map[string]state.ExposedEndpoint) (map[string]params.ExposedEndpoint, error) {
	if len(exposedEndpoints) == 0 {
		return nil, nil
	}

	var (
		spaceInfos network.SpaceInfos
		err        error
		res        = make(map[string]params.ExposedEndpoint, len(exposedEndpoints))
	)

	for endpointName, exposeDetails := range exposedEndpoints {
		mappedParam := params.ExposedEndpoint{
			ExposeToCIDRs: exposeDetails.ExposeToCIDRs,
		}

		if len(exposeDetails.ExposeToSpaceIDs) != 0 {
			// Lazily fetch SpaceInfos
			if spaceInfos == nil {
				if spaceInfos, err = api.backend.AllSpaceInfos(); err != nil {
					return nil, err
				}
			}

			spaceNames := make([]string, len(exposeDetails.ExposeToSpaceIDs))
			for i, spaceID := range exposeDetails.ExposeToSpaceIDs {
				sp := spaceInfos.GetByID(spaceID)
				if sp == nil {
					return nil, errors.NotFoundf("space with ID %q", spaceID)
				}

				spaceNames[i] = string(sp.Name)
			}
			mappedParam.ExposeToSpaces = spaceNames
		}

		res[endpointName] = mappedParam
	}

	return res, nil
}

// MergeBindings merges operator-defined bindings with the current bindings for
// one or more applications.
func (api *APIBase) MergeBindings(in params.ApplicationMergeBindingsArgs) (params.ErrorResults, error) {
	if err := api.checkCanWrite(); err != nil {
		return params.ErrorResults{}, err
	}

	if err := api.check.ChangeAllowed(); err != nil {
		return params.ErrorResults{}, errors.Trace(err)
	}

	res := make([]params.ErrorResult, len(in.Args))
	for i, arg := range in.Args {
		tag, err := names.ParseApplicationTag(arg.ApplicationTag)
		if err != nil {
			res[i].Error = apiservererrors.ServerError(err)
			continue
		}
		app, err := api.backend.Application(tag.Name)
		if err != nil {
			res[i].Error = apiservererrors.ServerError(err)
			continue
		}

		bindings, err := state.NewBindings(api.backend, arg.Bindings)
		if err != nil {
			res[i].Error = apiservererrors.ServerError(err)
			continue
		}

		if err := app.MergeBindings(bindings, arg.Force); err != nil {
			res[i].Error = apiservererrors.ServerError(err)
		}
	}
	return params.ErrorResults{Results: res}, nil
}

// lxdCharmProfiler massages a *state.Charm into a LXDProfiler
// inside of the core package.
type lxdCharmProfiler struct {
	Charm Charm
}

// LXDProfile implements core.lxdprofile.LXDProfiler
func (p lxdCharmProfiler) LXDProfile() lxdprofile.LXDProfile {
	if p.Charm == nil {
		return nil
	}
	if profiler, ok := p.Charm.(charm.LXDProfiler); ok {
		profile := profiler.LXDProfile()
		if profile == nil {
			return nil
		}
		return profile
	}
	return nil
}

// AgentTools is a point of use agent tools requester.
type AgentTools interface {
	AgentTools() (*tools.Tools, error)
}

// AgentVersioner is a point of use agent version object.
type AgentVersioner interface {
	AgentVersion() (version.Number, error)
}

var (
	// ErrInvalidAgentVersions is a sentinal error for when we can no longer
	// upgrade juju using 2.5.x agents with 2.6 or greater controllers.
	ErrInvalidAgentVersions = errors.Errorf(
		"Unable to upgrade LXDProfile charms with the current model version. " +
			"Please run juju upgrade-juju to upgrade the current model to match your controller.")
)

func getAgentToolsVersion(agentTools AgentTools) (version.Number, error) {
	tools, err := agentTools.AgentTools()
	if err != nil {
		return version.Zero, err
	}
	return tools.Version.Number, nil
}

func getAgentVersion(versioner AgentVersioner) (version.Number, error) {
	agent, err := versioner.AgentVersion()
	if err != nil {
		return version.Zero, err
	}
	return agent, nil
}

func validateAgentVersions(application Application, versioner AgentVersioner) error {
	// The epoch is set like this, because beta tags are less than release tags.
	// So 2.6-beta1.1 < 2.6.0, even though the patch is greater than 0. To
	// prevent the miss-match, we add the upper epoch limit.
	epoch := version.Number{Major: 2, Minor: 5, Patch: math.MaxInt32}

	// Locate the agent tools version to limit the amount of checking we
	// required to do over all. We check for NotFound to also use that as a
	// fallthrough to check the agent version as well. This should take care
	// of places where the application.AgentTools version is not set (IAAS).
	ver, err := getAgentToolsVersion(application)
	if err != nil && !errors.IsNotFound(err) {
		return errors.Trace(err)
	}
	if errors.IsNotFound(err) || ver.Compare(epoch) >= 0 {
		// Check to see if the model config version is valid
		// Arguably we could check on the per-unit level, as that is the
		// *actual* version of the agent that is running, looking at the
		// versioner (alias to model config), we get the intent of the move
		// to that version.
		// This should be enough for a pre-flight check, rather than querying
		// potentially thousands of units (think large production stacks).
		modelVer, modelErr := getAgentVersion(versioner)
		if modelErr != nil {
			// If we can't find the model config version, then we can't do the
			// comparison check.
			return errors.Trace(modelErr)
		}
		if modelVer.Compare(epoch) < 0 {
			return ErrInvalidAgentVersions
		}
	}
	return nil
}

// UnitsInfo returns unit information for the given entities (units or
// applications).
func (api *APIBase) UnitsInfo(in params.Entities) (params.UnitInfoResults, error) {
	var results []params.UnitInfoResult
	leaders, err := api.leadershipReader.Leaders()
	if err != nil {
		return params.UnitInfoResults{}, errors.Trace(err)
	}
	for _, one := range in.Entities {
		units, err := api.unitsFromTag(one.Tag)
		if err != nil {
			results = append(results, params.UnitInfoResult{Error: apiservererrors.ServerError(err)})
			continue
		}
		for _, unit := range units {
			result, err := api.unitResultForUnit(unit)
			if err != nil {
				results = append(results, params.UnitInfoResult{Error: apiservererrors.ServerError(err)})
				continue
			}
			if leader := leaders[unit.ApplicationName()]; leader == unit.Name() {
				result.Leader = true
			}
			results = append(results, params.UnitInfoResult{Result: result})
		}
	}
	return params.UnitInfoResults{
		Results: results,
	}, nil
}

// Returns the units referred to by the tag argument.  If the tag refers to a
// unit, a slice with a single unit is returned.  If the tag refers to an
// application, all the units in the application are returned.
func (api *APIBase) unitsFromTag(tag string) ([]Unit, error) {
	unitTag, err := names.ParseUnitTag(tag)
	if err == nil {
		unit, err := api.backend.Unit(unitTag.Id())
		if err != nil {
			return nil, err
		}
		return []Unit{unit}, nil
	}
	appTag, err := names.ParseApplicationTag(tag)
	if err == nil {
		app, err := api.backend.Application(appTag.Id())
		if err != nil {
			return nil, err
		}
		return app.AllUnits()
	}
	return nil, fmt.Errorf("tag %q is neither unit nor application tag", tag)
}

// Builds a *params.UnitResult describing the unit argument.
func (api *APIBase) unitResultForUnit(unit Unit) (*params.UnitResult, error) {
	app, err := api.backend.Application(unit.ApplicationName())
	if err != nil {
		return nil, err
	}
	curl, _ := app.CharmURL()
	if curl == nil {
		return nil, errors.NotValidf("application charm url")
	}
	machineId, _ := unit.AssignedMachineId()
	workloadVersion, err := unit.WorkloadVersion()
	if err != nil {
		return nil, err
	}

	result := &params.UnitResult{
		Tag:             unit.Tag().String(),
		WorkloadVersion: workloadVersion,
		Machine:         machineId,
		Charm:           *curl,
		Life:            unit.Life().String(),
	}
	if machineId != "" {
		machine, err := api.backend.Machine(machineId)
		if err != nil {
			return nil, err
		}
		publicAddress, err := machine.PublicAddress()
		if err == nil {
			result.PublicAddress = publicAddress.Value
		}
		// NOTE(achilleasa): this call completely ignores
		// subnets and lumps all port ranges together in a
		// single group. This works fine for pre 2.9 agents
		// as ports where always opened across all subnets.
		openPorts, err := api.openPortsOnMachineForUnit(unit.Name(), machineId)
		if err != nil {
			return nil, err
		}
		result.OpenedPorts = openPorts
	}
	container, err := unit.ContainerInfo()
	if err != nil && !errors.IsNotFound(err) {
		return nil, err
	}
	if err == nil {
		if addr := container.Address(); addr != nil {
			result.Address = addr.Value
		}
		result.ProviderId = container.ProviderId()
		if len(result.OpenedPorts) == 0 {
			result.OpenedPorts = container.Ports()
		}
	}
	result.RelationData, err = api.relationData(app, unit)
	if err != nil {
		return nil, err
	}
	return result, nil
}

// openPortsOnMachineForUnit returns the unique set of opened ports for the
// specified unit and machine arguments without distinguishing between port
// ranges across subnets. This method is provided for backwards compatibility
// with pre 2.9 agents which assume open-ports apply to all subnets.
func (api *APIBase) openPortsOnMachineForUnit(unitName, machineID string) ([]string, error) {
	var result []string
	machinePortRanges, err := api.model.OpenedPortRangesForMachine(machineID)
	if err != nil {
		return nil, errors.Trace(err)
	}

	for _, portRange := range machinePortRanges.ForUnit(unitName).UniquePortRanges() {
		result = append(result, portRange.String())
	}
	return result, nil
}

func (api *APIBase) relationData(app Application, myUnit Unit) ([]params.EndpointRelationData, error) {
	rels, err := app.Relations()
	if err != nil {
		return nil, errors.Trace(err)
	}
	result := make([]params.EndpointRelationData, len(rels))
	for i, rel := range rels {
		ep, err := rel.Endpoint(app.Name())
		if err != nil {
			return nil, errors.Trace(err)
		}
		erd := params.EndpointRelationData{
			RelationId:       rel.Id(),
			Endpoint:         ep.Name,
			ApplicationData:  make(map[string]interface{}),
			UnitRelationData: make(map[string]params.RelationData),
		}
		relatedEps, err := rel.RelatedEndpoints(app.Name())
		if err != nil {
			return nil, errors.Trace(err)
		}
		// There is only one related endpoint.
		related := relatedEps[0]
		erd.RelatedEndpoint = related.Name

		appSettings, err := rel.ApplicationSettings(related.ApplicationName)
		if err != nil {
			return nil, errors.Trace(err)
		}
		for k, v := range appSettings {
			erd.ApplicationData[k] = v
		}

		otherApp, err := api.backend.Application(related.ApplicationName)
		if errors.IsNotFound(err) {
			erd.CrossModel = true
			if err := api.crossModelRelationData(rel, related.ApplicationName, &erd); err != nil {
				return nil, errors.Trace(err)
			}
			result[i] = erd
			continue
		}
		if err != nil {
			return nil, errors.Trace(err)
		}

		otherUnits, err := otherApp.AllUnits()
		if err != nil {
			return nil, errors.Trace(err)
		}
		for _, u := range otherUnits {
			ru, err := rel.Unit(u.Name())
			if err != nil {
				return nil, errors.Trace(err)
			}
			inScope, err := ru.InScope()
			if err != nil {
				return nil, errors.Trace(err)
			}
			urd := params.RelationData{
				InScope: inScope,
			}
			if inScope {
				settings, err := ru.Settings()
				if err != nil && !errors.IsNotFound(err) {
					return nil, errors.Trace(err)
				}
				if err == nil {
					urd.UnitData = make(map[string]interface{})
					for k, v := range settings {
						urd.UnitData[k] = v
					}
				}
			}
			erd.UnitRelationData[u.Name()] = urd
		}

		result[i] = erd
	}
	return result, nil
}

func (api *APIBase) crossModelRelationData(rel Relation, appName string, erd *params.EndpointRelationData) error {
	rus, err := rel.AllRemoteUnits(appName)
	if err != nil {
		return errors.Trace(err)
	}
	for _, ru := range rus {
		inScope, err := ru.InScope()
		if err != nil {
			return errors.Trace(err)
		}
		urd := params.RelationData{
			InScope: inScope,
		}
		if inScope {
			settings, err := ru.Settings()
			if err != nil && !errors.IsNotFound(err) {
				return errors.Trace(err)
			}
			if err == nil {
				urd.UnitData = make(map[string]interface{})
				for k, v := range settings {
					urd.UnitData[k] = v
				}
			}
		}
		erd.UnitRelationData[ru.UnitName()] = urd
	}
	return nil
}

func checkCAASMinVersion(ch charm.Charm, caasVersion *version.Number) (err error) {
	// check caas min version.
	charmDeployment := ch.Meta().Deployment
	if caasVersion == nil || charmDeployment == nil || charmDeployment.MinVersion == "" {
		return nil
	}
	if len(strings.Split(charmDeployment.MinVersion, ".")) == 2 {
		// append build number if it's not specified.
		charmDeployment.MinVersion += ".0"
	}
	minver, err := version.Parse(charmDeployment.MinVersion)
	if err != nil {
		return errors.Trace(err)
	}
	if minver != version.Zero && minver.Compare(*caasVersion) > 0 {
		return errors.NewNotValid(nil, fmt.Sprintf(
			"charm requires a minimum k8s version of %v but the cluster only runs version %v",
			minver, caasVersion,
		))
	}
	return nil
}<|MERGE_RESOLUTION|>--- conflicted
+++ resolved
@@ -1202,26 +1202,6 @@
 	return onlySettings, nil
 }
 
-<<<<<<< HEAD
-=======
-// GetCharmURL returns the charm URL the given application is
-// running at present.
-func (api *APIBase) GetCharmURL(args params.ApplicationGet) (params.StringResult, error) {
-	if err := api.checkCanWrite(); err != nil {
-		return params.StringResult{}, errors.Trace(err)
-	}
-	oneApplication, err := api.backend.Application(args.ApplicationName)
-	if err != nil {
-		return params.StringResult{}, errors.Trace(err)
-	}
-	charmURL, _ := oneApplication.CharmURL()
-	return params.StringResult{Result: *charmURL}, nil
-}
-
-// GetCharmURLOrigin isn't on the V12 API.
-func (api *APIv12) GetCharmURLOrigin(_ struct{}) {}
-
->>>>>>> 4b46164a
 // GetCharmURLOrigin returns the charm URL and charm origin the given
 // application is running at present.
 func (api *APIBase) GetCharmURLOrigin(args params.ApplicationGet) (params.CharmURLOriginResult, error) {
@@ -2941,7 +2921,7 @@
 	return nil
 }
 
-func checkCAASMinVersion(ch charm.Charm, caasVersion *version.Number) (err error) {
+func checkCAASMinVersion(ch Charm, caasVersion *version.Number) (err error) {
 	// check caas min version.
 	charmDeployment := ch.Meta().Deployment
 	if caasVersion == nil || charmDeployment == nil || charmDeployment.MinVersion == "" {
