// Copyright 2014 Canonical Ltd.
// Licensed under the AGPLv3, see LICENCE file for details.

package application

import (
	"fmt"
	"math"
	"net"
	"reflect"
	"strings"

	"github.com/juju/charm/v10"
	"github.com/juju/collections/transform"
	"github.com/juju/errors"
	"github.com/juju/loggo"
	"github.com/juju/names/v4"
	"github.com/juju/schema"
	"github.com/juju/version/v2"
	"gopkg.in/juju/environschema.v1"
	"gopkg.in/macaroon.v2"
	goyaml "gopkg.in/yaml.v2"

	"github.com/juju/juju/apiserver/common"
	"github.com/juju/juju/apiserver/common/storagecommon"
	apiservererrors "github.com/juju/juju/apiserver/errors"
	"github.com/juju/juju/apiserver/facade"
	"github.com/juju/juju/apiserver/facades/controller/caasoperatorprovisioner"
	"github.com/juju/juju/caas"
	k8s "github.com/juju/juju/caas/kubernetes/provider"
	k8sconstants "github.com/juju/juju/caas/kubernetes/provider/constants"
	"github.com/juju/juju/charmhub"
	corecharm "github.com/juju/juju/core/charm"
	"github.com/juju/juju/core/config"
	"github.com/juju/juju/core/constraints"
	"github.com/juju/juju/core/crossmodel"
	"github.com/juju/juju/core/instance"
	"github.com/juju/juju/core/leadership"
	"github.com/juju/juju/core/lxdprofile"
	"github.com/juju/juju/core/model"
	"github.com/juju/juju/core/network"
	"github.com/juju/juju/core/network/firewall"
	"github.com/juju/juju/core/permission"
	"github.com/juju/juju/core/series"
	"github.com/juju/juju/core/status"
	"github.com/juju/juju/environs"
	"github.com/juju/juju/environs/bootstrap"
	environsconfig "github.com/juju/juju/environs/config"
	"github.com/juju/juju/rpc/params"
	"github.com/juju/juju/state"
	"github.com/juju/juju/state/stateenvirons"
	"github.com/juju/juju/storage"
	"github.com/juju/juju/storage/poolmanager"
	"github.com/juju/juju/tools"
	jujuversion "github.com/juju/juju/version"
)

var ClassifyDetachedStorage = storagecommon.ClassifyDetachedStorage

var logger = loggo.GetLogger("juju.apiserver.application")

// APIv17 provides the Application API facade for version 17.
type APIv17 struct {
	*APIBase
}

// APIv16 provides the Application API facade for version 16.
type APIv16 struct {
	*APIv17
}

// APIv15 provides the Application API facade for version 15.
type APIv15 struct {
	*APIv16
}

// APIBase implements the shared application interface and is the concrete
// implementation of the api end point.
type APIBase struct {
	backend       Backend
	storageAccess StorageInterface

	authorizer facade.Authorizer
	check      BlockChecker
	updateBase UpdateBase

	model     Model
	modelType state.ModelType

	resources        facade.Resources
	leadershipReader leadership.Reader

	// TODO(axw) stateCharm only exists because I ran out
	// of time unwinding all of the tendrils of state. We
	// should pass a charm.Charm and charm.URL back into
	// state wherever we pass in a state.Charm currently.
	stateCharm func(Charm) *state.Charm

	storagePoolManager    poolmanager.PoolManager
	registry              storage.ProviderRegistry
	caasBroker            CaasBrokerInterface
	deployApplicationFunc func(ApplicationDeployer, Model, DeployApplicationParams) (Application, error)
}

type CaasBrokerInterface interface {
	ValidateStorageClass(config map[string]interface{}) error
	Version() (*version.Number, error)
}

func newFacadeBase(ctx facade.Context) (*APIBase, error) {
	model, err := ctx.State().Model()
	if err != nil {
		return nil, errors.Annotate(err, "getting model")
	}
	storageAccess, err := getStorageState(ctx.State())
	if err != nil {
		return nil, errors.Annotate(err, "getting state")
	}
	blockChecker := common.NewBlockChecker(ctx.State())
	stateCharm := CharmToStateCharm

	var (
		storagePoolManager poolmanager.PoolManager
		registry           storage.ProviderRegistry
		caasBroker         caas.Broker
	)
	if model.Type() == state.ModelTypeCAAS {
		caasBroker, err = stateenvirons.GetNewCAASBrokerFunc(caas.New)(model)
		if err != nil {
			return nil, errors.Annotate(err, "getting caas client")
		}
		registry = stateenvirons.NewStorageProviderRegistry(caasBroker)
		storagePoolManager = poolmanager.New(state.NewStateSettings(ctx.State()), registry)
	}

	resources := ctx.Resources()

	leadershipReader, err := ctx.LeadershipReader(ctx.State().ModelUUID())
	if err != nil {
		return nil, errors.Trace(err)
	}

	state := &stateShim{ctx.State()}

	modelCfg, err := model.Config()
	if err != nil {
		return nil, errors.Trace(err)
	}

	chURL, _ := modelCfg.CharmHubURL()
	chClient, err := charmhub.NewClient(charmhub.Config{
		URL:        chURL,
		HTTPClient: ctx.HTTPClient(facade.CharmhubHTTPClient),
		Logger:     logger,
	})
	if err != nil {
		return nil, errors.Trace(err)
	}

	updateBase := NewUpdateBaseAPI(state, makeUpdateSeriesValidator(chClient))

	return NewAPIBase(
		state,
		storageAccess,
		ctx.Auth(),
		updateBase,
		blockChecker,
		&modelShim{Model: model}, // modelShim wraps the AllPorts() API.
		leadershipReader,
		stateCharm,
		DeployApplication,
		storagePoolManager,
		registry,
		resources,
		caasBroker,
	)
}

// NewAPIBase returns a new application API facade.
func NewAPIBase(
	backend Backend,
	storageAccess StorageInterface,
	authorizer facade.Authorizer,
	updateBase UpdateBase,
	blockChecker BlockChecker,
	model Model,
	leadershipReader leadership.Reader,
	stateCharm func(Charm) *state.Charm,
	deployApplication func(ApplicationDeployer, Model, DeployApplicationParams) (Application, error),
	storagePoolManager poolmanager.PoolManager,
	registry storage.ProviderRegistry,
	resources facade.Resources,
	caasBroker CaasBrokerInterface,
) (*APIBase, error) {
	if !authorizer.AuthClient() {
		return nil, apiservererrors.ErrPerm
	}
	return &APIBase{
		backend:               backend,
		storageAccess:         storageAccess,
		authorizer:            authorizer,
		updateBase:            updateBase,
		check:                 blockChecker,
		model:                 model,
		modelType:             model.Type(),
		leadershipReader:      leadershipReader,
		stateCharm:            stateCharm,
		deployApplicationFunc: deployApplication,
		storagePoolManager:    storagePoolManager,
		registry:              registry,
		resources:             resources,
		caasBroker:            caasBroker,
	}, nil
}

func (api *APIBase) checkPermission(tag names.Tag, perm permission.Access) error {
	allowed, err := api.authorizer.HasPermission(perm, tag)
	if err != nil {
		return errors.Trace(err)
	}
	if !allowed {
		return apiservererrors.ErrPerm
	}
	return nil
}

func (api *APIBase) checkCanRead() error {
	return api.checkPermission(api.model.ModelTag(), permission.ReadAccess)
}

func (api *APIBase) checkCanWrite() error {
	return api.checkPermission(api.model.ModelTag(), permission.WriteAccess)
}

// SetMetricCredentials sets credentials on the application.
func (api *APIBase) SetMetricCredentials(args params.ApplicationMetricCredentials) (params.ErrorResults, error) {
	if err := api.checkCanWrite(); err != nil {
		return params.ErrorResults{}, errors.Trace(err)
	}
	result := params.ErrorResults{
		Results: make([]params.ErrorResult, len(args.Creds)),
	}
	if len(args.Creds) == 0 {
		return result, nil
	}
	for i, a := range args.Creds {
		oneApplication, err := api.backend.Application(a.ApplicationName)
		if err != nil {
			result.Results[i].Error = apiservererrors.ServerError(err)
			continue
		}
		err = oneApplication.SetMetricCredentials(a.MetricCredentials)
		if err != nil {
			result.Results[i].Error = apiservererrors.ServerError(err)
		}
	}
	return result, nil
}

// Deploy fetches the charms from the charm store and deploys them
// using the specified placement directives.
func (api *APIBase) Deploy(args params.ApplicationsDeploy) (params.ErrorResults, error) {
	if err := api.checkCanWrite(); err != nil {
		return params.ErrorResults{}, errors.Trace(err)
	}
	result := params.ErrorResults{
		Results: make([]params.ErrorResult, len(args.Applications)),
	}
	if err := api.check.ChangeAllowed(); err != nil {
		return result, errors.Trace(err)
	}

	for i, arg := range args.Applications {
		// If either the charm origin ID or Hash is set before a charm is
		// downloaded, charm download will fail for charms with a forced series.
		// The logic (refreshConfig) in sending the correct request to charmhub
		// will break.
		if arg.CharmOrigin != nil &&
			((arg.CharmOrigin.ID != "" && arg.CharmOrigin.Hash == "") ||
				(arg.CharmOrigin.ID == "" && arg.CharmOrigin.Hash != "")) {
			err := errors.BadRequestf("programming error, Deploy, neither CharmOrigin ID nor Hash can be set before a charm is downloaded. See CharmHubRepository GetDownloadURL.")
			result.Results[i].Error = apiservererrors.ServerError(err)
			continue
		}
		if err := common.ValidateCharmOrigin(arg.CharmOrigin); err != nil {
			result.Results[i].Error = apiservererrors.ServerError(err)
			continue
		}
		err := deployApplication(
			api.backend,
			api.model,
			api.stateCharm,
			arg,
			api.deployApplicationFunc,
			api.storagePoolManager,
			api.registry,
			api.caasBroker,
		)
		result.Results[i].Error = apiservererrors.ServerError(err)

		if err != nil && len(arg.Resources) != 0 {
			// Remove any pending resources - these would have been
			// converted into real resources if the application had
			// been created successfully, but will otherwise be
			// leaked. lp:1705730
			// TODO(babbageclunk): rework the deploy API so the
			// resources are created transactionally to avoid needing
			// to do this.
			resources := api.backend.Resources()
			err = resources.RemovePendingAppResources(arg.ApplicationName, arg.Resources)
			if err != nil {
				logger.Errorf("couldn't remove pending resources for %q", arg.ApplicationName)
			}
		}
	}
	return result, nil
}

func applicationConfigSchema(modelType state.ModelType) (environschema.Fields, schema.Defaults, error) {
	if modelType != state.ModelTypeCAAS {
		return trustFields, trustDefaults, nil
	}
	// TODO(caas) - get the schema from the provider
	defaults := caas.ConfigDefaults(k8s.ConfigDefaults())
	configSchema, err := caas.ConfigSchema(k8s.ConfigSchema())
	if err != nil {
		return nil, nil, err
	}
	return AddTrustSchemaAndDefaults(configSchema, defaults)
}

func splitApplicationAndCharmConfig(modelType state.ModelType, inConfig map[string]string) (
	appCfg map[string]interface{},
	charmCfg map[string]string,
	_ error,
) {

	providerSchema, _, err := applicationConfigSchema(modelType)
	if err != nil {
		return nil, nil, errors.Trace(err)
	}
	appConfigKeys := config.KnownConfigKeys(providerSchema)

	appConfigAttrs := make(map[string]interface{})
	charmConfig := make(map[string]string)
	for k, v := range inConfig {
		if appConfigKeys.Contains(k) {
			appConfigAttrs[k] = v
		} else {
			charmConfig[k] = v
		}
	}
	return appConfigAttrs, charmConfig, nil
}

// splitApplicationAndCharmConfigFromYAML extracts app specific settings from a charm config YAML
// and returns those app settings plus a YAML with just the charm settings left behind.
func splitApplicationAndCharmConfigFromYAML(modelType state.ModelType, inYaml, appName string) (
	appCfg map[string]interface{},
	outYaml string,
	_ error,
) {
	var allSettings map[string]interface{}
	if err := goyaml.Unmarshal([]byte(inYaml), &allSettings); err != nil {
		return nil, "", errors.Annotate(err, "cannot parse settings data")
	}
	settings, ok := allSettings[appName].(map[interface{}]interface{})
	if !ok {
		// Application key not present; it might be 'juju get' output.
		if _, err := charmConfigFromConfigValues(allSettings); err != nil {
			return nil, "", errors.Errorf("no settings found for %q", appName)
		}

		return nil, inYaml, nil
	}

	providerSchema, _, err := applicationConfigSchema(modelType)
	if err != nil {
		return nil, "", errors.Trace(err)
	}
	appConfigKeys := config.KnownConfigKeys(providerSchema)

	appConfigAttrs := make(map[string]interface{})
	for k, v := range settings {
		if key, ok := k.(string); ok && appConfigKeys.Contains(key) {
			appConfigAttrs[key] = v
			delete(settings, k)
		}
	}
	if len(settings) == 0 {
		return appConfigAttrs, "", nil
	}

	allSettings[appName] = settings
	charmConfig, err := goyaml.Marshal(allSettings)
	if err != nil {
		return nil, "", errors.Annotate(err, "cannot marshall charm settings")
	}
	return appConfigAttrs, string(charmConfig), nil
}

func caasPrecheck(
	ch Charm,
	model Model,
	args params.ApplicationDeploy,
	storagePoolManager poolmanager.PoolManager,
	registry storage.ProviderRegistry,
	caasBroker CaasBrokerInterface,
) error {
	if len(args.AttachStorage) > 0 {
		return errors.Errorf(
			"AttachStorage may not be specified for container models",
		)
	}
	if len(args.Placement) > 1 {
		return errors.Errorf(
			"only 1 placement directive is supported for container models, got %d",
			len(args.Placement),
		)
	}
	for _, s := range ch.Meta().Storage {
		if s.Type == charm.StorageBlock {
			return errors.Errorf("block storage %q is not supported for container charms", s.Name)
		}
	}
	serviceType := args.Config[k8s.ServiceTypeConfigKey]
	if _, err := k8s.CaasServiceToK8s(caas.ServiceType(serviceType)); err != nil {
		return errors.NotValidf("service type %q", serviceType)
	}

	cfg, err := model.ModelConfig()
	if err != nil {
		return errors.Trace(err)
	}

	// For older charms, operator-storage model config is mandatory.
	if k8s.RequireOperatorStorage(ch) {
		storageClassName, _ := cfg.AllAttrs()[k8sconstants.OperatorStorageKey].(string)
		if storageClassName == "" {
			return errors.New(
				"deploying this Kubernetes application requires a suitable storage class.\n" +
					"None have been configured. Set the operator-storage model config to " +
					"specify which storage class should be used to allocate operator storage.\n" +
					"See https://discourse.charmhub.io/t/getting-started/152.",
			)
		}
		sp, err := caasoperatorprovisioner.CharmStorageParams("", storageClassName, cfg, "", storagePoolManager, registry)
		if err != nil {
			return errors.Annotatef(err, "getting operator storage params for %q", args.ApplicationName)
		}
		if sp.Provider != string(k8sconstants.StorageProviderType) {
			poolName := cfg.AllAttrs()[k8sconstants.OperatorStorageKey]
			return errors.Errorf(
				"the %q storage pool requires a provider type of %q, not %q", poolName, k8sconstants.StorageProviderType, sp.Provider)
		}
		if err := caasBroker.ValidateStorageClass(sp.Attributes); err != nil {
			return errors.Trace(err)
		}
	}

	workloadStorageClass, _ := cfg.AllAttrs()[k8sconstants.WorkloadStorageKey].(string)
	for storageName, cons := range args.Storage {
		if cons.Pool == "" && workloadStorageClass == "" {
			return errors.Errorf("storage pool for %q must be specified since there's no model default storage class", storageName)
		}
		_, err := caasoperatorprovisioner.CharmStorageParams("", workloadStorageClass, cfg, cons.Pool, storagePoolManager, registry)
		if err != nil {
			return errors.Annotatef(err, "getting workload storage params for %q", args.ApplicationName)
		}
	}

	caasVersion, err := caasBroker.Version()
	if err != nil {
		return errors.Trace(err)
	}
	if err := checkCAASMinVersion(ch, caasVersion); err != nil {
		return errors.Trace(err)
	}
	return nil
}

// deployApplication fetches the charm from the charm store and deploys it.
// The logic has been factored out into a common function which is called by
// both the legacy API on the client facade, as well as the new application facade.
func deployApplication(
	backend Backend,
	model Model,
	stateCharm func(Charm) *state.Charm,
	args params.ApplicationDeploy,
	deployApplicationFunc func(ApplicationDeployer, Model, DeployApplicationParams) (Application, error),
	storagePoolManager poolmanager.PoolManager,
	registry storage.ProviderRegistry,
	caasBroker CaasBrokerInterface,
) error {
	curl, err := charm.ParseURL(args.CharmURL)
	if err != nil {
		return errors.Trace(err)
	}
	if curl.Revision < 0 {
		return errors.Errorf("charm url must include revision")
	}

	// This check is done early so that errors deeper in the call-stack do not
	// leave an application deployment in an unrecoverable error state.
	if err := checkMachinePlacement(backend, args); err != nil {
		return errors.Trace(err)
	}

	// Try to find the charm URL in state first.
	ch, err := backend.Charm(curl)
	if err != nil {
		return errors.Trace(err)
	}

	if err := jujuversion.CheckJujuMinVersion(ch.Meta().MinJujuVersion, jujuversion.Current); err != nil {
		return errors.Trace(err)
	}

	modelType := model.Type()
	if modelType != state.ModelTypeIAAS {
		if err := caasPrecheck(ch, model, args, storagePoolManager, registry, caasBroker); err != nil {
			return errors.Trace(err)
		}
	}

	appConfig, _, charmSettings, _, err := parseCharmSettings(modelType, ch, args.ApplicationName, args.Config, args.ConfigYAML, environsconfig.UseDefaults)
	if err != nil {
		return errors.Trace(err)
	}

	// Parse storage tags in AttachStorage.
	if len(args.AttachStorage) > 0 && args.NumUnits != 1 {
		return errors.Errorf("AttachStorage is non-empty, but NumUnits is %d", args.NumUnits)
	}
	attachStorage := make([]names.StorageTag, len(args.AttachStorage))
	for i, tagString := range args.AttachStorage {
		tag, err := names.ParseStorageTag(tagString)
		if err != nil {
			return errors.Trace(err)
		}
		attachStorage[i] = tag
	}

	bindings, err := state.NewBindings(backend, args.EndpointBindings)
	if err != nil {
		return errors.Trace(err)
	}
	origin, err := convertCharmOrigin(args.CharmOrigin, curl)
	if err != nil {
		return errors.Trace(err)
	}
	_, err = deployApplicationFunc(backend, model, DeployApplicationParams{
		ApplicationName:   args.ApplicationName,
		Charm:             stateCharm(ch),
		CharmOrigin:       origin,
		NumUnits:          args.NumUnits,
		ApplicationConfig: appConfig,
		CharmConfig:       charmSettings,
		Constraints:       args.Constraints,
		Placement:         args.Placement,
		Storage:           args.Storage,
		Devices:           args.Devices,
		AttachStorage:     attachStorage,
		EndpointBindings:  bindings.Map(),
		Resources:         args.Resources,
		Force:             args.Force,
	})
	return errors.Trace(err)
}

<<<<<<< HEAD
func convertCharmOrigin(origin *params.CharmOrigin, curl *charm.URL) (corecharm.Origin, error) {
	var (
		originType string
		platform   corecharm.Platform
	)
	if origin != nil {
		originType = origin.Type
		base, err := series.ParseBase(origin.Base.Name, origin.Base.Channel)
		if err != nil {
			return corecharm.Origin{}, errors.Trace(err)
		}
		platform = corecharm.Platform{
			Architecture: origin.Architecture,
			OS:           base.OS,
			Channel:      base.Channel.Track,
		}
	}

	switch {
	case origin.Source == "local":
		return corecharm.Origin{
			Type:     originType,
			Source:   corecharm.Local,
			Revision: &curl.Revision,
			Platform: platform,
		}, nil
	case origin.Source != "charm-hub":
		return corecharm.Origin{}, errors.NotValidf("origin source not local nor charm-hub")
=======
// convertCharmOrigin converts a params CharmOrigin to a core charm
// Origin. If the input origin is nil, a core charm Origin is deduced
// from the provided data. It is used in both deploying and refreshing
// charms, including from old clients which aren't charm origin aware.
// MaybeSeries is a fallback if the origin is not provided.
func convertCharmOrigin(origin *params.CharmOrigin, curl *charm.URL, charmStoreChannel string) (corecharm.Origin, error) {
	if origin == nil {
		return corecharm.Origin{}, errors.NotValidf("nil charm origin")
	}

	originType := origin.Type
	base, err := series.ParseBase(origin.Base.Name, origin.Base.Channel)
	if err != nil {
		return corecharm.Origin{}, errors.Trace(err)
	}
	platform := corecharm.Platform{
		Architecture: origin.Architecture,
		OS:           base.OS,
		Channel:      base.Channel.Track,
>>>>>>> 9aec0e72
	}

	var track string
	if origin.Track != nil {
		track = *origin.Track
	}
	var branch string
	if origin.Branch != nil {
		branch = *origin.Branch
	}
	// We do guarantee that there will be a risk value.
	// Ignore the error, as only caused by risk as an
	// empty string.
	var channel *charm.Channel
	if ch, err := charm.MakeChannel(track, origin.Risk, branch); err == nil {
		channel = &ch
	}

	return corecharm.Origin{
		Type:     originType,
		Source:   corecharm.Source(origin.Source),
		ID:       origin.ID,
		Hash:     origin.Hash,
		Revision: origin.Revision,
		Channel:  channel,
		Platform: platform,
	}, nil
}

// parseCharmSettings parses, verifies and combines the config settings for a
// charm as specified by the provided config map and config yaml payload. Any
// model-specific application settings will be automatically extracted and
// returned back as an *application.Config.
func parseCharmSettings(modelType state.ModelType, ch Charm, appName string, cfg map[string]string, configYaml string, defaults environsconfig.Defaulting) (*config.Config, environschema.Fields, charm.Settings, schema.Defaults, error) {
	// Split out the app config from the charm config for any config
	// passed in as a map as opposed to YAML.
	var (
		applicationConfig map[string]interface{}
		charmConfig       map[string]string
		err               error
	)
	if len(cfg) > 0 {
		if applicationConfig, charmConfig, err = splitApplicationAndCharmConfig(modelType, cfg); err != nil {
			return nil, nil, nil, nil, errors.Trace(err)
		}
	}

	// Split out the app config from the charm config for any config
	// passed in as YAML.
	var (
		charmYamlConfig string
		appSettings     = make(map[string]interface{})
	)
	if len(configYaml) != 0 {
		if appSettings, charmYamlConfig, err = splitApplicationAndCharmConfigFromYAML(modelType, configYaml, appName); err != nil {
			return nil, nil, nil, nil, errors.Trace(err)
		}
	}

	// Entries from the string-based config map always override any entries
	// provided via the YAML payload.
	for k, v := range applicationConfig {
		appSettings[k] = v
	}

	appCfgSchema, schemaDefaults, err := applicationConfigSchema(modelType)
	if err != nil {
		return nil, nil, nil, nil, errors.Trace(err)
	}
	getDefaults := func() schema.Defaults {
		// If defaults is UseDefaults, defaults are baked into the app config.
		if defaults == environsconfig.UseDefaults {
			return schemaDefaults
		}
		return nil
	}
	appConfig, err := config.NewConfig(appSettings, appCfgSchema, getDefaults())
	if err != nil {
		return nil, nil, nil, nil, errors.Trace(err)
	}

	// If there isn't a charm YAML, then we can just return the charmConfig as
	// the settings and no need to attempt to parse an empty yaml.
	if len(charmYamlConfig) == 0 {
		settings, err := ch.Config().ParseSettingsStrings(charmConfig)
		if err != nil {
			return nil, nil, nil, nil, errors.Trace(err)
		}
		return appConfig, appCfgSchema, settings, schemaDefaults, nil
	}

	var charmSettings charm.Settings
	// Parse the charm YAML and check the yaml against the charm config.
	if charmSettings, err = ch.Config().ParseSettingsYAML([]byte(charmYamlConfig), appName); err != nil {
		// Check if this is 'juju get' output and parse it as such
		jujuGetSettings, pErr := charmConfigFromYamlConfigValues(charmYamlConfig)
		if pErr != nil {
			// Not 'juju output' either; return original error
			return nil, nil, nil, nil, errors.Trace(err)
		}
		charmSettings = jujuGetSettings
	}

	// Entries from the string-based config map always override any entries
	// provided via the YAML payload.
	if len(charmConfig) != 0 {
		// Parse config in a compatible way (see function comment).
		overrideSettings, err := parseSettingsCompatible(ch.Config(), charmConfig)
		if err != nil {
			return nil, nil, nil, nil, errors.Trace(err)
		}
		for k, v := range overrideSettings {
			charmSettings[k] = v
		}
	}

	return appConfig, appCfgSchema, charmSettings, schemaDefaults, nil
}

// checkMachinePlacement does a non-exhaustive validation of any supplied
// placement directives.
// If the placement scope is for a machine, ensure that the machine exists.
// If the placement is for a machine or a container on an existing machine,
// check that the machine is not locked for series upgrade.
func checkMachinePlacement(backend Backend, args params.ApplicationDeploy) error {
	errTemplate := "cannot deploy %q to machine %s"
	app := args.ApplicationName

	for _, p := range args.Placement {
		if p == nil {
			continue
		}
		dir := p.Directive

		toProvisionedMachine := p.Scope == instance.MachineScope
		if !toProvisionedMachine && dir == "" {
			continue
		}

		m, err := backend.Machine(dir)
		if err != nil {
			if errors.IsNotFound(err) && !toProvisionedMachine {
				continue
			}
			return errors.Annotatef(err, errTemplate, app, dir)
		}

		locked, err := m.IsLockedForSeriesUpgrade()
		if locked {
			err = errors.New("machine is locked for series upgrade")
		}
		if err != nil {
			return errors.Annotatef(err, errTemplate, app, dir)
		}

		locked, err = m.IsParentLockedForSeriesUpgrade()
		if locked {
			err = errors.New("parent machine is locked for series upgrade")
		}
		if err != nil {
			return errors.Annotatef(err, errTemplate, app, dir)
		}
	}

	return nil
}

// parseSettingsCompatible parses setting strings in a way that is
// compatible with the behavior before this CL based on the issue
// http://pad.lv/1194945. Until then setting an option to an empty
// string caused it to reset to the default value. We now allow
// empty strings as actual values, but we want to preserve the API
// behavior.
func parseSettingsCompatible(charmConfig *charm.Config, settings map[string]string) (charm.Settings, error) {
	setSettings := map[string]string{}
	unsetSettings := charm.Settings{}
	// Split settings into those which set and those which unset a value.
	for name, value := range settings {
		if value == "" {
			unsetSettings[name] = nil
			continue
		}
		setSettings[name] = value
	}
	// Validate the settings.
	changes, err := charmConfig.ParseSettingsStrings(setSettings)
	if err != nil {
		return nil, errors.Trace(err)
	}
	// Validate the unsettings and merge them into the changes.
	unsetSettings, err = charmConfig.ValidateSettings(unsetSettings)
	if err != nil {
		return nil, errors.Trace(err)
	}
	for name := range unsetSettings {
		changes[name] = nil
	}
	return changes, nil
}

type setCharmParams struct {
	AppName               string
	Application           Application
	CharmOrigin           *params.CharmOrigin
	ConfigSettingsStrings map[string]string
	ConfigSettingsYAML    string
	ResourceIDs           map[string]string
	StorageConstraints    map[string]params.StorageConstraints
	EndpointBindings      map[string]string
	Force                 forceParams
}

type forceParams struct {
	ForceBase, ForceUnits, Force bool
}

func (api *APIBase) setConfig(app Application, generation, settingsYAML string, settingsStrings map[string]string) error {
	// We need a guard on the API server-side for direct API callers such as
	// python-libjuju, and for older clients.
	// Always default to the master branch.
	if generation == "" {
		generation = model.GenerationMaster
	}

	// Update settings for charm and/or application.
	ch, _, err := app.Charm()
	if err != nil {
		return errors.Annotate(err, "obtaining charm for this application")
	}

	// parseCharmSettings is passed false for useDefaults because setConfig
	// should not care about defaults.
	// If defaults are wanted, one should call unsetApplicationConfig.
	appConfig, appConfigSchema, charmSettings, defaults, err := parseCharmSettings(api.modelType, ch, app.Name(), settingsStrings, settingsYAML, environsconfig.NoDefaults)
	if err != nil {
		return errors.Annotate(err, "parsing settings for application")
	}

	var configChanged bool
	if len(charmSettings) != 0 {
		if err = app.UpdateCharmConfig(generation, charmSettings); err != nil {
			return errors.Annotate(err, "updating charm config settings")
		}
		configChanged = true
	}
	if cfgAttrs := appConfig.Attributes(); len(cfgAttrs) > 0 {
		if err = app.UpdateApplicationConfig(cfgAttrs, nil, appConfigSchema, defaults); err != nil {
			return errors.Annotate(err, "updating application config settings")
		}
		configChanged = true
	}

	// If the config change is generational, add the app to the generation.
	if configChanged && generation != model.GenerationMaster {
		if err := api.addAppToBranch(generation, app.Name()); err != nil {
			return errors.Trace(err)
		}
	}

	return nil
}

// UpdateApplicationBase updates the application base.
// Base for subordinates is updated too.
func (api *APIBase) UpdateApplicationBase(args params.UpdateChannelArgs) (params.ErrorResults, error) {
	if err := api.checkCanWrite(); err != nil {
		return params.ErrorResults{}, err
	}
	if err := api.check.ChangeAllowed(); err != nil {
		return params.ErrorResults{}, errors.Trace(err)
	}
	results := params.ErrorResults{
		Results: make([]params.ErrorResult, len(args.Args)),
	}
	for i, arg := range args.Args {
		err := api.updateOneApplicationBase(arg)
		results.Results[i].Error = apiservererrors.ServerError(err)
	}
	return results, nil
}

func (api *APIBase) updateOneApplicationBase(arg params.UpdateChannelArg) error {
	var argBase series.Base
	if arg.Channel != "" {
		appTag, err := names.ParseTag(arg.Entity.Tag)
		if err != nil {
			return errors.Trace(err)
		}
		app, err := api.backend.Application(appTag.Id())
		if err != nil {
			return errors.Trace(err)
		}
		origin := app.CharmOrigin()
		argBase, err = series.ParseBase(origin.Platform.OS, arg.Channel)
		if err != nil {
			return errors.Trace(err)
		}
	}
	return api.updateBase.UpdateBase(arg.Entity.Tag, argBase, arg.Force)
}

// SetCharm sets the charm for a given for the application.
func (api *APIBase) SetCharm(args params.ApplicationSetCharm) error {
	if err := api.checkCanWrite(); err != nil {
		return err
	}

	if err := common.ValidateCharmOrigin(args.CharmOrigin); err != nil {
		return err
	}

	// when forced units in error, don't block
	if !args.ForceUnits {
		if err := api.check.ChangeAllowed(); err != nil {
			return errors.Trace(err)
		}
	}
	oneApplication, err := api.backend.Application(args.ApplicationName)
	if err != nil {
		return errors.Trace(err)
	}
	return api.setCharmWithAgentValidation(
		setCharmParams{
			AppName:               args.ApplicationName,
			Application:           oneApplication,
			CharmOrigin:           args.CharmOrigin,
			ConfigSettingsStrings: args.ConfigSettings,
			ConfigSettingsYAML:    args.ConfigSettingsYAML,
			ResourceIDs:           args.ResourceIDs,
			StorageConstraints:    args.StorageConstraints,
			EndpointBindings:      args.EndpointBindings,
			Force: forceParams{
				ForceBase:  args.ForceBase,
				ForceUnits: args.ForceUnits,
				Force:      args.Force,
			},
		},
		args.CharmURL,
	)
}

var (
	deploymentInfoUpgradeMessage = `
Juju on containers does not support updating deployment info for services.
The new charm's metadata contains updated deployment info.
You'll need to deploy a new charm rather than upgrading if you need this change.
`[1:]

	storageUpgradeMessage = `
Juju on containers does not support updating storage on a statefulset.
The new charm's metadata contains updated storage declarations.
You'll need to deploy a new charm rather than upgrading if you need this change.
`[1:]

	devicesUpgradeMessage = `
Juju on containers does not support updating node selectors (configured from charm devices).
The new charm's metadata contains updated device declarations.
You'll need to deploy a new charm rather than upgrading if you need this change.
`[1:]
)

// setCharmWithAgentValidation checks the agent versions of the application
// and unit before continuing on. These checks are important to prevent old
// code running at the same time as the new code. If you encounter the error,
// the correct and only work around is to upgrade the units to match the
// controller.
func (api *APIBase) setCharmWithAgentValidation(
	params setCharmParams,
	url string,
) error {
	curl, err := charm.ParseURL(url)
	if err != nil {
		return errors.Trace(err)
	}
	newCharm, err := api.backend.Charm(curl)
	if err != nil {
		return errors.Trace(err)
	}
	oneApplication := params.Application
	currentCharm, _, err := oneApplication.Charm()
	if err != nil {
		logger.Debugf("Unable to locate current charm: %v", err)
	}
	newOrigin, err := convertCharmOrigin(params.CharmOrigin, curl)
	if err != nil {
		return errors.Trace(err)
	}
	if api.modelType == state.ModelTypeCAAS {
		// We need to disallow updates that k8s does not yet support,
		// eg changing the filesystem or device directives, or deployment info.
		// TODO(wallyworld) - support resizing of existing storage.
		var unsupportedReason string
		if !reflect.DeepEqual(currentCharm.Meta().Deployment, newCharm.Meta().Deployment) {
			unsupportedReason = deploymentInfoUpgradeMessage
		} else if !reflect.DeepEqual(currentCharm.Meta().Storage, newCharm.Meta().Storage) {
			unsupportedReason = storageUpgradeMessage
		} else if !reflect.DeepEqual(currentCharm.Meta().Devices, newCharm.Meta().Devices) {
			unsupportedReason = devicesUpgradeMessage
		}
		if unsupportedReason != "" {
			return errors.NotSupportedf(unsupportedReason)
		}
		origin, err := StateCharmOrigin(newOrigin)
		if err != nil {
			return errors.Trace(err)
		}
		return api.applicationSetCharm(params, newCharm, origin)
	}

	// Check if the controller agent tools version is greater than the
	// version we support for the new LXD profiles.
	// Then check all the units, to see what their agent tools versions is
	// so that we can ensure that everyone is aligned. If the units version
	// is too low (i.e. less than the 2.6.0 epoch), then show an error
	// message that the operator should upgrade to receive the latest
	// LXD Profile changes.

	// Ensure that we only check agent versions of a charm when we have a
	// non-empty profile. So this check will only be run in the following
	// scenarios; adding a profile, upgrading a profile. Removal of a
	// profile, that had an existing charm, will check if there is currently
	// an existing charm and if so, run the check.
	// Checking that is possible, but that would require asking every unit
	// machines what profiles they currently have and matching with the
	// incoming update. This could be very costly when you have lots of
	// machines.
	if lxdprofile.NotEmpty(lxdCharmProfiler{Charm: currentCharm}) ||
		lxdprofile.NotEmpty(lxdCharmProfiler{Charm: newCharm}) {
		if err := validateAgentVersions(oneApplication, api.model); err != nil {
			return errors.Trace(err)
		}
	}

	origin, err := StateCharmOrigin(newOrigin)
	if err != nil {
		return errors.Trace(err)
	}
	return api.applicationSetCharm(params, newCharm, origin)
}

// applicationSetCharm sets the charm and updated config
// for the given application.
func (api *APIBase) applicationSetCharm(
	params setCharmParams,
	newCharm Charm,
	newOrigin *state.CharmOrigin,
) error {
	model, err := api.backend.Model()
	if err != nil {
		return errors.Annotate(err, "retrieving model")
	}
	modelType := model.Type()

	appConfig, appSchema, charmSettings, appDefaults, err := parseCharmSettings(modelType, newCharm, params.AppName, params.ConfigSettingsStrings, params.ConfigSettingsYAML, environsconfig.NoDefaults)
	if err != nil {
		return errors.Annotate(err, "parsing config settings")
	}
	if err := appConfig.Validate(); err != nil {
		return errors.Annotate(err, "validating config settings")
	}
	var stateStorageConstraints map[string]state.StorageConstraints
	if len(params.StorageConstraints) > 0 {
		stateStorageConstraints = make(map[string]state.StorageConstraints)
		for name, cons := range params.StorageConstraints {
			stateCons := state.StorageConstraints{Pool: cons.Pool}
			if cons.Size != nil {
				stateCons.Size = *cons.Size
			}
			if cons.Count != nil {
				stateCons.Count = *cons.Count
			}
			stateStorageConstraints[name] = stateCons
		}
	}

	// Enforce "assumes" requirements if the feature flag is enabled.
	if err := assertCharmAssumptions(newCharm.Meta().Assumes, model, api.backend.ControllerConfig); err != nil {
		if !errors.IsNotSupported(err) || !params.Force.Force {
			return errors.Trace(err)
		}

		logger.Warningf("proceeding with upgrade of application %q even though the charm feature requirements could not be met as --force was specified", params.AppName)
	}

	force := params.Force
	cfg := state.SetCharmConfig{
		Charm:              api.stateCharm(newCharm),
		CharmOrigin:        newOrigin,
		ForceBase:          force.ForceBase,
		ForceUnits:         force.ForceUnits,
		Force:              force.Force,
		PendingResourceIDs: params.ResourceIDs,
		StorageConstraints: stateStorageConstraints,
		EndpointBindings:   params.EndpointBindings,
	}
	if len(charmSettings) > 0 {
		cfg.ConfigSettings = charmSettings
	}

	// Disallow downgrading from a v2 charm to a v1 charm.
	oldCharm, _, err := params.Application.Charm()
	if err != nil {
		return errors.Trace(err)
	}
	if charm.MetaFormat(oldCharm) >= charm.FormatV2 && charm.MetaFormat(newCharm) == charm.FormatV1 {
		return errors.New("cannot downgrade from v2 charm format to v1")
	}

	// TODO(wallyworld) - do in a single transaction
	if err := params.Application.SetCharm(cfg); err != nil {
		return errors.Annotate(err, "updating charm config")
	}
	if attr := appConfig.Attributes(); len(attr) > 0 {
		return params.Application.UpdateApplicationConfig(attr, nil, appSchema, appDefaults)
	}
	return nil
}

// charmConfigFromYamlConfigValues will parse a yaml produced by juju get and
// generate charm.Settings from it that can then be sent to the application.
func charmConfigFromYamlConfigValues(yamlContents string) (charm.Settings, error) {
	var allSettings map[string]interface{}
	if err := goyaml.Unmarshal([]byte(yamlContents), &allSettings); err != nil {
		return nil, errors.Annotate(err, "cannot parse settings data")
	}
	return charmConfigFromConfigValues(allSettings)
}

// charmConfigFromConfigValues will parse a yaml produced by juju get and
// generate charm.Settings from it that can then be sent to the application.
func charmConfigFromConfigValues(yamlContents map[string]interface{}) (charm.Settings, error) {
	onlySettings := charm.Settings{}
	settingsMap, ok := yamlContents["settings"].(map[interface{}]interface{})
	if !ok {
		return nil, errors.New("unknown format for settings")
	}

	for setting := range settingsMap {
		s, ok := settingsMap[setting].(map[interface{}]interface{})
		if !ok {
			return nil, errors.Errorf("unknown format for settings section %v", setting)
		}
		// some keys might not have a value, we don't care about those.
		v, ok := s["value"]
		if !ok {
			continue
		}
		stringSetting, ok := setting.(string)
		if !ok {
			return nil, errors.Errorf("unexpected setting key, expected string got %T", setting)
		}
		onlySettings[stringSetting] = v
	}
	return onlySettings, nil
}

// GetCharmURLOrigin returns the charm URL and charm origin the given
// application is running at present.
func (api *APIBase) GetCharmURLOrigin(args params.ApplicationGet) (params.CharmURLOriginResult, error) {
	if err := api.checkCanWrite(); err != nil {
		return params.CharmURLOriginResult{}, errors.Trace(err)
	}
	oneApplication, err := api.backend.Application(args.ApplicationName)
	if err != nil {
		return params.CharmURLOriginResult{Error: apiservererrors.ServerError(err)}, nil
	}
	charmURL, _ := oneApplication.CharmURL()
	result := params.CharmURLOriginResult{URL: *charmURL}
	chOrigin := oneApplication.CharmOrigin()
	if chOrigin == nil {
		result.Error = apiservererrors.ServerError(errors.NotFoundf("charm origin for %q", args.ApplicationName))
		return result, nil
	}
	if result.Origin, err = makeParamsCharmOrigin(chOrigin); err != nil {
		result.Error = apiservererrors.ServerError(errors.NotFoundf("charm origin for %q", args.ApplicationName))
		return result, nil
	}
	result.Origin.InstanceKey = charmhub.CreateInstanceKey(oneApplication.ApplicationTag(), api.model.ModelTag())
	return result, nil
}

func makeParamsCharmOrigin(origin *state.CharmOrigin) (params.CharmOrigin, error) {
	retOrigin := params.CharmOrigin{
		Source: origin.Source,
		ID:     origin.ID,
		Hash:   origin.Hash,
	}
	if origin.Revision != nil {
		retOrigin.Revision = origin.Revision
	}
	if origin.Channel != nil {
		retOrigin.Risk = origin.Channel.Risk
		if origin.Channel.Track != "" {
			retOrigin.Track = &origin.Channel.Track
		}
		if origin.Channel.Branch != "" {
			retOrigin.Branch = &origin.Channel.Branch
		}
	}
	if origin.Platform != nil {
		retOrigin.Architecture = origin.Platform.Architecture
		retOrigin.Base = params.Base{Name: origin.Platform.OS, Channel: origin.Platform.Channel}
	}
	return retOrigin, nil
}

// CharmRelations implements the server side of Application.CharmRelations.
func (api *APIBase) CharmRelations(p params.ApplicationCharmRelations) (params.ApplicationCharmRelationsResults, error) {
	var results params.ApplicationCharmRelationsResults
	if err := api.checkCanRead(); err != nil {
		return results, errors.Trace(err)
	}

	app, err := api.backend.Application(p.ApplicationName)
	if err != nil {
		return results, errors.Trace(err)
	}
	endpoints, err := app.Endpoints()
	if err != nil {
		return results, errors.Trace(err)
	}
	results.CharmRelations = make([]string, len(endpoints))
	for i, endpoint := range endpoints {
		results.CharmRelations[i] = endpoint.Relation.Name
	}
	return results, nil
}

// Expose changes the juju-managed firewall to expose any ports that
// were also explicitly marked by units as open.
func (api *APIBase) Expose(args params.ApplicationExpose) error {
	if err := api.checkCanWrite(); err != nil {
		return errors.Trace(err)
	}
	if err := api.check.ChangeAllowed(); err != nil {
		return errors.Trace(err)
	}
	app, err := api.backend.Application(args.ApplicationName)
	if err != nil {
		return errors.Trace(err)
	}
	if api.modelType == state.ModelTypeCAAS {
		appConfig, err := app.ApplicationConfig()
		if err != nil {
			return errors.Trace(err)
		}
		if appConfig.GetString(caas.JujuExternalHostNameKey, "") == "" {
			return errors.Errorf(
				"cannot expose a container application without a %q value set, run\n"+
					"juju config %s %s=<value>", caas.JujuExternalHostNameKey, args.ApplicationName, caas.JujuExternalHostNameKey)
		}
	}

	// Map space names to space IDs before calling SetExposed
	mappedExposeParams, err := api.mapExposedEndpointParams(args.ExposedEndpoints)
	if err != nil {
		return apiservererrors.ServerError(err)
	}

	// If an empty exposedEndpoints list is provided, all endpoints should
	// be exposed. This emulates the expose behavior of pre 2.9 controllers.
	if len(mappedExposeParams) == 0 {
		mappedExposeParams = map[string]state.ExposedEndpoint{
			"": {
				ExposeToCIDRs: []string{firewall.AllNetworksIPV4CIDR, firewall.AllNetworksIPV6CIDR},
			},
		}
	}

	if err = app.MergeExposeSettings(mappedExposeParams); err != nil {
		return apiservererrors.ServerError(err)
	}
	return nil
}

func (api *APIBase) mapExposedEndpointParams(params map[string]params.ExposedEndpoint) (map[string]state.ExposedEndpoint, error) {
	if len(params) == 0 {
		return nil, nil
	}

	var (
		spaceInfos network.SpaceInfos
		err        error
		res        = make(map[string]state.ExposedEndpoint, len(params))
	)

	for endpointName, exposeDetails := range params {
		mappedParam := state.ExposedEndpoint{
			ExposeToCIDRs: exposeDetails.ExposeToCIDRs,
		}

		if len(exposeDetails.ExposeToSpaces) != 0 {
			// Lazily fetch SpaceInfos
			if spaceInfos == nil {
				if spaceInfos, err = api.backend.AllSpaceInfos(); err != nil {
					return nil, err
				}
			}

			spaceIDs := make([]string, len(exposeDetails.ExposeToSpaces))
			for i, spaceName := range exposeDetails.ExposeToSpaces {
				sp := spaceInfos.GetByName(spaceName)
				if sp == nil {
					return nil, errors.NotFoundf("space %q", spaceName)
				}

				spaceIDs[i] = sp.ID
			}
			mappedParam.ExposeToSpaceIDs = spaceIDs
		}

		res[endpointName] = mappedParam

	}

	return res, nil
}

// Unexpose changes the juju-managed firewall to unexpose any ports that
// were also explicitly marked by units as open.
func (api *APIBase) Unexpose(args params.ApplicationUnexpose) error {
	if err := api.checkCanWrite(); err != nil {
		return err
	}
	if err := api.check.ChangeAllowed(); err != nil {
		return errors.Trace(err)
	}
	app, err := api.backend.Application(args.ApplicationName)
	if err != nil {
		return err
	}

	// No endpoints specified; unexpose application
	if len(args.ExposedEndpoints) == 0 {
		return app.ClearExposed()
	}

	// Unset expose settings for the specified endpoints
	return app.UnsetExposeSettings(args.ExposedEndpoints)
}

// AddUnits adds a given number of units to an application.
func (api *APIBase) AddUnits(args params.AddApplicationUnits) (params.AddApplicationUnitsResults, error) {
	if api.modelType == state.ModelTypeCAAS {
		return params.AddApplicationUnitsResults{}, errors.NotSupportedf("adding units to a container-based model")
	}

	// TODO(wallyworld) - enable-ha is how we add new controllers at the moment
	// Remove this check before 3.0 when enable-ha is refactored.
	app, err := api.backend.Application(args.ApplicationName)
	if err != nil {
		return params.AddApplicationUnitsResults{}, errors.Trace(err)
	}
	ch, _, err := app.Charm()
	if err != nil {
		return params.AddApplicationUnitsResults{}, errors.Trace(err)
	}
	if ch.Meta().Name == bootstrap.ControllerCharmName {
		return params.AddApplicationUnitsResults{}, errors.NotSupportedf("adding units to the controller application")
	}

	if err := api.checkCanWrite(); err != nil {
		return params.AddApplicationUnitsResults{}, errors.Trace(err)
	}
	if err := api.check.ChangeAllowed(); err != nil {
		return params.AddApplicationUnitsResults{}, errors.Trace(err)
	}
	units, err := addApplicationUnits(api.backend, api.modelType, args)
	if err != nil {
		return params.AddApplicationUnitsResults{}, errors.Trace(err)
	}
	unitNames := make([]string, len(units))
	for i, unit := range units {
		unitNames[i] = unit.UnitTag().Id()
	}
	return params.AddApplicationUnitsResults{Units: unitNames}, nil
}

// addApplicationUnits adds a given number of units to an application.
func addApplicationUnits(backend Backend, modelType state.ModelType, args params.AddApplicationUnits) ([]Unit, error) {
	if args.NumUnits < 1 {
		return nil, errors.New("must add at least one unit")
	}

	assignUnits := true
	if modelType != state.ModelTypeIAAS {
		// In a CAAS model, there are no machines for
		// units to be assigned to.
		assignUnits = false
		if len(args.AttachStorage) > 0 {
			return nil, errors.Errorf(
				"AttachStorage may not be specified for %s models",
				modelType,
			)
		}
		if len(args.Placement) > 1 {
			return nil, errors.Errorf(
				"only 1 placement directive is supported for %s models, got %d",
				modelType,
				len(args.Placement),
			)
		}
	}

	// Parse storage tags in AttachStorage.
	if len(args.AttachStorage) > 0 && args.NumUnits != 1 {
		return nil, errors.Errorf("AttachStorage is non-empty, but NumUnits is %d", args.NumUnits)
	}
	attachStorage := make([]names.StorageTag, len(args.AttachStorage))
	for i, tagString := range args.AttachStorage {
		tag, err := names.ParseStorageTag(tagString)
		if err != nil {
			return nil, errors.Trace(err)
		}
		attachStorage[i] = tag
	}
	oneApplication, err := backend.Application(args.ApplicationName)
	if err != nil {
		return nil, errors.Trace(err)
	}
	return addUnits(
		oneApplication,
		args.ApplicationName,
		args.NumUnits,
		args.Placement,
		attachStorage,
		assignUnits,
	)
}

// DestroyUnits removes a given set of application units.
//
// TODO(jack-w-shaw) Drop this once facade 16 is not longer supported
func (api *APIv16) DestroyUnits(args params.DestroyApplicationUnits) error {
	var errs []error
	entities := params.DestroyUnitsParams{
		Units: make([]params.DestroyUnitParams, 0, len(args.UnitNames)),
	}
	for _, unitName := range args.UnitNames {
		if !names.IsValidUnit(unitName) {
			errs = append(errs, errors.NotValidf("unit name %q", unitName))
			continue
		}
		entities.Units = append(entities.Units, params.DestroyUnitParams{
			UnitTag: names.NewUnitTag(unitName).String(),
		})
	}
	results, err := api.DestroyUnit(entities)
	if err != nil {
		return errors.Trace(err)
	}
	for _, result := range results.Results {
		if result.Error != nil {
			errs = append(errs, result.Error)
		}
	}
	return apiservererrors.DestroyErr("units", args.UnitNames, errs)
}

func (*APIBase) DestroyUnits(_, _ struct{}) {}

func (api *APIv15) DestroyUnit(argsV15 params.DestroyUnitsParamsV15) (params.DestroyUnitResults, error) {
	args := params.DestroyUnitsParams{
		Units: transform.Slice(argsV15.Units, func(p params.DestroyUnitParamsV15) params.DestroyUnitParams {
			return params.DestroyUnitParams{
				UnitTag:        p.UnitTag,
				DestroyStorage: p.DestroyStorage,
				Force:          p.Force,
				MaxWait:        p.MaxWait,
				DryRun:         false,
			}
		}),
	}
	return api.APIv16.DestroyUnit(args)
}

// DestroyUnit removes a given set of application units.
func (api *APIBase) DestroyUnit(args params.DestroyUnitsParams) (params.DestroyUnitResults, error) {
	if api.modelType == state.ModelTypeCAAS {
		return params.DestroyUnitResults{}, errors.NotSupportedf("removing units on a non-container model")
	}
	if err := api.checkCanWrite(); err != nil {
		return params.DestroyUnitResults{}, errors.Trace(err)
	}
	if err := api.check.RemoveAllowed(); err != nil {
		return params.DestroyUnitResults{}, errors.Trace(err)
	}

	appCharms := make(map[string]Charm)
	destroyUnit := func(arg params.DestroyUnitParams) (*params.DestroyUnitInfo, error) {
		unitTag, err := names.ParseUnitTag(arg.UnitTag)
		if err != nil {
			return nil, errors.Trace(err)
		}

		name := unitTag.Id()
		unit, err := api.backend.Unit(name)
		if errors.IsNotFound(err) {
			return nil, errors.Errorf("unit %q does not exist", name)
		} else if err != nil {
			return nil, errors.Trace(err)
		}
		if !unit.IsPrincipal() {
			return nil, errors.Errorf("unit %q is a subordinate, to remove use remove-relation. Note: this will remove all units of %q", name, unit.ApplicationName())
		}

		// TODO(wallyworld) - enable-ha is how we remove controllers at the moment
		// Remove this check before 3.0 when enable-ha is refactored.
		appName, _ := names.UnitApplication(unitTag.Id())
		ch, ok := appCharms[appName]
		if !ok {
			app, err := api.backend.Application(appName)
			if err != nil {
				return nil, errors.Trace(err)
			}
			ch, _, err = app.Charm()
			if err != nil {
				return nil, errors.Trace(err)
			}
			appCharms[appName] = ch
		}
		if ch.Meta().Name == bootstrap.ControllerCharmName {
			return nil, errors.NotSupportedf("removing units from the controller application")
		}

		var info params.DestroyUnitInfo
		unitStorage, err := storagecommon.UnitStorage(api.storageAccess, unit.UnitTag())
		if err != nil {
			return nil, errors.Trace(err)
		}

		if arg.DestroyStorage {
			for _, s := range unitStorage {
				info.DestroyedStorage = append(
					info.DestroyedStorage,
					params.Entity{Tag: s.StorageTag().String()},
				)
			}
		} else {
			info.DestroyedStorage, info.DetachedStorage, err = ClassifyDetachedStorage(
				api.storageAccess.VolumeAccess(), api.storageAccess.FilesystemAccess(), unitStorage,
			)
			if err != nil {
				return nil, errors.Trace(err)
			}
		}
		if arg.DryRun {
			return &info, nil
		}
		op := unit.DestroyOperation()
		op.DestroyStorage = arg.DestroyStorage
		op.Force = arg.Force
		if arg.Force {
			op.MaxWait = common.MaxWait(arg.MaxWait)
		}
		if err := api.backend.ApplyOperation(op); err != nil {
			return nil, errors.Trace(err)
		}
		if len(op.Errors) != 0 {
			logger.Warningf("operational errors destroying unit %v: %v", unit.Name(), op.Errors)
		}
		return &info, nil
	}
	results := make([]params.DestroyUnitResult, len(args.Units))
	for i, entity := range args.Units {
		info, err := destroyUnit(entity)
		if err != nil {
			results[i].Error = apiservererrors.ServerError(err)
			continue
		}
		results[i].Info = info
	}
	return params.DestroyUnitResults{
		Results: results,
	}, nil
}

// Destroy destroys a given application, local or remote.
//
// TODO(jack-w-shaw) Drop this once facade 16 is not longer supported
func (api *APIv16) Destroy(in params.ApplicationDestroy) error {
	if !names.IsValidApplication(in.ApplicationName) {
		return errors.NotValidf("application name %q", in.ApplicationName)
	}
	args := params.DestroyApplicationsParams{
		Applications: []params.DestroyApplicationParams{{
			ApplicationTag: names.NewApplicationTag(in.ApplicationName).String(),
		}},
	}
	results, err := api.DestroyApplication(args)
	if err != nil {
		return errors.Trace(err)
	}
	if err := results.Results[0].Error; err != nil {
		return apiservererrors.ServerError(err)
	}
	return nil
}

func (*APIBase) Destroy(_, _ struct{}) {}

// DestroyApplication removes a given set of applications.
func (api *APIv15) DestroyApplication(argsV15 params.DestroyApplicationsParamsV15) (params.DestroyApplicationResults, error) {
	args := params.DestroyApplicationsParams{
		Applications: transform.Slice(argsV15.Applications, func(p params.DestroyApplicationParamsV15) params.DestroyApplicationParams {
			return params.DestroyApplicationParams{
				ApplicationTag: p.ApplicationTag,
				DestroyStorage: p.DestroyStorage,
				Force:          p.Force,
				MaxWait:        p.MaxWait,
				DryRun:         false,
			}
		}),
	}
	return api.APIBase.DestroyApplication(args)
}

// DestroyApplication removes a given set of applications.
func (api *APIBase) DestroyApplication(args params.DestroyApplicationsParams) (params.DestroyApplicationResults, error) {
	if err := api.checkCanWrite(); err != nil {
		return params.DestroyApplicationResults{}, err
	}
	if err := api.check.RemoveAllowed(); err != nil {
		return params.DestroyApplicationResults{}, errors.Trace(err)
	}
	destroyApp := func(arg params.DestroyApplicationParams) (*params.DestroyApplicationInfo, error) {
		tag, err := names.ParseApplicationTag(arg.ApplicationTag)
		if err != nil {
			return nil, err
		}
		var info params.DestroyApplicationInfo
		app, err := api.backend.Application(tag.Id())
		if err != nil {
			return nil, err
		}

		ch, _, err := app.Charm()
		if err != nil {
			return nil, errors.Trace(err)
		}
		if ch.Meta().Name == bootstrap.ControllerCharmName {
			return nil, errors.NotSupportedf("removing the controller application")
		}

		units, err := app.AllUnits()
		if err != nil {
			return nil, err
		}
		storageSeen := names.NewSet()
		for _, unit := range units {
			info.DestroyedUnits = append(
				info.DestroyedUnits,
				params.Entity{Tag: unit.UnitTag().String()},
			)
			unitStorage, err := storagecommon.UnitStorage(api.storageAccess, unit.UnitTag())
			if err != nil {
				return nil, err
			}

			// Filter out storage we've already seen. Shared
			// storage may be attached to multiple units.
			var unseen []state.StorageInstance
			for _, stor := range unitStorage {
				storageTag := stor.StorageTag()
				if storageSeen.Contains(storageTag) {
					continue
				}
				storageSeen.Add(storageTag)
				unseen = append(unseen, stor)
			}
			unitStorage = unseen

			if arg.DestroyStorage {
				for _, s := range unitStorage {
					info.DestroyedStorage = append(
						info.DestroyedStorage,
						params.Entity{Tag: s.StorageTag().String()},
					)
				}
			} else {
				destroyed, detached, err := ClassifyDetachedStorage(
					api.storageAccess.VolumeAccess(), api.storageAccess.FilesystemAccess(), unitStorage,
				)
				if err != nil {
					return nil, err
				}
				info.DestroyedStorage = append(info.DestroyedStorage, destroyed...)
				info.DetachedStorage = append(info.DetachedStorage, detached...)
			}
		}

		if arg.DryRun {
			return &info, nil
		}

		op := app.DestroyOperation()
		op.DestroyStorage = arg.DestroyStorage
		op.Force = arg.Force
		if arg.Force {
			op.MaxWait = common.MaxWait(arg.MaxWait)
		}
		if err := api.backend.ApplyOperation(op); err != nil {
			return nil, err
		}
		if len(op.Errors) != 0 {
			logger.Warningf("operational errors destroying application %v: %v", tag.Id(), op.Errors)
		}
		return &info, nil
	}
	results := make([]params.DestroyApplicationResult, len(args.Applications))
	for i, arg := range args.Applications {
		info, err := destroyApp(arg)
		if err != nil {
			results[i].Error = apiservererrors.ServerError(err)
			continue
		}
		results[i].Info = info
	}
	return params.DestroyApplicationResults{
		Results: results,
	}, nil
}

// DestroyConsumedApplications removes a given set of consumed (remote) applications.
func (api *APIBase) DestroyConsumedApplications(args params.DestroyConsumedApplicationsParams) (params.ErrorResults, error) {
	if err := api.checkCanWrite(); err != nil {
		return params.ErrorResults{}, err
	}
	if err := api.check.RemoveAllowed(); err != nil {
		return params.ErrorResults{}, errors.Trace(err)
	}
	results := make([]params.ErrorResult, len(args.Applications))
	for i, arg := range args.Applications {
		appTag, err := names.ParseApplicationTag(arg.ApplicationTag)
		if err != nil {
			results[i].Error = apiservererrors.ServerError(err)
			continue
		}
		app, err := api.backend.RemoteApplication(appTag.Id())
		if err != nil {
			results[i].Error = apiservererrors.ServerError(err)
			continue
		}
		force := false
		if arg.Force != nil {
			force = *arg.Force
		}
		op := app.DestroyOperation(force)
		if force {
			op.MaxWait = common.MaxWait(arg.MaxWait)
		}
		err = api.backend.ApplyOperation(op)
		if op.Errors != nil && len(op.Errors) > 0 {
			logger.Warningf("operational error encountered destroying consumed application %v: %v", appTag.Id(), op.Errors)
		}
		if err != nil {
			results[i].Error = apiservererrors.ServerError(err)
			continue
		}
	}
	return params.ErrorResults{
		Results: results,
	}, nil
}

// ScaleApplications scales the specified application to the requested number of units.
func (api *APIBase) ScaleApplications(args params.ScaleApplicationsParams) (params.ScaleApplicationResults, error) {
	if api.modelType != state.ModelTypeCAAS {
		return params.ScaleApplicationResults{}, errors.NotSupportedf("scaling applications on a non-container model")
	}
	if err := api.checkCanWrite(); err != nil {
		return params.ScaleApplicationResults{}, errors.Trace(err)
	}
	if err := api.check.ChangeAllowed(); err != nil {
		return params.ScaleApplicationResults{}, errors.Trace(err)
	}
	scaleApplication := func(arg params.ScaleApplicationParams) (*params.ScaleApplicationInfo, error) {
		if arg.Scale < 0 && arg.ScaleChange == 0 {
			return nil, errors.NotValidf("scale < 0")
		} else if arg.Scale != 0 && arg.ScaleChange != 0 {
			return nil, errors.NotValidf("requesting both scale and scale-change")
		}

		appTag, err := names.ParseApplicationTag(arg.ApplicationTag)
		if err != nil {
			return nil, errors.Trace(err)
		}
		name := appTag.Id()
		app, err := api.backend.Application(name)
		if errors.IsNotFound(err) {
			return nil, errors.Errorf("application %q does not exist", name)
		} else if err != nil {
			return nil, errors.Trace(err)
		}
		ch, _, err := app.Charm()
		if err != nil {
			return nil, errors.Trace(err)
		}
		if ch.Meta().Deployment != nil {
			if ch.Meta().Deployment.DeploymentMode == charm.ModeOperator {
				return nil, errors.NotSupportedf("scale an %q application", charm.ModeOperator)
			}
			if ch.Meta().Deployment.DeploymentType == charm.DeploymentDaemon {
				return nil, errors.NotSupportedf("scale a %q application", charm.DeploymentDaemon)
			}
		}

		var info params.ScaleApplicationInfo
		if arg.ScaleChange != 0 {
			newScale, err := app.ChangeScale(arg.ScaleChange)
			if err != nil {
				return nil, errors.Trace(err)
			}
			info.Scale = newScale
		} else {
			if err := app.SetScale(arg.Scale, 0, true); err != nil {
				return nil, errors.Trace(err)
			}
			info.Scale = arg.Scale
		}
		return &info, nil
	}
	results := make([]params.ScaleApplicationResult, len(args.Applications))
	for i, entity := range args.Applications {
		info, err := scaleApplication(entity)
		if err != nil {
			results[i].Error = apiservererrors.ServerError(err)
			continue
		}
		results[i].Info = info
	}
	return params.ScaleApplicationResults{
		Results: results,
	}, nil
}

// GetConstraints returns the constraints for a given application.
func (api *APIBase) GetConstraints(args params.Entities) (params.ApplicationGetConstraintsResults, error) {
	if err := api.checkCanRead(); err != nil {
		return params.ApplicationGetConstraintsResults{}, errors.Trace(err)
	}
	results := params.ApplicationGetConstraintsResults{
		Results: make([]params.ApplicationConstraint, len(args.Entities)),
	}
	for i, arg := range args.Entities {
		cons, err := api.getConstraints(arg.Tag)
		results.Results[i].Constraints = cons
		results.Results[i].Error = apiservererrors.ServerError(err)
	}
	return results, nil
}

func (api *APIBase) getConstraints(entity string) (constraints.Value, error) {
	tag, err := names.ParseTag(entity)
	if err != nil {
		return constraints.Value{}, err
	}
	switch kind := tag.Kind(); kind {
	case names.ApplicationTagKind:
		app, err := api.backend.Application(tag.Id())
		if err != nil {
			return constraints.Value{}, err
		}
		return app.Constraints()
	default:
		return constraints.Value{}, errors.Errorf("unexpected tag type, expected application, got %s", kind)
	}
}

// SetConstraints sets the constraints for a given application.
func (api *APIBase) SetConstraints(args params.SetConstraints) error {
	if err := api.checkCanWrite(); err != nil {
		return err
	}
	if err := api.check.ChangeAllowed(); err != nil {
		return errors.Trace(err)
	}
	app, err := api.backend.Application(args.ApplicationName)
	if err != nil {
		return err
	}
	return app.SetConstraints(args.Constraints)
}

// AddRelation adds a relation between the specified endpoints and returns the relation info.
func (api *APIBase) AddRelation(args params.AddRelation) (_ params.AddRelationResults, err error) {
	var rel Relation
	defer func() {
		if err != nil && rel != nil {
			if err := rel.Destroy(); err != nil {
				logger.Errorf("cannot destroy aborted relation %q: %v", rel.Tag().Id(), err)
			}
		}
	}()

	if err := api.check.ChangeAllowed(); err != nil {
		return params.AddRelationResults{}, errors.Trace(err)
	}
	if err := api.checkCanWrite(); err != nil {
		return params.AddRelationResults{}, errors.Trace(err)
	}

	// Validate any CIDRs.
	for _, cidr := range args.ViaCIDRs {
		if _, _, err := net.ParseCIDR(cidr); err != nil {
			return params.AddRelationResults{}, errors.Trace(err)
		}
		if cidr == "0.0.0.0/0" {
			return params.AddRelationResults{}, errors.Errorf("CIDR %q not allowed", cidr)
		}
	}

	inEps, err := api.backend.InferEndpoints(args.Endpoints...)
	if err != nil {
		return params.AddRelationResults{}, errors.Trace(err)
	}
	if rel, err = api.backend.AddRelation(inEps...); err != nil {
		return params.AddRelationResults{}, errors.Trace(err)
	}
	if _, err := api.backend.SaveEgressNetworks(rel.Tag().Id(), args.ViaCIDRs); err != nil {
		return params.AddRelationResults{}, errors.Trace(err)
	}

	outEps := make(map[string]params.CharmRelation)
	for _, inEp := range inEps {
		outEp, err := rel.Endpoint(inEp.ApplicationName)
		if err != nil {
			return params.AddRelationResults{}, errors.Trace(err)
		}
		outEps[inEp.ApplicationName] = params.CharmRelation{
			Name:      outEp.Relation.Name,
			Role:      string(outEp.Relation.Role),
			Interface: outEp.Relation.Interface,
			Optional:  outEp.Relation.Optional,
			Limit:     outEp.Relation.Limit,
			Scope:     string(outEp.Relation.Scope),
		}
	}
	return params.AddRelationResults{Endpoints: outEps}, nil
}

// DestroyRelation removes the relation between the
// specified endpoints or an id.
func (api *APIBase) DestroyRelation(args params.DestroyRelation) (err error) {
	if err := api.checkCanWrite(); err != nil {
		return err
	}
	if err := api.check.RemoveAllowed(); err != nil {
		return errors.Trace(err)
	}
	var rel Relation
	if len(args.Endpoints) > 0 {
		rel, err = api.backend.InferActiveRelation(args.Endpoints...)
	} else {
		rel, err = api.backend.Relation(args.RelationId)
	}
	if err != nil {
		return err
	}
	force := args.Force != nil && *args.Force
	errs, err := rel.DestroyWithForce(force, common.MaxWait(args.MaxWait))
	if len(errs) != 0 {
		logger.Warningf("operational errors destroying relation %v: %v", rel.Tag().Id(), errs)
	}
	return err
}

// SetRelationsSuspended sets the suspended status of the specified relations.
func (api *APIBase) SetRelationsSuspended(args params.RelationSuspendedArgs) (params.ErrorResults, error) {
	var statusResults params.ErrorResults
	if err := api.checkCanWrite(); err != nil {
		return statusResults, errors.Trace(err)
	}
	if err := api.check.ChangeAllowed(); err != nil {
		return statusResults, errors.Trace(err)
	}

	changeOne := func(arg params.RelationSuspendedArg) error {
		rel, err := api.backend.Relation(arg.RelationId)
		if err != nil {
			return errors.Trace(err)
		}
		if rel.Suspended() == arg.Suspended {
			return nil
		}
		_, err = api.backend.OfferConnectionForRelation(rel.Tag().Id())
		if errors.IsNotFound(err) {
			return errors.Errorf("cannot set suspend status for %q which is not associated with an offer", rel.Tag().Id())
		}
		message := arg.Message
		if !arg.Suspended {
			message = ""
		}
		err = rel.SetSuspended(arg.Suspended, message)
		if err != nil {
			return errors.Trace(err)
		}

		statusValue := status.Joining
		if arg.Suspended {
			statusValue = status.Suspending
		}
		return rel.SetStatus(status.StatusInfo{
			Status:  statusValue,
			Message: arg.Message,
		})
	}
	results := make([]params.ErrorResult, len(args.Args))
	for i, arg := range args.Args {
		err := changeOne(arg)
		results[i].Error = apiservererrors.ServerError(err)
	}
	statusResults.Results = results
	return statusResults, nil
}

// Consume adds remote applications to the model without creating any
// relations.
func (api *APIBase) Consume(args params.ConsumeApplicationArgs) (params.ErrorResults, error) {
	var consumeResults params.ErrorResults
	if err := api.checkCanWrite(); err != nil {
		return consumeResults, errors.Trace(err)
	}
	if err := api.check.ChangeAllowed(); err != nil {
		return consumeResults, errors.Trace(err)
	}

	results := make([]params.ErrorResult, len(args.Args))
	for i, arg := range args.Args {
		err := api.consumeOne(arg)
		results[i].Error = apiservererrors.ServerError(err)
	}
	consumeResults.Results = results
	return consumeResults, nil
}

func (api *APIBase) consumeOne(arg params.ConsumeApplicationArg) error {
	sourceModelTag, err := names.ParseModelTag(arg.SourceModelTag)
	if err != nil {
		return errors.Trace(err)
	}

	// Maybe save the details of the controller hosting the offer.
	var externalControllerUUID string
	if arg.ControllerInfo != nil {
		controllerTag, err := names.ParseControllerTag(arg.ControllerInfo.ControllerTag)
		if err != nil {
			return errors.Trace(err)
		}
		// Only save controller details if the offer comes from
		// a different controller.
		if controllerTag.Id() != api.backend.ControllerTag().Id() {
			externalControllerUUID = controllerTag.Id()
			if _, err = api.backend.SaveController(crossmodel.ControllerInfo{
				ControllerTag: controllerTag,
				Alias:         arg.ControllerInfo.Alias,
				Addrs:         arg.ControllerInfo.Addrs,
				CACert:        arg.ControllerInfo.CACert,
			}, sourceModelTag.Id()); err != nil {
				return errors.Trace(err)
			}
		}
	}

	appName := arg.ApplicationAlias
	if appName == "" {
		appName = arg.OfferName
	}
	_, err = api.saveRemoteApplication(sourceModelTag, appName, externalControllerUUID, arg.ApplicationOfferDetails, arg.Macaroon)
	return err
}

// saveRemoteApplication saves the details of the specified remote application and its endpoints
// to the state model so relations to the remote application can be created.
func (api *APIBase) saveRemoteApplication(
	sourceModelTag names.ModelTag,
	applicationName string,
	externalControllerUUID string,
	offer params.ApplicationOfferDetails,
	mac *macaroon.Macaroon,
) (RemoteApplication, error) {
	remoteEps := make([]charm.Relation, len(offer.Endpoints))
	for j, ep := range offer.Endpoints {
		remoteEps[j] = charm.Relation{
			Name:      ep.Name,
			Role:      ep.Role,
			Interface: ep.Interface,
		}
	}

	remoteSpaces := make([]*environs.ProviderSpaceInfo, len(offer.Spaces))
	for i, space := range offer.Spaces {
		remoteSpaces[i] = providerSpaceInfoFromParams(space)
	}

	// If a remote application with the same name and endpoints from the same
	// source model already exists, we will use that one.
	// If the status was "terminated", the offer had been removed, so we'll replace
	// the terminated application with a fresh copy.
	remoteApp, appStatus, err := api.maybeUpdateExistingApplicationEndpoints(applicationName, sourceModelTag, remoteEps)
	if err == nil {
		if appStatus != status.Terminated {
			return remoteApp, nil
		}
		// If the same application was previously terminated due to the offer being removed,
		// first ensure we delete it from this consuming model before adding again.
		// TODO(wallyworld) - this operation should be in a single txn.
		logger.Debugf("removing terminated remote app %q before adding a replacement", applicationName)
		op := remoteApp.DestroyOperation(true)
		if err := api.backend.ApplyOperation(op); err != nil {
			return nil, errors.Annotatef(err, "removing terminated saas application %q", applicationName)
		}
	} else if !errors.IsNotFound(err) {
		return nil, errors.Trace(err)
	}

	return api.backend.AddRemoteApplication(state.AddRemoteApplicationParams{
		Name:                   applicationName,
		OfferUUID:              offer.OfferUUID,
		URL:                    offer.OfferURL,
		ExternalControllerUUID: externalControllerUUID,
		SourceModel:            sourceModelTag,
		Endpoints:              remoteEps,
		Spaces:                 remoteSpaces,
		Bindings:               offer.Bindings,
		Macaroon:               mac,
	})
}

// providerSpaceInfoFromParams converts a params.RemoteSpace to the
// equivalent ProviderSpaceInfo.
func providerSpaceInfoFromParams(space params.RemoteSpace) *environs.ProviderSpaceInfo {
	result := &environs.ProviderSpaceInfo{
		CloudType:          space.CloudType,
		ProviderAttributes: space.ProviderAttributes,
		SpaceInfo: network.SpaceInfo{
			Name:       network.SpaceName(space.Name),
			ProviderId: network.Id(space.ProviderId),
		},
	}
	for _, subnet := range space.Subnets {
		resultSubnet := network.SubnetInfo{
			CIDR:              subnet.CIDR,
			ProviderId:        network.Id(subnet.ProviderId),
			ProviderNetworkId: network.Id(subnet.ProviderNetworkId),
			ProviderSpaceId:   network.Id(subnet.ProviderSpaceId),
			VLANTag:           subnet.VLANTag,
			AvailabilityZones: subnet.Zones,
		}
		result.Subnets = append(result.Subnets, resultSubnet)
	}
	return result
}

// maybeUpdateExistingApplicationEndpoints looks for a remote application with the
// specified name and source model tag and tries to update its endpoints with the
// new ones specified. If the endpoints are compatible, the newly updated remote
// application is returned.
// If the application status is Terminated, no updates are done.
func (api *APIBase) maybeUpdateExistingApplicationEndpoints(
	applicationName string, sourceModelTag names.ModelTag, remoteEps []charm.Relation,
) (RemoteApplication, status.Status, error) {
	existingRemoteApp, err := api.backend.RemoteApplication(applicationName)
	if err != nil {
		return nil, "", errors.Trace(err)
	}
	if existingRemoteApp.SourceModel().Id() != sourceModelTag.Id() {
		return nil, "", errors.AlreadyExistsf("saas application called %q from a different model", applicationName)
	}
	if existingRemoteApp.Life() != state.Alive {
		return nil, "", errors.NewAlreadyExists(nil, fmt.Sprintf("saas application called %q exists but is terminating", applicationName))
	}
	appStatus, err := existingRemoteApp.Status()
	if err != nil {
		return nil, "", errors.Trace(err)
	}
	if appStatus.Status == status.Terminated {
		return existingRemoteApp, appStatus.Status, nil
	}
	newEpsMap := make(map[charm.Relation]bool)
	for _, ep := range remoteEps {
		newEpsMap[ep] = true
	}
	existingEps, err := existingRemoteApp.Endpoints()
	if err != nil {
		return nil, "", errors.Trace(err)
	}
	maybeSameEndpoints := len(newEpsMap) == len(existingEps)
	existingEpsByName := make(map[string]charm.Relation)
	for _, ep := range existingEps {
		existingEpsByName[ep.Name] = ep.Relation
		delete(newEpsMap, ep.Relation)
	}
	sameEndpoints := maybeSameEndpoints && len(newEpsMap) == 0
	if sameEndpoints {
		return existingRemoteApp, appStatus.Status, nil
	}

	// Gather the new endpoints. All new endpoints passed to AddEndpoints()
	// below must not have the same name as an existing endpoint.
	var newEps []charm.Relation
	for ep := range newEpsMap {
		// See if we are attempting to update endpoints with the same name but
		// different relation data.
		if existing, ok := existingEpsByName[ep.Name]; ok && existing != ep {
			return nil, "", errors.Errorf("conflicting endpoint %v", ep.Name)
		}
		newEps = append(newEps, ep)
	}

	if len(newEps) > 0 {
		// Update the existing remote app to have the new, additional endpoints.
		if err := existingRemoteApp.AddEndpoints(newEps); err != nil {
			return nil, "", errors.Trace(err)
		}
	}
	return existingRemoteApp, appStatus.Status, nil
}

// CharmConfig returns charm config for the input list of applications and
// model generations.
func (api *APIBase) CharmConfig(args params.ApplicationGetArgs) (params.ApplicationGetConfigResults, error) {
	if err := api.checkCanRead(); err != nil {
		return params.ApplicationGetConfigResults{}, err
	}
	results := params.ApplicationGetConfigResults{
		Results: make([]params.ConfigResult, len(args.Args)),
	}
	for i, arg := range args.Args {
		config, err := api.getCharmConfig(arg.BranchName, arg.ApplicationName)
		results.Results[i].Config = config
		results.Results[i].Error = apiservererrors.ServerError(err)
	}
	return results, nil
}

// GetConfig returns the charm config for each of the input applications.
func (api *APIBase) GetConfig(args params.Entities) (params.ApplicationGetConfigResults, error) {
	if err := api.checkCanRead(); err != nil {
		return params.ApplicationGetConfigResults{}, err
	}
	results := params.ApplicationGetConfigResults{
		Results: make([]params.ConfigResult, len(args.Entities)),
	}
	for i, arg := range args.Entities {
		tag, err := names.ParseTag(arg.Tag)
		if err != nil {
			results.Results[i].Error = apiservererrors.ServerError(err)
			continue
		}
		if tag.Kind() != names.ApplicationTagKind {
			results.Results[i].Error = apiservererrors.ServerError(
				errors.Errorf("unexpected tag type, expected application, got %s", tag.Kind()))
			continue
		}

		// Always deal with the master branch version of config.
		config, err := api.getCharmConfig(model.GenerationMaster, tag.Id())
		results.Results[i].Config = config
		results.Results[i].Error = apiservererrors.ServerError(err)
	}
	return results, nil
}

func (api *APIBase) getCharmConfig(gen string, appName string) (map[string]interface{}, error) {
	app, err := api.backend.Application(appName)
	if err != nil {
		return nil, err
	}
	settings, err := app.CharmConfig(gen)
	if err != nil {
		return nil, err
	}
	ch, _, err := app.Charm()
	if err != nil {
		return nil, err
	}
	return describe(settings, ch.Config()), nil
}

// SetConfigs implements the server side of Application.SetConfig.  Both
// application and charm config are set. It does not unset values in
// Config map that are set to an empty string. Unset should be used for that.
func (api *APIBase) SetConfigs(args params.ConfigSetArgs) (params.ErrorResults, error) {
	var result params.ErrorResults
	if err := api.checkCanWrite(); err != nil {
		return result, errors.Trace(err)
	}
	if err := api.check.ChangeAllowed(); err != nil {
		return result, errors.Trace(err)
	}
	result.Results = make([]params.ErrorResult, len(args.Args))
	for i, arg := range args.Args {
		app, err := api.backend.Application(arg.ApplicationName)
		if err != nil {
			result.Results[i].Error = apiservererrors.ServerError(err)
			continue
		}
		err = api.setConfig(app, arg.Generation, arg.ConfigYAML, arg.Config)
		result.Results[i].Error = apiservererrors.ServerError(err)
	}
	return result, nil
}

func (api *APIBase) addAppToBranch(branchName string, appName string) error {
	gen, err := api.backend.Branch(branchName)
	if err != nil {
		return errors.Annotate(err, "retrieving next generation")
	}
	err = gen.AssignApplication(appName)
	return errors.Annotatef(err, "adding %q to next generation", appName)
}

// UnsetApplicationsConfig implements the server side of Application.UnsetApplicationsConfig.
func (api *APIBase) UnsetApplicationsConfig(args params.ApplicationConfigUnsetArgs) (params.ErrorResults, error) {
	var result params.ErrorResults
	if err := api.checkCanWrite(); err != nil {
		return result, errors.Trace(err)
	}
	if err := api.check.ChangeAllowed(); err != nil {
		return result, errors.Trace(err)
	}
	result.Results = make([]params.ErrorResult, len(args.Args))
	for i, arg := range args.Args {
		err := api.unsetApplicationConfig(arg)
		result.Results[i].Error = apiservererrors.ServerError(err)
	}
	return result, nil
}

func (api *APIBase) unsetApplicationConfig(arg params.ApplicationUnset) error {
	app, err := api.backend.Application(arg.ApplicationName)
	if err != nil {
		return errors.Trace(err)
	}

	configSchema, defaults, err := applicationConfigSchema(api.modelType)
	if err != nil {
		return errors.Trace(err)
	}
	appConfigFields := config.KnownConfigKeys(configSchema)

	var appConfigKeys []string
	charmSettings := make(charm.Settings)
	for _, name := range arg.Options {
		if appConfigFields.Contains(name) {
			appConfigKeys = append(appConfigKeys, name)
		} else {
			charmSettings[name] = nil
		}
	}

	if len(appConfigKeys) > 0 {
		if err := app.UpdateApplicationConfig(nil, appConfigKeys, configSchema, defaults); err != nil {
			return errors.Annotate(err, "updating application config values")
		}
	}

	if len(charmSettings) > 0 {
		// We need a guard on the API server-side for direct API callers such as
		// python-libjuju, and for older clients.
		// Always default to the master branch.
		if arg.BranchName == "" {
			arg.BranchName = model.GenerationMaster
		}
		if err := app.UpdateCharmConfig(arg.BranchName, charmSettings); err != nil {
			return errors.Annotate(err, "updating application charm settings")
		}
	}
	return nil
}

// ResolveUnitErrors marks errors on the specified units as resolved.
func (api *APIBase) ResolveUnitErrors(p params.UnitsResolved) (params.ErrorResults, error) {
	if p.All {
		unitsWithErrors, err := api.backend.UnitsInError()
		if err != nil {
			return params.ErrorResults{}, errors.Trace(err)
		}
		for _, u := range unitsWithErrors {
			if err := u.Resolve(p.Retry); err != nil {
				return params.ErrorResults{}, errors.Annotatef(err, "resolve error for unit %q", u.UnitTag().Id())
			}
		}
	}

	var result params.ErrorResults
	if err := api.checkCanWrite(); err != nil {
		return result, errors.Trace(err)
	}
	if err := api.check.ChangeAllowed(); err != nil {
		return result, errors.Trace(err)
	}

	result.Results = make([]params.ErrorResult, len(p.Tags.Entities))
	for i, entity := range p.Tags.Entities {
		tag, err := names.ParseUnitTag(entity.Tag)
		if err != nil {
			result.Results[i].Error = apiservererrors.ServerError(err)
			continue
		}
		unit, err := api.backend.Unit(tag.Id())
		if err != nil {
			result.Results[i].Error = apiservererrors.ServerError(err)
			continue
		}
		err = unit.Resolve(p.Retry)
		result.Results[i].Error = apiservererrors.ServerError(err)
	}
	return result, nil
}

// ApplicationsInfo returns applications information.
func (api *APIBase) ApplicationsInfo(in params.Entities) (params.ApplicationInfoResults, error) {
	// Get all the space infos before iterating over the application infos.
	allSpaceInfosLookup, err := api.backend.AllSpaceInfos()
	if err != nil {
		return params.ApplicationInfoResults{}, apiservererrors.ServerError(err)
	}

	out := make([]params.ApplicationInfoResult, len(in.Entities))
	for i, one := range in.Entities {
		tag, err := names.ParseApplicationTag(one.Tag)
		if err != nil {
			out[i].Error = apiservererrors.ServerError(err)
			continue
		}
		app, err := api.backend.Application(tag.Name)
		if err != nil {
			out[i].Error = apiservererrors.ServerError(err)
			continue
		}

		details, err := api.getConfig(params.ApplicationGet{ApplicationName: tag.Name}, describe)
		if err != nil {
			out[i].Error = apiservererrors.ServerError(err)
			continue
		}

		bindings, err := app.EndpointBindings()
		if err != nil {
			out[i].Error = apiservererrors.ServerError(err)
			continue
		}

		bindingsMap, err := bindings.MapWithSpaceNames(allSpaceInfosLookup)
		if err != nil {
			out[i].Error = apiservererrors.ServerError(err)
			continue
		}

		exposedEndpoints, err := api.mapExposedEndpointsFromState(app.ExposedEndpoints())
		if err != nil {
			out[i].Error = apiservererrors.ServerError(err)
			continue
		}

		var channel string
		origin := app.CharmOrigin()
		if origin != nil && origin.Channel != nil {
			ch := origin.Channel
			channel = charm.MakePermissiveChannel(ch.Track, ch.Risk, ch.Branch).String()
		} else {
			channel = details.Channel
		}

		out[i].Result = &params.ApplicationResult{
			Tag:              tag.String(),
			Charm:            details.Charm,
			Base:             details.Base,
			Channel:          channel,
			Constraints:      details.Constraints,
			Principal:        app.IsPrincipal(),
			Exposed:          app.IsExposed(),
			Remote:           app.IsRemote(),
			Life:             app.Life().String(),
			EndpointBindings: bindingsMap,
			ExposedEndpoints: exposedEndpoints,
		}
	}
	return params.ApplicationInfoResults{
		Results: out,
	}, nil
}

func (api *APIBase) mapExposedEndpointsFromState(exposedEndpoints map[string]state.ExposedEndpoint) (map[string]params.ExposedEndpoint, error) {
	if len(exposedEndpoints) == 0 {
		return nil, nil
	}

	var (
		spaceInfos network.SpaceInfos
		err        error
		res        = make(map[string]params.ExposedEndpoint, len(exposedEndpoints))
	)

	for endpointName, exposeDetails := range exposedEndpoints {
		mappedParam := params.ExposedEndpoint{
			ExposeToCIDRs: exposeDetails.ExposeToCIDRs,
		}

		if len(exposeDetails.ExposeToSpaceIDs) != 0 {
			// Lazily fetch SpaceInfos
			if spaceInfos == nil {
				if spaceInfos, err = api.backend.AllSpaceInfos(); err != nil {
					return nil, err
				}
			}

			spaceNames := make([]string, len(exposeDetails.ExposeToSpaceIDs))
			for i, spaceID := range exposeDetails.ExposeToSpaceIDs {
				sp := spaceInfos.GetByID(spaceID)
				if sp == nil {
					return nil, errors.NotFoundf("space with ID %q", spaceID)
				}

				spaceNames[i] = string(sp.Name)
			}
			mappedParam.ExposeToSpaces = spaceNames
		}

		res[endpointName] = mappedParam
	}

	return res, nil
}

// MergeBindings merges operator-defined bindings with the current bindings for
// one or more applications.
func (api *APIBase) MergeBindings(in params.ApplicationMergeBindingsArgs) (params.ErrorResults, error) {
	if err := api.checkCanWrite(); err != nil {
		return params.ErrorResults{}, err
	}

	if err := api.check.ChangeAllowed(); err != nil {
		return params.ErrorResults{}, errors.Trace(err)
	}

	res := make([]params.ErrorResult, len(in.Args))
	for i, arg := range in.Args {
		tag, err := names.ParseApplicationTag(arg.ApplicationTag)
		if err != nil {
			res[i].Error = apiservererrors.ServerError(err)
			continue
		}
		app, err := api.backend.Application(tag.Name)
		if err != nil {
			res[i].Error = apiservererrors.ServerError(err)
			continue
		}

		bindings, err := state.NewBindings(api.backend, arg.Bindings)
		if err != nil {
			res[i].Error = apiservererrors.ServerError(err)
			continue
		}

		if err := app.MergeBindings(bindings, arg.Force); err != nil {
			res[i].Error = apiservererrors.ServerError(err)
		}
	}
	return params.ErrorResults{Results: res}, nil
}

// lxdCharmProfiler massages a *state.Charm into a LXDProfiler
// inside of the core package.
type lxdCharmProfiler struct {
	Charm Charm
}

// LXDProfile implements core.lxdprofile.LXDProfiler
func (p lxdCharmProfiler) LXDProfile() lxdprofile.LXDProfile {
	if p.Charm == nil {
		return nil
	}
	if profiler, ok := p.Charm.(charm.LXDProfiler); ok {
		profile := profiler.LXDProfile()
		if profile == nil {
			return nil
		}
		return profile
	}
	return nil
}

// AgentTools is a point of use agent tools requester.
type AgentTools interface {
	AgentTools() (*tools.Tools, error)
}

// AgentVersioner is a point of use agent version object.
type AgentVersioner interface {
	AgentVersion() (version.Number, error)
}

var (
	// ErrInvalidAgentVersions is a sentinal error for when we can no longer
	// upgrade juju using 2.5.x agents with 2.6 or greater controllers.
	ErrInvalidAgentVersions = errors.Errorf(
		"Unable to upgrade LXDProfile charms with the current model version. " +
			"Please run juju upgrade-model to upgrade the current model to match your controller.")
)

func getAgentToolsVersion(agentTools AgentTools) (version.Number, error) {
	tools, err := agentTools.AgentTools()
	if err != nil {
		return version.Zero, err
	}
	return tools.Version.Number, nil
}

func getAgentVersion(versioner AgentVersioner) (version.Number, error) {
	agent, err := versioner.AgentVersion()
	if err != nil {
		return version.Zero, err
	}
	return agent, nil
}

func validateAgentVersions(application Application, versioner AgentVersioner) error {
	// The epoch is set like this, because beta tags are less than release tags.
	// So 2.6-beta1.1 < 2.6.0, even though the patch is greater than 0. To
	// prevent the miss-match, we add the upper epoch limit.
	epoch := version.Number{Major: 2, Minor: 5, Patch: math.MaxInt32}

	// Locate the agent tools version to limit the amount of checking we
	// required to do over all. We check for NotFound to also use that as a
	// fallthrough to check the agent version as well. This should take care
	// of places where the application.AgentTools version is not set (IAAS).
	ver, err := getAgentToolsVersion(application)
	if err != nil && !errors.IsNotFound(err) {
		return errors.Trace(err)
	}
	if errors.IsNotFound(err) || ver.Compare(epoch) >= 0 {
		// Check to see if the model config version is valid
		// Arguably we could check on the per-unit level, as that is the
		// *actual* version of the agent that is running, looking at the
		// versioner (alias to model config), we get the intent of the move
		// to that version.
		// This should be enough for a pre-flight check, rather than querying
		// potentially thousands of units (think large production stacks).
		modelVer, modelErr := getAgentVersion(versioner)
		if modelErr != nil {
			// If we can't find the model config version, then we can't do the
			// comparison check.
			return errors.Trace(modelErr)
		}
		if modelVer.Compare(epoch) < 0 {
			return ErrInvalidAgentVersions
		}
	}
	return nil
}

// UnitsInfo returns unit information for the given entities (units or
// applications).
func (api *APIBase) UnitsInfo(in params.Entities) (params.UnitInfoResults, error) {
	var results []params.UnitInfoResult
	leaders, err := api.leadershipReader.Leaders()
	if err != nil {
		return params.UnitInfoResults{}, errors.Trace(err)
	}
	for _, one := range in.Entities {
		units, err := api.unitsFromTag(one.Tag)
		if err != nil {
			results = append(results, params.UnitInfoResult{Error: apiservererrors.ServerError(err)})
			continue
		}
		for _, unit := range units {
			result, err := api.unitResultForUnit(unit)
			if err != nil {
				results = append(results, params.UnitInfoResult{Error: apiservererrors.ServerError(err)})
				continue
			}
			if leader := leaders[unit.ApplicationName()]; leader == unit.Name() {
				result.Leader = true
			}
			results = append(results, params.UnitInfoResult{Result: result})
		}
	}
	return params.UnitInfoResults{
		Results: results,
	}, nil
}

// Returns the units referred to by the tag argument.  If the tag refers to a
// unit, a slice with a single unit is returned.  If the tag refers to an
// application, all the units in the application are returned.
func (api *APIBase) unitsFromTag(tag string) ([]Unit, error) {
	unitTag, err := names.ParseUnitTag(tag)
	if err == nil {
		unit, err := api.backend.Unit(unitTag.Id())
		if err != nil {
			return nil, err
		}
		return []Unit{unit}, nil
	}
	appTag, err := names.ParseApplicationTag(tag)
	if err == nil {
		app, err := api.backend.Application(appTag.Id())
		if err != nil {
			return nil, err
		}
		return app.AllUnits()
	}
	return nil, fmt.Errorf("tag %q is neither unit nor application tag", tag)
}

// Builds a *params.UnitResult describing the unit argument.
func (api *APIBase) unitResultForUnit(unit Unit) (*params.UnitResult, error) {
	app, err := api.backend.Application(unit.ApplicationName())
	if err != nil {
		return nil, err
	}
	curl, _ := app.CharmURL()
	if curl == nil {
		return nil, errors.NotValidf("application charm url")
	}
	machineId, _ := unit.AssignedMachineId()
	workloadVersion, err := unit.WorkloadVersion()
	if err != nil {
		return nil, err
	}

	result := &params.UnitResult{
		Tag:             unit.Tag().String(),
		WorkloadVersion: workloadVersion,
		Machine:         machineId,
		Charm:           *curl,
		Life:            unit.Life().String(),
	}
	if machineId != "" {
		machine, err := api.backend.Machine(machineId)
		if err != nil {
			return nil, err
		}
		publicAddress, err := machine.PublicAddress()
		if err == nil {
			result.PublicAddress = publicAddress.Value
		}
		// NOTE(achilleasa): this call completely ignores
		// subnets and lumps all port ranges together in a
		// single group. This works fine for pre 2.9 agents
		// as ports where always opened across all subnets.
		openPorts, err := api.openPortsOnMachineForUnit(unit.Name(), machineId)
		if err != nil {
			return nil, err
		}
		result.OpenedPorts = openPorts
	}
	container, err := unit.ContainerInfo()
	if err != nil && !errors.IsNotFound(err) {
		return nil, err
	}
	if err == nil {
		if addr := container.Address(); addr != nil {
			result.Address = addr.Value
		}
		result.ProviderId = container.ProviderId()
		if len(result.OpenedPorts) == 0 {
			result.OpenedPorts = container.Ports()
		}
	}
	result.RelationData, err = api.relationData(app, unit)
	if err != nil {
		return nil, err
	}
	return result, nil
}

// openPortsOnMachineForUnit returns the unique set of opened ports for the
// specified unit and machine arguments without distinguishing between port
// ranges across subnets. This method is provided for backwards compatibility
// with pre 2.9 agents which assume open-ports apply to all subnets.
func (api *APIBase) openPortsOnMachineForUnit(unitName, machineID string) ([]string, error) {
	var result []string
	machinePortRanges, err := api.model.OpenedPortRangesForMachine(machineID)
	if err != nil {
		return nil, errors.Trace(err)
	}

	for _, portRange := range machinePortRanges.ForUnit(unitName).UniquePortRanges() {
		result = append(result, portRange.String())
	}
	return result, nil
}

func (api *APIBase) relationData(app Application, myUnit Unit) ([]params.EndpointRelationData, error) {
	rels, err := app.Relations()
	if err != nil {
		return nil, errors.Trace(err)
	}
	result := make([]params.EndpointRelationData, len(rels))
	for i, rel := range rels {
		ep, err := rel.Endpoint(app.Name())
		if err != nil {
			return nil, errors.Trace(err)
		}
		erd := params.EndpointRelationData{
			RelationId:       rel.Id(),
			Endpoint:         ep.Name,
			ApplicationData:  make(map[string]interface{}),
			UnitRelationData: make(map[string]params.RelationData),
		}
		relatedEps, err := rel.RelatedEndpoints(app.Name())
		if err != nil {
			return nil, errors.Trace(err)
		}
		// There is only one related endpoint.
		related := relatedEps[0]
		erd.RelatedEndpoint = related.Name

		appSettings, err := rel.ApplicationSettings(related.ApplicationName)
		if err != nil {
			return nil, errors.Trace(err)
		}
		for k, v := range appSettings {
			erd.ApplicationData[k] = v
		}

		otherApp, err := api.backend.Application(related.ApplicationName)
		if errors.IsNotFound(err) {
			erd.CrossModel = true
			if err := api.crossModelRelationData(rel, related.ApplicationName, &erd); err != nil {
				return nil, errors.Trace(err)
			}
			result[i] = erd
			continue
		}
		if err != nil {
			return nil, errors.Trace(err)
		}

		otherUnits, err := otherApp.AllUnits()
		if err != nil {
			return nil, errors.Trace(err)
		}
		for _, u := range otherUnits {
			ru, err := rel.Unit(u.Name())
			if err != nil {
				return nil, errors.Trace(err)
			}
			inScope, err := ru.InScope()
			if err != nil {
				return nil, errors.Trace(err)
			}
			urd := params.RelationData{
				InScope: inScope,
			}
			if inScope {
				settings, err := ru.Settings()
				if err != nil && !errors.IsNotFound(err) {
					return nil, errors.Trace(err)
				}
				if err == nil {
					urd.UnitData = make(map[string]interface{})
					for k, v := range settings {
						urd.UnitData[k] = v
					}
				}
			}
			erd.UnitRelationData[u.Name()] = urd
		}

		result[i] = erd
	}
	return result, nil
}

func (api *APIBase) crossModelRelationData(rel Relation, appName string, erd *params.EndpointRelationData) error {
	rus, err := rel.AllRemoteUnits(appName)
	if err != nil {
		return errors.Trace(err)
	}
	for _, ru := range rus {
		inScope, err := ru.InScope()
		if err != nil {
			return errors.Trace(err)
		}
		urd := params.RelationData{
			InScope: inScope,
		}
		if inScope {
			settings, err := ru.Settings()
			if err != nil && !errors.IsNotFound(err) {
				return errors.Trace(err)
			}
			if err == nil {
				urd.UnitData = make(map[string]interface{})
				for k, v := range settings {
					urd.UnitData[k] = v
				}
			}
		}
		erd.UnitRelationData[ru.UnitName()] = urd
	}
	return nil
}

func checkCAASMinVersion(ch Charm, caasVersion *version.Number) (err error) {
	// check caas min version.
	charmDeployment := ch.Meta().Deployment
	if caasVersion == nil || charmDeployment == nil || charmDeployment.MinVersion == "" {
		return nil
	}
	if len(strings.Split(charmDeployment.MinVersion, ".")) == 2 {
		// append build number if it's not specified.
		charmDeployment.MinVersion += ".0"
	}
	minver, err := version.Parse(charmDeployment.MinVersion)
	if err != nil {
		return errors.Trace(err)
	}
	if minver != version.Zero && minver.Compare(*caasVersion) > 0 {
		return errors.NewNotValid(nil, fmt.Sprintf(
			"charm requires a minimum k8s version of %v but the cluster only runs version %v",
			minver, caasVersion,
		))
	}
	return nil
}

// Leader returns the unit name of the leader for the given application.
func (api *APIBase) Leader(entity params.Entity) (params.StringResult, error) {
	result := params.StringResult{}
	application, err := names.ParseApplicationTag(entity.Tag)
	if err != nil {
		return result, err
	}
	leaders, err := api.leadershipReader.Leaders()
	if err != nil {
		return result, errors.Annotate(err, "could not fetch leaders")
	}
	var ok bool
	result.Result, ok = leaders[application.Name]
	if !ok || result.Result == "" {
		result.Error = apiservererrors.ServerError(errors.NotFoundf("leader for %s", entity.Tag))
	}
	return result, nil
}<|MERGE_RESOLUTION|>--- conflicted
+++ resolved
@@ -568,36 +568,6 @@
 	return errors.Trace(err)
 }
 
-<<<<<<< HEAD
-func convertCharmOrigin(origin *params.CharmOrigin, curl *charm.URL) (corecharm.Origin, error) {
-	var (
-		originType string
-		platform   corecharm.Platform
-	)
-	if origin != nil {
-		originType = origin.Type
-		base, err := series.ParseBase(origin.Base.Name, origin.Base.Channel)
-		if err != nil {
-			return corecharm.Origin{}, errors.Trace(err)
-		}
-		platform = corecharm.Platform{
-			Architecture: origin.Architecture,
-			OS:           base.OS,
-			Channel:      base.Channel.Track,
-		}
-	}
-
-	switch {
-	case origin.Source == "local":
-		return corecharm.Origin{
-			Type:     originType,
-			Source:   corecharm.Local,
-			Revision: &curl.Revision,
-			Platform: platform,
-		}, nil
-	case origin.Source != "charm-hub":
-		return corecharm.Origin{}, errors.NotValidf("origin source not local nor charm-hub")
-=======
 // convertCharmOrigin converts a params CharmOrigin to a core charm
 // Origin. If the input origin is nil, a core charm Origin is deduced
 // from the provided data. It is used in both deploying and refreshing
@@ -617,7 +587,6 @@
 		Architecture: origin.Architecture,
 		OS:           base.OS,
 		Channel:      base.Channel.Track,
->>>>>>> 9aec0e72
 	}
 
 	var track string
