// Copyright 2023 Canonical Ltd.
// Licensed under the AGPLv3, see LICENCE file for details.

package application

import (
	"context"
	"fmt"
	"strconv"
	"sync"

	"github.com/juju/charm/v13"
	"github.com/juju/charm/v13/resource"
	jujuclock "github.com/juju/clock"
	"github.com/juju/collections/set"
	"github.com/juju/errors"
	"github.com/juju/names/v5"
	"github.com/kr/pretty"

	"github.com/juju/juju/apiserver/common"
	"github.com/juju/juju/apiserver/facade"
	"github.com/juju/juju/core/arch"
	corebase "github.com/juju/juju/core/base"
	corecharm "github.com/juju/juju/core/charm"
	"github.com/juju/juju/core/config"
	"github.com/juju/juju/core/constraints"
	"github.com/juju/juju/core/instance"
	"github.com/juju/juju/core/network"
	"github.com/juju/juju/core/objectstore"
	applicationservice "github.com/juju/juju/domain/application/service"
	"github.com/juju/juju/environs/bootstrap"
	environsconfig "github.com/juju/juju/environs/config"
	"github.com/juju/juju/internal/charm/services"
	"github.com/juju/juju/internal/storage"
	"github.com/juju/juju/rpc/params"
	"github.com/juju/juju/state"
	jujuversion "github.com/juju/juju/version"
)

var deployRepoLogger = logger.Child("deployfromrepository")

// DeployFromRepositoryValidator defines an deploy config validator.
type DeployFromRepositoryValidator interface {
	ValidateArg(context.Context, params.DeployFromRepositoryArg) (deployTemplate, []error)
}

// DeployFromRepository defines an interface for deploying a charm
// from a repository.
type DeployFromRepository interface {
	DeployFromRepository(context.Context, params.DeployFromRepositoryArg) (params.DeployFromRepositoryInfo, []*params.PendingResourceUpload, []error)
}

// DeployFromRepositoryState defines a common set of functions for retrieving state
// objects.
type DeployFromRepositoryState interface {
	AddApplication(state.AddApplicationArgs, objectstore.ObjectStore) (Application, error)
	AddPendingResource(string, resource.Resource, objectstore.ObjectStore) (string, error)
	RemovePendingResources(applicationID string, pendingIDs map[string]string, store objectstore.ObjectStore) error
	AddCharmMetadata(info state.CharmInfo) (Charm, error)
	Charm(string) (Charm, error)
	Machine(string) (Machine, error)
	ModelConstraints() (constraints.Value, error)

	services.StateBackend

	network.SpaceLookup
	Space(id string) (*state.Space, error)

	ReadSequence(name string) (int, error)
}

// DeployFromRepositoryAPI provides the deploy from repository
// API facade for any given version. It is expected that any API
// parameter changes should be performed before entering the API.
type DeployFromRepositoryAPI struct {
	state              DeployFromRepositoryState
	store              objectstore.ObjectStore
	validator          DeployFromRepositoryValidator
	stateCharm         func(Charm) *state.Charm
	applicationService ApplicationService
}

// NewDeployFromRepositoryAPI creates a new DeployFromRepositoryAPI.
func NewDeployFromRepositoryAPI(
	state DeployFromRepositoryState, applicationService ApplicationService,
	store objectstore.ObjectStore, validator DeployFromRepositoryValidator,
) DeployFromRepository {
	return &DeployFromRepositoryAPI{
		state:              state,
		store:              store,
		validator:          validator,
		stateCharm:         CharmToStateCharm,
		applicationService: applicationService,
	}
}

func (api *DeployFromRepositoryAPI) DeployFromRepository(ctx context.Context, arg params.DeployFromRepositoryArg) (params.DeployFromRepositoryInfo, []*params.PendingResourceUpload, []error) {
	deployRepoLogger.Tracef("deployOneFromRepository(%s)", pretty.Sprint(arg))
	// Validate the args.
	dt, addPendingResourceErrs := api.validator.ValidateArg(ctx, arg)

	if len(addPendingResourceErrs) > 0 {
		return params.DeployFromRepositoryInfo{}, nil, addPendingResourceErrs
	}

	info := params.DeployFromRepositoryInfo{
		Architecture: dt.origin.Platform.Architecture,
		Base: params.Base{
			Name:    dt.origin.Platform.OS,
			Channel: dt.origin.Platform.Channel,
		},
		Channel:          dt.origin.Channel.String(),
		EffectiveChannel: nil,
		Name:             dt.applicationName,
		Revision:         dt.charmURL.Revision,
	}
	if dt.dryRun {
		return info, nil, nil
	}
	// Queue async charm download.
	// AddCharmMetadata returns no error if the charm
	// has already been queue'd or downloaded.
	ch, err := api.state.AddCharmMetadata(state.CharmInfo{
		Charm: dt.charm,
		ID:    dt.charmURL.String(),
	})
	if err != nil {
		return params.DeployFromRepositoryInfo{}, nil, []error{errors.Trace(err)}
	}

	stOrigin, err := StateCharmOrigin(dt.origin)
	if err != nil {
		return params.DeployFromRepositoryInfo{}, nil, []error{errors.Trace(err)}
	}

	// Last step, add pending resources.
	pendingIDs, addPendingResourceErrs := api.addPendingResources(dt.applicationName, dt.resolvedResources)

	// To ensure dqlite unit names match those created in mongo, grab the next unit
	// sequence number before writing the mongo units.
	nextUnitNum, err := api.state.ReadSequence(dt.applicationName)
	if err != nil {
		return params.DeployFromRepositoryInfo{}, nil, []error{errors.Trace(err)}
	}

	_, addApplicationErr := api.state.AddApplication(state.AddApplicationArgs{
		ApplicationConfig: dt.applicationConfig,
		AttachStorage:     dt.attachStorage,
		Charm:             api.stateCharm(ch),
		CharmConfig:       dt.charmSettings,
		CharmOrigin:       stOrigin,
		Constraints:       dt.constraints,
		Devices:           stateDeviceConstraints(arg.Devices),
		EndpointBindings:  dt.endpoints,
		Name:              dt.applicationName,
		NumUnits:          dt.numUnits,
		Placement:         dt.placement,
		Resources:         pendingIDs,
		Storage:           stateStorageDirectives(dt.storage),
	}, api.store)

	if addApplicationErr == nil {
		unitArgs := make([]applicationservice.AddUnitParams, dt.numUnits)
		for i := 0; i < dt.numUnits; i++ {
			n := fmt.Sprintf("%s/%d", dt.applicationName, nextUnitNum+i)
			unitArgs[i].UnitName = &n
		}
		addApplicationErr = api.applicationService.CreateApplication(ctx, dt.applicationName, applicationservice.AddApplicationParams{
			Charm:   ch,
			Storage: dt.storage,
		}, unitArgs...)
	}

	if addApplicationErr != nil {
		// Check the pending resources that are added before the AddApplication is called
		if pendingIDs != nil && len(pendingIDs) != 0 {
			// Remove if there's any pending resources before raising addApplicationErr
			removeResourcesErr := api.state.RemovePendingResources(dt.applicationName, pendingIDs, api.store)
			if removeResourcesErr != nil {
				deployRepoLogger.Errorf("unable to remove pending resources for %q", dt.applicationName)
			}
		}
		return params.DeployFromRepositoryInfo{}, nil, []error{errors.Trace(addApplicationErr)}
	}

	return info, dt.pendingResourceUploads, addPendingResourceErrs
}

// PendingResourceUpload is only returned for local resources
// which will require the client to upload the resource once
// the DeployFromRepository returns. Errors are not terminal,
// and will be collected and returned altogether.
func (v *deployFromRepositoryValidator) resolveResources(
	ctx context.Context,
	curl *charm.URL,
	origin corecharm.Origin,
	deployResArg map[string]string,
	resMeta map[string]resource.Meta,
) ([]resource.Resource, []*params.PendingResourceUpload, error) {
	var pendingUploadIDs []*params.PendingResourceUpload
	var resources []resource.Resource

	for name, meta := range resMeta {
		r := resource.Resource{
			Meta:     meta,
			Origin:   resource.OriginStore,
			Revision: -1,
		}
		deployValue, ok := deployResArg[name]
		if ok {
			// resource flag is used on the cli, either a resource revision, or a filename
			if providedRev, err := strconv.Atoi(deployValue); err == nil {
				// a resource revision is provided
				r.Revision = providedRev
				resources = append(resources, r)
				continue
			}
			// a file is coming from the client
			r.Origin = resource.OriginUpload

			// add a PendingResourceUpload for this resource to be uploaded by the client
			pendingUploadIDs = append(pendingUploadIDs, &params.PendingResourceUpload{
				Name:     meta.Name,
				Type:     meta.Type.String(),
				Filename: deployValue,
			})
		}
		resources = append(resources, r)
	}

	repo, err := v.getCharmRepository(ctx, origin.Source)
	if err != nil {
		return nil, nil, errors.Trace(err)
	}
	resolvedResources, resolveErr := repo.ResolveResources(ctx, resources, corecharm.CharmID{URL: curl, Origin: origin})

	return resolvedResources, pendingUploadIDs, resolveErr
}

// addPendingResource adds a pending resource doc for all resources to be
// added when deploying the charm. All resources will be
// processed. Errors are not terminal. It also returns the name to pendingIDs
// map that's needed by the AddApplication.
func (api *DeployFromRepositoryAPI) addPendingResources(appName string, resources []resource.Resource) (map[string]string, []error) {
	var errs []error
	pendingIDs := make(map[string]string)

	for _, r := range resources {
		pID, err := api.state.AddPendingResource(appName, r, api.store)
		if err != nil {
			deployRepoLogger.Errorf("Unable to add pending resource %v for application %v: %v", r.Name, appName, err)
			errs = append(errs, err)
			continue
		}
		pendingIDs[r.Name] = pID
	}

	return pendingIDs, errs
}

type deployTemplate struct {
	applicationConfig      *config.Config
	applicationName        string
	attachStorage          []names.StorageTag
	charm                  charm.Charm
	charmSettings          charm.Settings
	charmURL               *charm.URL
	constraints            constraints.Value
	endpoints              map[string]string
	dryRun                 bool
	force                  bool
	numUnits               int
	origin                 corecharm.Origin
	placement              []*instance.Placement
	resources              map[string]string
	storage                map[string]storage.Directive
	pendingResourceUploads []*params.PendingResourceUpload
	resolvedResources      []resource.Resource
}

type validatorConfig struct {
	charmhubHTTPClient facade.HTTPClient
	caasBroker         CaasBrokerInterface
	model              Model
	cloudService       common.CloudService
	credentialService  common.CredentialService
	registry           storage.ProviderRegistry
	state              DeployFromRepositoryState
	storagePoolGetter  StoragePoolGetter
}

func makeDeployFromRepositoryValidator(ctx context.Context, cfg validatorConfig) DeployFromRepositoryValidator {
	v := &deployFromRepositoryValidator{
		charmhubHTTPClient: cfg.charmhubHTTPClient,
		model:              cfg.model,
		cloudService:       cfg.cloudService,
		credentialService:  cfg.credentialService,
		state:              cfg.state,
		newRepoFactory: func(cfg services.CharmRepoFactoryConfig) corecharm.RepositoryFactory {
			return services.NewCharmRepoFactory(cfg)
		},
		newStateBindings: func(st any, givenMap map[string]string) (Bindings, error) {
			return state.NewBindings(st, givenMap)
		},
	}
	if cfg.model.Type() == state.ModelTypeCAAS {
		return &caasDeployFromRepositoryValidator{
			caasBroker:        cfg.caasBroker,
			registry:          cfg.registry,
			storagePoolGetter: cfg.storagePoolGetter,
			validator:         v,
			caasPrecheckFunc: func(dt deployTemplate) error {
				attachStorage := make([]string, len(dt.attachStorage))
				for i, tag := range dt.attachStorage {
					attachStorage[i] = tag.Id()
				}
				cdp := caasDeployParams{
					applicationName: dt.applicationName,
					attachStorage:   attachStorage,
					charm:           dt.charm,
					config:          nil,
					placement:       dt.placement,
					storage:         dt.storage,
				}
				return cdp.precheck(ctx, v.model, cfg.storagePoolGetter, cfg.registry, cfg.caasBroker)
			},
		}
	}
	return &iaasDeployFromRepositoryValidator{
		validator: v,
	}
}

type deployFromRepositoryValidator struct {
	model             Model
	cloudService      common.CloudService
	credentialService common.CredentialService
	state             DeployFromRepositoryState

	mu          sync.Mutex
	repoFactory corecharm.RepositoryFactory
	// For testing using mocks.
	newRepoFactory     func(services.CharmRepoFactoryConfig) corecharm.RepositoryFactory
	charmhubHTTPClient facade.HTTPClient

	// For testing using mocks.
	newStateBindings func(st any, givenMap map[string]string) (Bindings, error)
}

// Validating arguments to deploy a charm.
// General (see deployFromRepositoryValidator)
//   - Resolve the charm and ensure it exists in a repository
//   - Ensure supplied resources exist
//   - Find repository resources to be used.
//   - Check machine placement against current deployment - does not include
//     the caas check below.
//   - Find a charm to match the provided name and architecture at a minimum,
//     and base, revision, and channel if provided.
//   - Does the charm already exist in juju? If so use it, rather than
//     attempting downloading.
//   - Check endpoint bindings against existing
//   - Subordinates may not have constraints nor numunits specified
//   - Supplied charm config must validate against config defined in the charm.
//   - Check charm assumptions against the controller config, defined in core
//     assumes featureset.
//   - Check minimum juju version against current as defined in charm.
//   - NumUnits must be 1 if AttachedStorage used
//   - CharmOrigin validation, see common.ValidateCharmOrigin
//   - Manual deploy of juju-controller charm not allowed.
//
// IAAS specific (see iaasDeployFromRepositoryValidator)
// CAAS specific (see caasDeployFromRepositoryValidator)
//
// validateDeployFromRepositoryArgs does validation of all provided
// arguments. Returned is a deployTemplate which contains validated
// data necessary to deploy the application.
// Where possible, errors will be grouped and returned as a list.
func (v *deployFromRepositoryValidator) validate(ctx context.Context, arg params.DeployFromRepositoryArg) (deployTemplate, []error) {
	errs := make([]error, 0)

	if err := checkMachinePlacement(v.state, v.model.UUID(), arg.ApplicationName, arg.Placement); err != nil {
		errs = append(errs, err)
	}

	// get the charm data to validate against, either a previously deployed
	// charm or the essential metadata from a charm to be async downloaded.
	charmURL, resolvedOrigin, resolvedCharm, getCharmErr := v.getCharm(ctx, arg)
	if getCharmErr != nil {
		errs = append(errs, getCharmErr)
		// return any errors here, there is no need to continue with
		// validation if we cannot find the charm.
		return deployTemplate{}, errs
	}

	// Various checks of the resolved charm against the arg provided.
	dt, rcErrs := v.resolvedCharmValidation(ctx, resolvedCharm, arg)
	if len(rcErrs) > 0 {
		errs = append(errs, rcErrs...)
	}

	dt.charmURL = charmURL
	dt.dryRun = arg.DryRun
	dt.force = arg.Force
	dt.origin = resolvedOrigin
	dt.placement = arg.Placement
	dt.storage = arg.Storage
	if len(arg.EndpointBindings) > 0 {
		bindings, err := v.newStateBindings(v.state, arg.EndpointBindings)
		if err != nil {
			errs = append(errs, err)
		} else {
			dt.endpoints = bindings.Map()
		}
	}
	// resolve and validate resources
	resources, pendingResourceUploads, resolveResErr := v.resolveResources(ctx, dt.charmURL, dt.origin, dt.resources, resolvedCharm.Meta().Resources)
	if resolveResErr != nil {
		errs = append(errs, resolveResErr)
	}

	dt.pendingResourceUploads = pendingResourceUploads
	dt.resolvedResources = resources

	if deployRepoLogger.IsTraceEnabled() {
		deployRepoLogger.Tracef("validateDeployFromRepositoryArgs returning: %s", pretty.Sprint(dt))
	}
	return dt, errs
}

func validateAndParseAttachStorage(input []string, numUnits int) ([]names.StorageTag, []error) {
	// Parse storage tags in AttachStorage.
	if len(input) > 0 && numUnits != 1 {
		return nil, []error{errors.Errorf("AttachStorage is non-empty, but NumUnits is %d", numUnits)}
	}
	if len(input) == 0 {
		return nil, nil
	}
	attachStorage := make([]names.StorageTag, len(input))
	errs := make([]error, 0)
	for i, stor := range input {
		if names.IsValidStorage(stor) {
			attachStorage[i] = names.NewStorageTag(stor)
		} else {
			errs = append(errs, errors.NotValidf("storage name %q", stor))
		}
	}
	return attachStorage, errs
}

func (v *deployFromRepositoryValidator) resolvedCharmValidation(ctx context.Context, resolvedCharm charm.Charm, arg params.DeployFromRepositoryArg) (deployTemplate, []error) {
	errs := make([]error, 0)

	var cons constraints.Value
	var numUnits int
	if resolvedCharm.Meta().Subordinate {
		if arg.NumUnits != nil && *arg.NumUnits != 0 && constraints.IsEmpty(&arg.Cons) {
			numUnits = 0
		}
		if !constraints.IsEmpty(&arg.Cons) {
			errs = append(errs, fmt.Errorf("subordinate application must be deployed without constraints"))
		}
	} else {
		cons = arg.Cons

		if arg.NumUnits != nil {
			numUnits = *arg.NumUnits
		} else {
			// The juju client defaults num units to 1. Ensure that a
			// charm deployed by any client has at least one if no
			// number provided.
			numUnits = 1
		}
	}

	// appNameForConfig is the application name used in a config file.
	// It is based on user knowledge and either the charm or application
	// name from the cli.
	appNameForConfig := arg.CharmName
	if arg.ApplicationName != "" {
		appNameForConfig = arg.ApplicationName
	}
	appConfig, settings, err := v.appCharmSettings(appNameForConfig, arg.Trust, resolvedCharm.Config(), arg.ConfigYAML)
	if err != nil {
		errs = append(errs, err)
	}

	if err := jujuversion.CheckJujuMinVersion(resolvedCharm.Meta().MinJujuVersion, jujuversion.Current); err != nil {
		errs = append(errs, err)
	}

	// The appName is subtly different from the application config name.
	// The charm name in the metadata can be different from the charm
	// name used to deploy a charm.
	appName := resolvedCharm.Meta().Name
	if arg.ApplicationName != "" {
		appName = arg.ApplicationName
	}

	// Enforce "assumes" requirements if the feature flag is enabled.
	if err := assertCharmAssumptions(ctx, resolvedCharm.Meta().Assumes, v.model, v.cloudService, v.credentialService); err != nil {
		if !errors.Is(err, errors.NotSupported) || !arg.Force {
			errs = append(errs, err)
		}
		deployRepoLogger.Warningf("proceeding with deployment of application even though the charm feature requirements could not be met as --force was specified")
	}

	dt := deployTemplate{
		applicationConfig: appConfig,
		applicationName:   appName,
		charm:             resolvedCharm,
		charmSettings:     settings,
		constraints:       cons,
		numUnits:          numUnits,
		resources:         arg.Resources,
	}

	return dt, errs
}

type caasDeployFromRepositoryValidator struct {
	validator *deployFromRepositoryValidator

	caasBroker        CaasBrokerInterface
	registry          storage.ProviderRegistry
	storagePoolGetter StoragePoolGetter

	// Needed for testing. caasDeployTemplate precheck functionality tested
	// elsewhere
	caasPrecheckFunc func(deployTemplate) error
}

// ValidateArg performs CAAS specific validation of arguments to deploy a charm
//   - Storage is not allowed
//   - Only 1 value placement allowed
//   - Block storage is not allowed
//   - Check the ServiceTypeConfigKey value is valid and find a translation
//     of types
//   - Check kubernetes model config values against the kubernetes cluster
//     in use
//   - Check the charm's min version against the caasVersion
<<<<<<< HEAD
func (v caasDeployFromRepositoryValidator) ValidateArg(ctx context.Context, arg params.DeployFromRepositoryArg) (deployTemplate, []error) {
	dt, errs := v.validator.validate(ctx, arg)

	if charm.MetaFormat(dt.charm) == charm.FormatV1 {
		errs = append(errs, errors.NotSupportedf("deploying format v1 charm %q", arg.CharmName))
=======
func (v caasDeployFromRepositoryValidator) ValidateArg(arg params.DeployFromRepositoryArg) (deployTemplate, []error) {
	dt, errs := v.validator.validate(arg)
	if len(errs) > 0 {
		return dt, errs
	}
	if corecharm.IsKubernetes(dt.charm) && charm.MetaFormat(dt.charm) == charm.FormatV1 {
		deployRepoLogger.Debugf("DEPRECATED: %q is a podspec charm, which will be removed in a future release", arg.CharmName)
>>>>>>> a7538882
	}
	// TODO
	// Convert dt.applicationConfig from Config to a map[string]string.
	// Config across the wire as a map[string]string no longer exists for
	// deploy. How to get the caas provider config here?
	if err := v.caasPrecheckFunc(dt); err != nil {
		errs = append(errs, err)
	}
	return dt, errs
}

type iaasDeployFromRepositoryValidator struct {
	validator *deployFromRepositoryValidator
}

// ValidateArg validates DeployFromRepositoryArg from an iaas perspective.
// First checking the common validation, then any validation specific to
// iaas charms.
<<<<<<< HEAD
func (v iaasDeployFromRepositoryValidator) ValidateArg(ctx context.Context, arg params.DeployFromRepositoryArg) (deployTemplate, []error) {
	dt, errs := v.validator.validate(ctx, arg)
=======
func (v iaasDeployFromRepositoryValidator) ValidateArg(arg params.DeployFromRepositoryArg) (deployTemplate, []error) {
	dt, errs := v.validator.validate(arg)
	if len(errs) > 0 {
		return dt, errs
	}
>>>>>>> a7538882
	attachStorage, attachStorageErrs := validateAndParseAttachStorage(arg.AttachStorage, dt.numUnits)
	if len(attachStorageErrs) > 0 {
		errs = append(errs, attachStorageErrs...)
	}
	dt.attachStorage = attachStorage
	return dt, errs
}

func (v *deployFromRepositoryValidator) createOrigin(arg params.DeployFromRepositoryArg) (*charm.URL, corecharm.Origin, bool, error) {
	path, err := charm.EnsureSchema(arg.CharmName, charm.CharmHub)
	if err != nil {
		return nil, corecharm.Origin{}, false, err
	}
	curl, err := charm.ParseURL(path)
	if err != nil {
		return nil, corecharm.Origin{}, false, err
	}
	if arg.Revision != nil {
		curl = curl.WithRevision(*arg.Revision)
	}
	if !charm.CharmHub.Matches(curl.Schema) {
		return nil, corecharm.Origin{}, false, errors.Errorf("unknown schema for charm URL %q", curl.String())
	}
	channelStr := corecharm.DefaultChannelString
	if arg.Channel != nil && *arg.Channel != "" {
		channelStr = *arg.Channel
	}
	channel, err := charm.ParseChannelNormalize(channelStr)
	if err != nil {
		return nil, corecharm.Origin{}, false, err
	}

	plat, usedModelDefaultBase, err := v.deducePlatform(arg)
	if err != nil {
		return nil, corecharm.Origin{}, false, err
	}

	origin := corecharm.Origin{
		Channel:  &channel,
		Platform: plat,
		Revision: arg.Revision,
		Source:   corecharm.CharmHub,
	}
	return curl, origin, usedModelDefaultBase, nil
}

// deducePlatform returns a platform for initial resolveCharm call.
// At minimum, it must contain an architecture.
// Platform is determined by the args: architecture constraint and
// provided base.
// - Check placement to determine known machine platform. If diffs from
// other provided data return error.
// - If no base provided, use model default base.
// - If no model default base, will be determined later.
// - If no architecture provided, use model default. Fallback
// to DefaultArchitecture.
func (v *deployFromRepositoryValidator) deducePlatform(arg params.DeployFromRepositoryArg) (corecharm.Platform, bool, error) {
	argArch := arg.Cons.Arch
	argBase := arg.Base
	var usedModelDefaultBase bool
	var usedModelDefaultArch bool

	// Try argBase with provided argArch and argBase first.
	platform := corecharm.Platform{}
	if argArch != nil {
		platform.Architecture = *argArch
	}
	// Fallback to model defaults if set. DefaultArchitecture otherwise.
	if platform.Architecture == "" {
		mConst, err := v.state.ModelConstraints()
		if err != nil {
			return corecharm.Platform{}, usedModelDefaultBase, err
		}
		if mConst.Arch != nil {
			platform.Architecture = *mConst.Arch
		} else {
			platform.Architecture = arch.DefaultArchitecture
			usedModelDefaultArch = true
		}
	}
	if argBase != nil {
		base, err := corebase.ParseBase(argBase.Name, argBase.Channel)
		if err != nil {
			return corecharm.Platform{}, usedModelDefaultBase, err
		}
		platform.OS = base.OS
		// platform channels don't model the concept of a risk
		// so ensure that only the track is included
		platform.Channel = base.Channel.Track
	}

	// Initial validation of platform from known data.
	_, err := corecharm.ParsePlatform(platform.String())
	if err != nil && !errors.Is(err, errors.BadRequest) {
		return corecharm.Platform{}, usedModelDefaultBase, err
	}

	// Match against platforms from placement
	placementPlatform, placementsMatch, err := v.platformFromPlacement(arg.Placement)
	if err != nil && !errors.Is(err, errors.NotFound) {
		return corecharm.Platform{}, usedModelDefaultBase, err
	}
	if err == nil && !placementsMatch {
		return corecharm.Platform{}, usedModelDefaultBase, errors.BadRequestf("bases of existing placement machines do not match")
	}

	// No platform args, and one platform from placement, use that.
	if placementsMatch && usedModelDefaultArch && argBase == nil {
		return placementPlatform, usedModelDefaultBase, nil
	}
	if platform.Channel == "" {
		mCfg, err := v.model.Config()
		if err != nil {
			return corecharm.Platform{}, usedModelDefaultBase, err
		}
		if db, ok := mCfg.DefaultBase(); ok {
			defaultBase, err := corebase.ParseBaseFromString(db)
			if err != nil {
				return corecharm.Platform{}, usedModelDefaultBase, err
			}
			platform.OS = defaultBase.OS
			// platform channels don't model the concept of a risk
			// so ensure that only the track is included
			platform.Channel = defaultBase.Channel.Track
			usedModelDefaultBase = true
		}
	}
	return platform, usedModelDefaultBase, nil
}

func (v *deployFromRepositoryValidator) platformFromPlacement(placements []*instance.Placement) (corecharm.Platform, bool, error) {
	if len(placements) == 0 {
		return corecharm.Platform{}, false, errors.NotFoundf("placements")
	}
	machines := make([]Machine, 0)
	// Find which machines in placement actually exist.
	for _, placement := range placements {
		m, err := v.state.Machine(placement.Directive)
		if errors.Is(err, errors.NotFound) {
			continue
		}
		if err != nil {
			return corecharm.Platform{}, false, err
		}
		machines = append(machines, m)
	}
	if len(machines) == 0 {
		return corecharm.Platform{}, false, errors.NotFoundf("machines in placements")
	}

	// Gather platforms for existing machines
	var platform corecharm.Platform
	platStrings := set.NewStrings()
	for _, machine := range machines {
		b := machine.Base()
		a, err := machine.HardwareCharacteristics()
		if err != nil {
			return corecharm.Platform{}, false, err
		}
		platString := fmt.Sprintf("%s/%s/%s", *a.Arch, b.OS, b.Channel)
		p, err := corecharm.ParsePlatformNormalize(platString)
		if err != nil {
			return corecharm.Platform{}, false, err
		}
		platform = p
		platStrings.Add(p.String())
	}

	return platform, platStrings.Size() == 1, nil
}

func (v *deployFromRepositoryValidator) resolveCharm(ctx context.Context, curl *charm.URL, requestedOrigin corecharm.Origin, force, usedModelDefaultBase bool, cons constraints.Value) (corecharm.ResolvedDataForDeploy, error) {
	repo, err := v.getCharmRepository(ctx, requestedOrigin.Source)
	if err != nil {
		return corecharm.ResolvedDataForDeploy{}, errors.Trace(err)
	}

	// TODO (hml) 2023-05-16
	// Use resource data found in resolvedData as part of ResolveResource.
	// Will require a new method on the repo.
	resolvedData, resolveErr := repo.ResolveForDeploy(ctx, corecharm.CharmID{URL: curl, Origin: requestedOrigin})
	if charm.IsUnsupportedSeriesError(resolveErr) {
		if !force {
			msg := fmt.Sprintf("%v. Use --force to deploy the charm anyway.", resolveErr)
			if usedModelDefaultBase {
				msg += " Used the default-base."
			}
			return corecharm.ResolvedDataForDeploy{}, errors.Errorf(msg)
		}
	} else if resolveErr != nil {
		return corecharm.ResolvedDataForDeploy{}, errors.Trace(resolveErr)
	}
	resolvedOrigin := &resolvedData.EssentialMetadata.ResolvedOrigin

	modelCons, err := v.state.ModelConstraints()
	if err != nil {
		return corecharm.ResolvedDataForDeploy{}, errors.Trace(err)
	}

	// The charmhub API can return "all" for architecture as it's not a real
	// arch we don't know how to correctly model it. "all " doesn't mean use the
	// default arch, it means use any arch which isn't quite the same. So if we
	// do get "all" we should see if there is a clean way to resolve it.
	if resolvedOrigin.Platform.Architecture == "all" {
		resolvedOrigin.Platform.Architecture = constraints.ArchOrDefault(modelCons, nil)
	}

	var requestedBase corebase.Base
	if requestedOrigin.Platform.OS != "" {
		// The requested base has either been specified directly as a
		// base argument, or via model config DefaultBase, to be
		// part of the requestedOrigin.
		var err error
		requestedBase, err = corebase.ParseBase(requestedOrigin.Platform.OS, requestedOrigin.Platform.Channel)
		if err != nil {
			return corecharm.ResolvedDataForDeploy{}, errors.Trace(err)
		}
	}

	modelCfg, err := v.model.Config()
	if err != nil {
		return corecharm.ResolvedDataForDeploy{}, errors.Trace(err)
	}
	supportedBases, err := corebase.ParseManifestBases(resolvedData.EssentialMetadata.Manifest.Bases)
	if err != nil {
		return corecharm.ResolvedDataForDeploy{}, errors.Trace(err)
	}
	workloadBases, err := corebase.WorkloadBases(jujuclock.WallClock.Now(), requestedBase, modelCfg.ImageStream())
	if err != nil {
		return corecharm.ResolvedDataForDeploy{}, errors.Trace(err)
	}
	bsCfg := corecharm.SelectorConfig{
		Config:              modelCfg,
		Force:               force,
		Logger:              deployRepoLogger,
		RequestedBase:       requestedBase,
		SupportedCharmBases: supportedBases,
		WorkloadBases:       workloadBases,
		UsingImageID:        cons.HasImageID() || modelCons.HasImageID(),
	}
	selector, err := corecharm.ConfigureBaseSelector(bsCfg)
	if err != nil {
		return corecharm.ResolvedDataForDeploy{}, errors.Trace(err)
	}
	// Get the base to use.
	base, err := selector.CharmBase()
	if corecharm.IsUnsupportedBaseError(err) {
		msg := fmt.Sprintf("%v. Use --force to deploy the charm anyway.", err)
		if usedModelDefaultBase {
			msg += " Used the default-base."
		}
		return corecharm.ResolvedDataForDeploy{}, errors.Errorf(msg)
	} else if err != nil {
		return corecharm.ResolvedDataForDeploy{}, errors.Trace(err)
	}
	deployRepoLogger.Tracef("Using base %q from %v to deploy %v", base, supportedBases, curl)

	resolvedOrigin.Platform.OS = base.OS
	// Avoid using Channel.String() here instead of Channel.Track for the Platform.Channel,
	// because String() will return "track/risk" if the channel's risk is non-empty
	resolvedOrigin.Platform.Channel = base.Channel.Track

	return resolvedData, nil
}

// getCharm returns the charm being deployed. Either it already has been
// used once, and we get the data from state. Or we get the essential metadata.
func (v *deployFromRepositoryValidator) getCharm(ctx context.Context, arg params.DeployFromRepositoryArg) (*charm.URL, corecharm.Origin, charm.Charm, error) {
	initialCurl, requestedOrigin, usedModelDefaultBase, err := v.createOrigin(arg)
	if err != nil {
		return nil, corecharm.Origin{}, nil, errors.Trace(err)
	}
	deployRepoLogger.Tracef("from createOrigin: %s, %s", initialCurl, pretty.Sprint(requestedOrigin))

	// Fetch the essential metadata that we require to deploy the charm
	// without downloading the full archive. The remaining metadata will
	// be populated once the charm gets downloaded.
	resolvedData, err := v.resolveCharm(ctx, initialCurl, requestedOrigin, arg.Force, usedModelDefaultBase, arg.Cons)
	if err != nil {
		return nil, corecharm.Origin{}, nil, err
	}
	resolvedOrigin := resolvedData.EssentialMetadata.ResolvedOrigin
	deployRepoLogger.Tracef("from resolveCharm: %s, %s", resolvedData.URL, pretty.Sprint(resolvedOrigin))
	if resolvedOrigin.Type != "charm" {
		return nil, corecharm.Origin{}, nil, errors.BadRequestf("%q is not a charm", arg.CharmName)
	}

	resolvedCharm := corecharm.NewCharmInfoAdaptor(resolvedData.EssentialMetadata)
	if resolvedCharm.Meta().Name == bootstrap.ControllerCharmName {
		return nil, corecharm.Origin{}, nil, errors.NotSupportedf("manual deploy of the controller charm")
	}

	// Check if a charm doc already exists for this charm URL. If so, the
	// charm has already been queued for download so this is a no-op. We
	// still need to resolve and return back a suitable origin as charmhub
	// may refer to the same blob using the same revision in different
	// channels.
	deployedCharm, err := v.state.Charm(resolvedData.URL.String())
	if err != nil && !errors.Is(err, errors.NotFound) {
		return nil, corecharm.Origin{}, nil, errors.Trace(err)
	} else if err == nil {
		return resolvedData.URL, resolvedOrigin, deployedCharm, nil
	}

	// This charm needs to be downloaded, remove the ID and Hash to
	// allow it to happen.
	resolvedOrigin.ID = ""
	resolvedOrigin.Hash = ""
	return resolvedData.URL, resolvedOrigin, resolvedCharm, nil
}

func (v *deployFromRepositoryValidator) appCharmSettings(appName string, trust bool, chCfg *charm.Config, configYAML string) (*config.Config, charm.Settings, error) {
	if !trust && configYAML == "" {
		return nil, nil, nil
	}
	// Cheat with trust. Trust is passed to DeployFromRepository as a flag, however
	// it's handled internally to juju as an application config. As DFR only
	// has charm config via yaml, stick trust into the config via map to enable
	// reuse of current parseCharmSettings as used with the old deploy and
	// setConfig.
	// At deploy time, there's no need to include "trust=false" as missing is the same thing.
	var cfg map[string]string
	if trust {
		cfg = map[string]string{"trust": "true"}
	}
	appConfig, _, charmSettings, _, err := parseCharmSettings(chCfg, appName, cfg, configYAML, environsconfig.NoDefaults)
	return appConfig, charmSettings, err
}

func (v *deployFromRepositoryValidator) getCharmRepository(ctx context.Context, src corecharm.Source) (corecharm.Repository, error) {
	// The following is only required for testing, as we generate api new http
	// client here for production.
	v.mu.Lock()
	if v.repoFactory != nil {
		defer v.mu.Unlock()
		return v.repoFactory.GetCharmRepository(ctx, src)
	}
	v.mu.Unlock()

	repoFactory := v.newRepoFactory(services.CharmRepoFactoryConfig{
		LoggerFactory:      services.LoggoLoggerFactory(deployRepoLogger),
		CharmhubHTTPClient: v.charmhubHTTPClient,
		StateBackend:       v.state,
		ModelBackend:       v.model,
	})

	return repoFactory.GetCharmRepository(ctx, src)
}<|MERGE_RESOLUTION|>--- conflicted
+++ resolved
@@ -538,21 +538,13 @@
 //   - Check kubernetes model config values against the kubernetes cluster
 //     in use
 //   - Check the charm's min version against the caasVersion
-<<<<<<< HEAD
 func (v caasDeployFromRepositoryValidator) ValidateArg(ctx context.Context, arg params.DeployFromRepositoryArg) (deployTemplate, []error) {
 	dt, errs := v.validator.validate(ctx, arg)
-
+	if len(errs) > 0 {
+		return dt, errs
+	}
 	if charm.MetaFormat(dt.charm) == charm.FormatV1 {
 		errs = append(errs, errors.NotSupportedf("deploying format v1 charm %q", arg.CharmName))
-=======
-func (v caasDeployFromRepositoryValidator) ValidateArg(arg params.DeployFromRepositoryArg) (deployTemplate, []error) {
-	dt, errs := v.validator.validate(arg)
-	if len(errs) > 0 {
-		return dt, errs
-	}
-	if corecharm.IsKubernetes(dt.charm) && charm.MetaFormat(dt.charm) == charm.FormatV1 {
-		deployRepoLogger.Debugf("DEPRECATED: %q is a podspec charm, which will be removed in a future release", arg.CharmName)
->>>>>>> a7538882
 	}
 	// TODO
 	// Convert dt.applicationConfig from Config to a map[string]string.
@@ -571,16 +563,11 @@
 // ValidateArg validates DeployFromRepositoryArg from an iaas perspective.
 // First checking the common validation, then any validation specific to
 // iaas charms.
-<<<<<<< HEAD
 func (v iaasDeployFromRepositoryValidator) ValidateArg(ctx context.Context, arg params.DeployFromRepositoryArg) (deployTemplate, []error) {
 	dt, errs := v.validator.validate(ctx, arg)
-=======
-func (v iaasDeployFromRepositoryValidator) ValidateArg(arg params.DeployFromRepositoryArg) (deployTemplate, []error) {
-	dt, errs := v.validator.validate(arg)
 	if len(errs) > 0 {
 		return dt, errs
 	}
->>>>>>> a7538882
 	attachStorage, attachStorageErrs := validateAndParseAttachStorage(arg.AttachStorage, dt.numUnits)
 	if len(attachStorageErrs) > 0 {
 		errs = append(errs, attachStorageErrs...)
