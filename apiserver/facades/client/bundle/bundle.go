// Copyright 2016 Canonical Ltd.
// Licensed under the AGPLv3, see LICENCE file for details.

// Package bundle defines an API endpoint for functions dealing with bundles.
package bundle

import (
	"bytes"
	"fmt"
	"sort"
	"strconv"
	"strings"

	"github.com/juju/charm/v9"
	"github.com/juju/charm/v9/resource"
	"github.com/juju/collections/set"
	"github.com/juju/description/v3"
	"github.com/juju/errors"
	"github.com/juju/loggo"
	"github.com/juju/names/v4"
	"gopkg.in/yaml.v2"

	"github.com/juju/juju/apiserver/common"
	apiservererrors "github.com/juju/juju/apiserver/errors"
	"github.com/juju/juju/apiserver/facade"
	appFacade "github.com/juju/juju/apiserver/facades/client/application"
	bundlechanges "github.com/juju/juju/core/bundle/changes"
	"github.com/juju/juju/core/constraints"
	"github.com/juju/juju/core/devices"
	"github.com/juju/juju/core/network"
	"github.com/juju/juju/core/network/firewall"
	"github.com/juju/juju/core/permission"
	"github.com/juju/juju/core/series"
	"github.com/juju/juju/rpc/params"
	"github.com/juju/juju/state"
	"github.com/juju/juju/storage"
)

// APIv6 provides the Bundle API facade for version 6. It is otherwise
// identical to V5 with the exception that the V6 adds the support for
// multi-part yaml handling to GetChanges and GetChangesMapArgs.
type APIv6 struct {
	*BundleAPI
}

// BundleAPI implements the Bundle interface and is the concrete implementation
// of the API end point.
type BundleAPI struct {
	backend    Backend
	authorizer facade.Authorizer
	modelTag   names.ModelTag
}

<<<<<<< HEAD
// NewFacadeV6 provides the signature required for facade registration
// for version 6.
func NewFacadeV6(ctx facade.Context) (*APIv6, error) {
	api, err := newFacade(ctx)
	if err != nil {
		return nil, errors.Trace(err)
	}
	return &APIv6{api}, nil
}

=======
>>>>>>> 756ae5bb
// NewFacade provides the required signature for facade registration.
func newFacade(ctx facade.Context) (*BundleAPI, error) {
	authorizer := ctx.Auth()
	st := ctx.State()

	return NewBundleAPI(
		NewStateShim(st),
		authorizer,
		names.NewModelTag(st.ModelUUID()),
	)
}

// NewBundleAPI returns the new Bundle API facade.
func NewBundleAPI(
	st Backend,
	auth facade.Authorizer,
	tag names.ModelTag,
) (*BundleAPI, error) {
	if !auth.AuthClient() {
		return nil, apiservererrors.ErrPerm
	}

	return &BundleAPI{
		backend:    st,
		authorizer: auth,
		modelTag:   tag,
	}, nil
}

func (b *BundleAPI) checkCanRead() error {
	canRead, err := b.authorizer.HasPermission(permission.ReadAccess, b.modelTag)
	if err != nil {
		return errors.Trace(err)
	}
	if !canRead {
		return apiservererrors.ErrPerm
	}
	return nil
}

type validators struct {
	verifyConstraints func(string) error
	verifyStorage     func(string) error
	verifyDevices     func(string) error
}

// GetChanges returns the list of changes required to deploy the given bundle
// data. The changes are sorted by requirements, so that they can be applied in
// order.
// GetChanges has been superseded in favour of GetChangesMapArgs. It's
// preferable to use that new method to add new functionality and move clients
// away from this one.
func (b *BundleAPI) GetChanges(args params.BundleChangesParams) (params.BundleChangesResults, error) {
	vs := validators{
		verifyConstraints: func(s string) error {
			_, err := constraints.Parse(s)
			return err
		},
		verifyStorage: func(s string) error {
			_, err := storage.ParseConstraints(s)
			return err
		},
		verifyDevices: func(s string) error {
			_, err := devices.ParseConstraints(s)
			return err
		},
	}

	var results params.BundleChangesResults
	changes, validationErrors, err := b.doGetBundleChanges(args, vs)
	if err != nil {
		return results, errors.Trace(err)
	}
	if len(validationErrors) > 0 {
		results.Errors = make([]string, len(validationErrors))
		for k, v := range validationErrors {
			results.Errors[k] = v.Error()
		}
		return results, nil
	}
	err = mapBundleChanges(changes, &results)
	return results, errors.Trace(err)

}

func mapBundleChanges(changes []bundlechanges.Change, results *params.BundleChangesResults) error {
	results.Changes = make([]*params.BundleChange, len(changes))
	for i, c := range changes {
		var guiArgs []interface{}
		switch c := c.(type) {
		case *bundlechanges.AddApplicationChange:
			guiArgs = c.GUIArgsWithDevices()
		default:
			guiArgs = c.GUIArgs()
		}
		results.Changes[i] = &params.BundleChange{
			Id:       c.Id(),
			Method:   c.Method(),
			Args:     guiArgs,
			Requires: c.Requires(),
		}
	}
	return nil
}

func (b *BundleAPI) doGetBundleChanges(
	args params.BundleChangesParams,
	vs validators,
) ([]bundlechanges.Change, []error, error) {
	dataSource, _ := charm.StreamBundleDataSource(strings.NewReader(args.BundleDataYAML), args.BundleURL)
	data, err := charm.ReadAndMergeBundleData(dataSource)
	if err != nil {
		return nil, nil, errors.Annotate(err, "cannot read bundle YAML")
	}
	if err := data.Verify(vs.verifyConstraints, vs.verifyStorage, vs.verifyDevices); err != nil {
		if verificationError, ok := err.(*charm.VerificationError); ok {
			validationErrors := make([]error, len(verificationError.Errors))
			for i, e := range verificationError.Errors {
				validationErrors[i] = e
			}
			return nil, validationErrors, nil
		}
		// This should never happen as Verify only returns verification errors.
		return nil, nil, errors.Annotate(err, "cannot verify bundle")
	}
	changes, err := bundlechanges.FromData(
		bundlechanges.ChangesConfig{
			Bundle:    data,
			BundleURL: args.BundleURL,
			Logger:    loggo.GetLogger("juju.apiserver.bundlechanges"),
		})
	if err != nil {
		return nil, nil, errors.Trace(err)
	}
	return changes, nil, nil
}

// GetChangesMapArgs returns the list of changes required to deploy the given
// bundle data. The changes are sorted by requirements, so that they can be
// applied in order.
// V4 GetChangesMapArgs is not supported on anything less than v4
func (b *BundleAPI) GetChangesMapArgs(args params.BundleChangesParams) (params.BundleChangesMapArgsResults, error) {
	vs := validators{
		verifyConstraints: func(s string) error {
			_, err := constraints.Parse(s)
			return err
		},
		verifyStorage: func(s string) error {
			_, err := storage.ParseConstraints(s)
			return err
		},
		verifyDevices: func(s string) error {
			_, err := devices.ParseConstraints(s)
			return err
		},
	}
	return b.doGetBundleChangesMapArgs(args, vs, func(changes []bundlechanges.Change, results *params.BundleChangesMapArgsResults) error {
		results.Changes = make([]*params.BundleChangesMapArgs, len(changes))
		for i, c := range changes {
			args, err := c.Args()
			if err != nil {
				results.Errors[i] = err.Error()
				continue
			}
			results.Changes[i] = &params.BundleChangesMapArgs{
				Id:       c.Id(),
				Method:   c.Method(),
				Args:     args,
				Requires: c.Requires(),
			}
		}
		return nil
	})
}

func (b *BundleAPI) doGetBundleChangesMapArgs(
	args params.BundleChangesParams,
	vs validators,
	postProcess func([]bundlechanges.Change, *params.BundleChangesMapArgsResults) error,
) (params.BundleChangesMapArgsResults, error) {
	var results params.BundleChangesMapArgsResults
	changes, validationErrors, err := b.doGetBundleChanges(args, vs)
	if err != nil {
		return results, errors.Trace(err)
	}
	if len(validationErrors) > 0 {
		results.Errors = make([]string, len(validationErrors))
		for k, v := range validationErrors {
			results.Errors[k] = v.Error()
		}
		return results, nil
	}
	err = postProcess(changes, &results)
	return results, err
}

// ExportBundle exports the current model configuration as bundle.
func (b *BundleAPI) ExportBundle(arg params.ExportBundleParams) (params.StringResult, error) {
	fail := func(failErr error) (params.StringResult, error) {
		return params.StringResult{}, apiservererrors.ServerError(failErr)
	}

	if err := b.checkCanRead(); err != nil {
		return fail(err)
	}

	exportConfig := b.backend.GetExportConfig()
	model, err := b.backend.ExportPartial(exportConfig)
	if err != nil {
		return fail(err)
	}

	// Fill it in charm.BundleData data structure.
	bundleData, err := b.fillBundleData(model, arg.IncludeCharmDefaults, b.backend)
	if err != nil {
		return fail(err)
	}

	// Split the bundle into a base and overlay bundle and encode as a
	// yaml multi-doc.
	base, overlay, err := charm.ExtractBaseAndOverlayParts(bundleData)
	if err != nil {
		return fail(err)
	}

	// First create a bundle output from the bundle data.
	var buf bytes.Buffer
	enc := yaml.NewEncoder(&buf)
	if err != nil {
		return fail(err)
	}
	if err = enc.Encode(bundleOutputFromBundleData(base)); err != nil {
		return fail(err)
	}

	// Secondly create an output from the overlay. We do it this way, so we can
	// insert the correct comments for users.
	output := buf.String()
	buf.Reset()
	if err = enc.Encode(overlay); err != nil {
		return fail(err)
	} else if err = enc.Close(); err != nil {
		return fail(err)
	}
	overlayOutput := buf.String()

	// If the overlay part is empty, ignore it; otherwise, inject a
	// comment to let users know that the second document can be extracted
	// out and used as a standalone overlay.
	if !strings.HasPrefix(overlayOutput, "--- {}\n") {
		// strip off the first three dashes and merge the base bundle and the
		// overlay.
		if strings.HasPrefix(overlayOutput, "---") {
			overlayOutput = strings.Replace(overlayOutput, "---", "--- # overlay.yaml", 1)
			output += overlayOutput
		} else {
			return fail(errors.Errorf("expected yaml encoder to delineate multiple documents with \"---\" separator"))
		}
	}

	return params.StringResult{Result: output}, nil
}

// bundleOutput has the same top level keys as the charm.BundleData
// but in a more user oriented output order, with the description first,
// then the distro series, then the apps, machines and releations.
type bundleOutput struct {
	Type         string                            `yaml:"bundle,omitempty"`
	Description  string                            `yaml:"description,omitempty"`
	Series       string                            `yaml:"series,omitempty"`
	Saas         map[string]*charm.SaasSpec        `yaml:"saas,omitempty"`
	Applications map[string]*charm.ApplicationSpec `yaml:"applications,omitempty"`
	Machines     map[string]*charm.MachineSpec     `yaml:"machines,omitempty"`
	Relations    [][]string                        `yaml:"relations,omitempty"`
}

func bundleOutputFromBundleData(bd *charm.BundleData) *bundleOutput {
	return &bundleOutput{
		Type:         bd.Type,
		Description:  bd.Description,
		Series:       bd.Series,
		Saas:         bd.Saas,
		Applications: bd.Applications,
		Machines:     bd.Machines,
		Relations:    bd.Relations,
	}
}

func (b *BundleAPI) fillBundleData(model description.Model, includeCharmDefaults bool, backend Backend) (*charm.BundleData, error) {
	cfg := model.Config()
	value, ok := cfg["default-series"]
	if !ok {
		value = series.LatestLTS()
	}
	defaultSeries := fmt.Sprintf("%v", value)

	data := &charm.BundleData{}

	isCAAS := model.Type() == description.CAAS
	if isCAAS {
		data.Type = "kubernetes"
	} else {
		data.Series = defaultSeries
	}

	if len(model.Applications()) == 0 {
		return nil, errors.Errorf("nothing to export as there are no applications")
	}

	// Application bundle data.
	applications, machineIds, usedSeries, err := b.bundleDataApplications(model.Applications(), defaultSeries, isCAAS, includeCharmDefaults, backend)
	if err != nil {
		return nil, err
	}
	data.Applications = applications

	// Machine bundle data.
	var machineSeries set.Strings
	data.Machines, machineSeries = b.bundleDataMachines(model.Machines(), machineIds, defaultSeries)
	usedSeries = usedSeries.Union(machineSeries)

	// Remote Application bundle data.
	data.Saas = bundleDataRemoteApplications(model.RemoteApplications())

	// Relation bundle data.
	data.Relations = bundleDataRelations(model.Relations())

	// If there is only one series used, make it the default and remove
	// series from all the apps and machines.
	size := usedSeries.Size()
	switch {
	case size == 1:
		used := usedSeries.Values()[0]
		if used != defaultSeries {
			data.Series = used
			for _, app := range data.Applications {
				app.Series = ""
			}
			for _, mac := range data.Machines {
				mac.Series = ""
			}
		}
	case size > 1:
		if !usedSeries.Contains(defaultSeries) {
			data.Series = ""
		}
	}

	if isCAAS {
		// Kubernetes bundles don't specify series right now.
		data.Series = ""
	}

	return data, nil
}

func (b *BundleAPI) bundleDataApplications(
	apps []description.Application,
	defaultSeries string,
	isCAAS, includeCharmDefaults bool,
	backend Backend,
) (map[string]*charm.ApplicationSpec, set.Strings, set.Strings, error) {

	allSpacesInfoLookup, err := b.backend.AllSpaceInfos()
	if err != nil {
		return nil, nil, nil, errors.Annotate(err, "unable to retrieve all space information")
	}

	applicationData := make(map[string]*charm.ApplicationSpec)
	machineIds := set.NewStrings()
	usedSeries := set.NewStrings()

	charmConfigCache := make(map[string]*charm.Config)
	printEndpointBindingSpaceNames := b.printSpaceNamesInEndpointBindings(apps)

	for _, application := range apps {
		var newApplication *charm.ApplicationSpec
		appSeries := application.Series()
		usedSeries.Add(appSeries)

		endpointsWithSpaceNames, err := b.endpointBindings(application.EndpointBindings(), allSpacesInfoLookup, printEndpointBindingSpaceNames)
		if err != nil {
			return nil, nil, nil, errors.Trace(err)
		}

		// For security purposes we do not allow both the expose flag
		// and the exposed endpoints fields to be populated in exported
		// bundles. Otherwise, exporting a bundle from a 2.9 controller
		// (with per-endpoint expose settings) and deploying it to a
		// 2.8 controller would result in all application ports to be
		// made accessible from 0.0.0.0/0.
		exposedEndpoints, err := mapExposedEndpoints(application.ExposedEndpoints(), allSpacesInfoLookup)
		if err != nil {
			return nil, nil, nil, errors.Trace(err)
		}
		exposedFlag := application.Exposed() && len(exposedEndpoints) == 0

		// We need to correctly handle charmhub urls. The internal
		// representation of a charm url is not the same as a external
		// representation, in that only the application name should be rendered.
		// For charmstore and charmhub charms, ensure that the revision is
		// listed separately, not in the charm url.
		curl, err := charm.ParseURL(application.CharmURL())
		if err != nil {
			return nil, nil, nil, errors.Trace(err)
		}
		var charmURL string
		var revision *int
		switch {
		case charm.CharmHub.Matches(curl.Schema):
			charmURL = curl.Name
			if curl.Revision >= 0 {
				cRev := curl.Revision
				revision = &cRev
			}
		case charm.CharmStore.Matches(curl.Schema):
			if curl.Revision >= 0 {
				cRev := curl.Revision
				revision = &cRev
			}
			curl.Revision = -1
			charmURL = curl.String()
		case charm.Local.Matches(curl.Schema):
			charmURL = fmt.Sprintf("local:%s", curl.Name)
			if curl.Revision >= 0 {
				charmURL = fmt.Sprintf("%s-%d", charmURL, curl.Revision)
			}
		}

		var channel string
		if origin := application.CharmOrigin(); origin != nil {
			channel = origin.Channel()
		}
		if channel == "" {
			channel = application.Channel()
		}

		charmCfg := application.CharmConfig()
		if includeCharmDefaults {
			// Augment the user specified config with defaults
			// from the charm config metadata.
			cfgInfo, ok := charmConfigCache[charmURL]
			if !ok {
				ch, err := backend.Charm(curl)
				if err != nil {
					return nil, nil, nil, errors.Trace(err)
				}
				cfgInfo = ch.Config()
				charmConfigCache[charmURL] = cfgInfo
			}
			for name, opt := range cfgInfo.Options {
				if _, ok := charmCfg[name]; ok {
					continue
				}
				charmCfg[name] = opt.Default
			}
		}
		if application.Subordinate() {
			newApplication = &charm.ApplicationSpec{
				Charm:            charmURL,
				Revision:         revision,
				Channel:          channel,
				Expose:           exposedFlag,
				ExposedEndpoints: exposedEndpoints,
				Options:          charmCfg,
				Annotations:      application.Annotations(),
				EndpointBindings: endpointsWithSpaceNames,
			}
		} else {
			var (
				numUnits  int
				scale     int
				placement string
				ut        []string
			)
			if isCAAS {
				placement = application.Placement()
				scale = len(application.Units())
			} else {
				numUnits = len(application.Units())
				for _, unit := range application.Units() {
					machineID := unit.Machine().Id()
					unitMachine := unit.Machine()
					if names.IsContainerMachine(machineID) {
						machineIds.Add(unitMachine.Parent().Id())
						id := unitMachine.ContainerType() + ":" + unitMachine.Parent().Id()
						ut = append(ut, id)
					} else {
						machineIds.Add(unitMachine.Id())
						ut = append(ut, unitMachine.Id())
					}
				}
			}

			newApplication = &charm.ApplicationSpec{
				Charm:            charmURL,
				Revision:         revision,
				Channel:          channel,
				NumUnits:         numUnits,
				Scale_:           scale,
				Placement_:       placement,
				To:               ut,
				Expose:           exposedFlag,
				ExposedEndpoints: exposedEndpoints,
				Options:          charmCfg,
				Annotations:      application.Annotations(),
				EndpointBindings: endpointsWithSpaceNames,
			}
		}

		newApplication.Resources = applicationDataResources(application.Resources())

		if appSeries != defaultSeries {
			newApplication.Series = appSeries
		}
		if result := b.constraints(application.Constraints()); len(result) != 0 {
			newApplication.Constraints = strings.Join(result, " ")
		}

		// If this application has been trusted by the operator, set the
		// Trust field of the ApplicationSpec to true
		if appConfig := application.ApplicationConfig(); appConfig != nil {
			newApplication.RequiresTrust = appConfig[appFacade.TrustConfigOptionName] == true
		}

		// Populate offer list
		if offerList := application.Offers(); offerList != nil {
			newApplication.Offers = make(map[string]*charm.OfferSpec)
			for _, offer := range offerList {
				endpoints := offer.Endpoints()
				exposedEndpointNames := make([]string, 0, len(endpoints))
				for _, ep := range endpoints {
					exposedEndpointNames = append(exposedEndpointNames, ep)
				}
				sort.Strings(exposedEndpointNames)
				newApplication.Offers[offer.OfferName()] = &charm.OfferSpec{
					Endpoints: exposedEndpointNames,
					ACL:       b.filterOfferACL(offer.ACL()),
				}
			}
		}

		applicationData[application.Name()] = newApplication
	}
	return applicationData, machineIds, usedSeries, nil
}

func applicationDataResources(resources []description.Resource) map[string]interface{} {
	var resourceData map[string]interface{}
	for _, res := range resources {
		appRev := res.ApplicationRevision()
		if appRev == nil || appRev.Origin() != resource.OriginStore.String() {
			continue
		}
		if resourceData == nil {
			resourceData = make(map[string]interface{})
		}
		resourceData[res.Name()] = res.ApplicationRevision().Revision()
	}
	return resourceData
}

func (b *BundleAPI) bundleDataMachines(machines []description.Machine, machineIds set.Strings, defaultSeries string) (map[string]*charm.MachineSpec, set.Strings) {
	usedSeries := set.NewStrings()
	machineData := make(map[string]*charm.MachineSpec)
	for _, machine := range machines {
		if !machineIds.Contains(machine.Tag().Id()) {
			continue
		}
		macSeries := machine.Series()
		usedSeries.Add(macSeries)
		newMachine := &charm.MachineSpec{
			Annotations: machine.Annotations(),
		}
		if macSeries != defaultSeries {
			newMachine.Series = macSeries
		}

		if result := b.constraints(machine.Constraints()); len(result) != 0 {
			newMachine.Constraints = strings.Join(result, " ")
		}

		machineData[machine.Id()] = newMachine
	}
	return machineData, usedSeries
}

func bundleDataRemoteApplications(remoteApps []description.RemoteApplication) map[string]*charm.SaasSpec {
	Saas := make(map[string]*charm.SaasSpec, len(remoteApps))
	for _, application := range remoteApps {
		newSaas := &charm.SaasSpec{
			URL: application.URL(),
		}
		Saas[application.Name()] = newSaas
	}
	return Saas
}

func bundleDataRelations(relations []description.Relation) [][]string {
	var relationData [][]string
	for _, relation := range relations {
		var endpointRelation []string
		for _, endpoint := range relation.Endpoints() {
			// skipping the 'peer' role which is not of concern in exporting the current model configuration.
			if endpoint.Role() == "peer" {
				continue
			}
			endpointRelation = append(endpointRelation, endpoint.ApplicationName()+":"+endpoint.Name())
		}
		if len(endpointRelation) != 0 {
			relationData = append(relationData, endpointRelation)
		}
	}
	return relationData
}

// mapExposedEndpoints converts the description package representation of the
// exposed endpoint settings into a format that can be included in the exported
// bundle output.  The provided spaceInfos list is used to convert space IDs
// into space names.
func mapExposedEndpoints(exposedEndpoints map[string]description.ExposedEndpoint, spaceInfos network.SpaceInfos) (map[string]charm.ExposedEndpointSpec, error) {
	if len(exposedEndpoints) == 0 {
		return nil, nil
	} else if allEndpointParams, found := exposedEndpoints[""]; found && len(exposedEndpoints) == 1 {
		// We have a single entry for the wildcard endpoint; check if
		// it only includes an expose to all networks CIDR.
		var allNetworkCIDRCount int
		for _, cidr := range allEndpointParams.ExposeToCIDRs() {
			if cidr == firewall.AllNetworksIPV4CIDR || cidr == firewall.AllNetworksIPV6CIDR {
				allNetworkCIDRCount++
			}
		}

		if len(allEndpointParams.ExposeToSpaceIDs()) == 0 &&
			len(allEndpointParams.ExposeToCIDRs()) == allNetworkCIDRCount {
			return nil, nil // equivalent to using non-granular expose like pre 2.9 juju
		}
	}

	res := make(map[string]charm.ExposedEndpointSpec, len(exposedEndpoints))
	for endpointName, exposeDetails := range exposedEndpoints {
		exposeToCIDRs := exposeDetails.ExposeToCIDRs()
		exposeToSpaceNames, err := mapSpaceIDsToNames(spaceInfos, exposeDetails.ExposeToSpaceIDs())
		if err != nil {
			return nil, errors.Trace(err)
		}

		// Ensure consistent ordering of results
		sort.Strings(exposeToSpaceNames)
		sort.Strings(exposeToCIDRs)

		res[endpointName] = charm.ExposedEndpointSpec{
			ExposeToSpaces: exposeToSpaceNames,
			ExposeToCIDRs:  exposeToCIDRs,
		}
	}

	return res, nil
}

func mapSpaceIDsToNames(spaceInfos network.SpaceInfos, spaceIDs []string) ([]string, error) {
	if len(spaceIDs) == 0 {
		return nil, nil
	}

	spaceNames := make([]string, len(spaceIDs))
	for i, spaceID := range spaceIDs {
		sp := spaceInfos.GetByID(spaceID)
		if sp == nil {
			return nil, errors.NotFoundf("space with ID %q", spaceID)
		}

		spaceNames[i] = string(sp.Name)
	}

	return spaceNames, nil
}

func (b *BundleAPI) printSpaceNamesInEndpointBindings(apps []description.Application) bool {
	// Assumption: if all endpoint bindings in the bundle are in the
	// same space, spaces aren't really in use and will "muddy the waters"
	// for export bundle.
	spaceName := set.NewStrings()
	for _, app := range apps {
		for _, v := range app.EndpointBindings() {
			spaceName.Add(v)
		}
		if spaceName.Size() > 1 {
			return true
		}
	}
	return false
}

func (b *BundleAPI) endpointBindings(bindings map[string]string, spaceLookup network.SpaceInfos, printValue bool) (map[string]string, error) {
	if !printValue {
		return nil, nil
	}
	endpointBindings, err := state.NewBindings(b.backend, bindings)
	if err != nil {
		return nil, errors.Trace(err)
	}
	return endpointBindings.MapWithSpaceNames(spaceLookup)
}

// filterOfferACL prunes the input offer ACL to remove internal juju users that
// we shouldn't export as part of the bundle.
func (b *BundleAPI) filterOfferACL(in map[string]string) map[string]string {
	delete(in, common.EveryoneTagName)
	return in
}

func (b *BundleAPI) constraints(cons description.Constraints) []string {
	if cons == nil {
		return []string{}
	}

	var result []string
	if arch := cons.Architecture(); arch != "" {
		result = append(result, "arch="+arch)
	}
	if cores := cons.CpuCores(); cores != 0 {
		result = append(result, "cpu-cores="+strconv.Itoa(int(cores)))
	}
	if power := cons.CpuPower(); power != 0 {
		result = append(result, "cpu-power="+strconv.Itoa(int(power)))
	}
	if mem := cons.Memory(); mem != 0 {
		result = append(result, "mem="+strconv.Itoa(int(mem)))
	}
	if disk := cons.RootDisk(); disk != 0 {
		result = append(result, "root-disk="+strconv.Itoa(int(disk)))
	}
	if instType := cons.InstanceType(); instType != "" {
		result = append(result, "instance-type="+instType)
	}
	if container := cons.Container(); container != "" {
		result = append(result, "container="+container)
	}
	if virtType := cons.VirtType(); virtType != "" {
		result = append(result, "virt-type="+virtType)
	}
	if tags := cons.Tags(); len(tags) != 0 {
		result = append(result, "tags="+strings.Join(tags, ","))
	}
	if spaces := cons.Spaces(); len(spaces) != 0 {
		result = append(result, "spaces="+strings.Join(spaces, ","))
	}
	if zones := cons.Zones(); len(zones) != 0 {
		result = append(result, "zones="+strings.Join(zones, ","))
	}
	if rootDiskSource := cons.RootDiskSource(); rootDiskSource != "" {
		result = append(result, "root-disk-source="+rootDiskSource)
	}
	return result
}<|MERGE_RESOLUTION|>--- conflicted
+++ resolved
@@ -51,19 +51,6 @@
 	modelTag   names.ModelTag
 }
 
-<<<<<<< HEAD
-// NewFacadeV6 provides the signature required for facade registration
-// for version 6.
-func NewFacadeV6(ctx facade.Context) (*APIv6, error) {
-	api, err := newFacade(ctx)
-	if err != nil {
-		return nil, errors.Trace(err)
-	}
-	return &APIv6{api}, nil
-}
-
-=======
->>>>>>> 756ae5bb
 // NewFacade provides the required signature for facade registration.
 func newFacade(ctx facade.Context) (*BundleAPI, error) {
 	authorizer := ctx.Auth()
