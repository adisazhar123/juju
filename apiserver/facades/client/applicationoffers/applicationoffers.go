--- conflicted
+++ resolved
@@ -35,24 +35,6 @@
 	authContext *commoncrossmodel.AuthContext
 }
 
-<<<<<<< HEAD
-=======
-// OffersAPIV2 implements the cross model interface V2.
-type OffersAPIV2 struct {
-	*OffersAPI
-}
-
-// OffersAPIV3 implements the cross model interface V3.
-type OffersAPIV3 struct {
-	*OffersAPIV2
-}
-
-// OffersAPIV4 implements the cross model interface V4.
-type OffersAPIV4 struct {
-	*OffersAPIV3
-}
-
->>>>>>> 672fe143
 // createAPI returns a new application offers OffersAPI facade.
 func createOffersAPI(
 	getApplicationOffers func(interface{}) jujucrossmodel.ApplicationOffers,
@@ -85,13 +67,8 @@
 	return api, nil
 }
 
-<<<<<<< HEAD
-// NewOffersAPIV3 returns a new application offers OffersAPIV3 facade.
-func NewOffersAPIV3(ctx facade.Context) (*OffersAPI, error) {
-=======
-// NewOffersAPI returns a new application offers OffersAPI facade.
-func NewOffersAPI(ctx facade.Context) (*OffersAPI, error) {
->>>>>>> 672fe143
+// NewOffersAPIV4 returns a new application offers OffersAPIV4 facade.
+func NewOffersAPIV4(ctx facade.Context) (*OffersAPI, error) {
 	environFromModel := func(modelUUID string) (environs.Environ, error) {
 		st, err := ctx.StatePool().Get(modelUUID)
 		if err != nil {
@@ -128,36 +105,6 @@
 	)
 }
 
-<<<<<<< HEAD
-=======
-// NewOffersAPIV2 returns a new application offers OffersAPIV2 facade.
-func NewOffersAPIV2(ctx facade.Context) (*OffersAPIV2, error) {
-	apiV1, err := NewOffersAPI(ctx)
-	if err != nil {
-		return nil, errors.Trace(err)
-	}
-	return &OffersAPIV2{OffersAPI: apiV1}, nil
-}
-
-// NewOffersAPIV3 returns a new application offers OffersAPIV3 facade.
-func NewOffersAPIV3(ctx facade.Context) (*OffersAPIV3, error) {
-	apiV2, err := NewOffersAPIV2(ctx)
-	if err != nil {
-		return nil, errors.Trace(err)
-	}
-	return &OffersAPIV3{OffersAPIV2: apiV2}, nil
-}
-
-// NewOffersAPIV4 returns a new application offers OffersAPIV4 facade.
-func NewOffersAPIV4(ctx facade.Context) (*OffersAPIV4, error) {
-	apiV3, err := NewOffersAPIV3(ctx)
-	if err != nil {
-		return nil, errors.Trace(err)
-	}
-	return &OffersAPIV4{OffersAPIV3: apiV3}, nil
-}
-
->>>>>>> 672fe143
 // Offer makes application endpoints available for consumption at a specified URL.
 func (api *OffersAPI) Offer(all params.AddApplicationOffers) (params.ErrorResults, error) {
 	result := make([]params.ErrorResult, len(all.Offers))
