// Copyright 2012, 2013 Canonical Ltd.
// Licensed under the AGPLv3, see LICENCE file for details.

package client_test

import (
	"fmt"
	"time"

<<<<<<< HEAD
	"github.com/juju/charm/v12"
	"github.com/juju/names/v4"
=======
	"github.com/juju/charm/v11"
	"github.com/juju/names/v5"
>>>>>>> 246a6e95
	jc "github.com/juju/testing/checkers"
	gc "gopkg.in/check.v1"

	"github.com/juju/juju/api"
	commontesting "github.com/juju/juju/apiserver/common/testing"
	"github.com/juju/juju/core/constraints"
	"github.com/juju/juju/core/crossmodel"
	"github.com/juju/juju/core/instance"
	"github.com/juju/juju/core/model"
	"github.com/juju/juju/core/network"
	"github.com/juju/juju/core/status"
	"github.com/juju/juju/environs/config"
	"github.com/juju/juju/juju/testing"
	"github.com/juju/juju/rpc/params"
	"github.com/juju/juju/state"
	coretesting "github.com/juju/juju/testing"
	"github.com/juju/juju/testing/factory"
)

type baseSuite struct {
	testing.JujuConnSuite
	commontesting.BlockHelper
}

func (s *baseSuite) SetUpTest(c *gc.C) {
	s.JujuConnSuite.SetUpTest(c)
	s.BlockHelper = commontesting.NewBlockHelper(s.APIState)
	s.AddCleanup(func(*gc.C) { s.BlockHelper.Close() })
}

var _ = gc.Suite(&baseSuite{})

// apiAuthenticator represents a simple authenticator object with only the
// SetPassword and Tag methods.  This will fit types from both the state
// and api packages, as those in the api package do not have PasswordValid().
type apiAuthenticator interface {
	state.Entity
	SetPassword(string) error
}

func setDefaultPassword(c *gc.C, e apiAuthenticator) {
	err := e.SetPassword(defaultPassword(e))
	c.Assert(err, jc.ErrorIsNil)
}

func defaultPassword(e apiAuthenticator) string {
	return e.Tag().String() + " password-1234567890"
}

type setStatuser interface {
	SetStatus(status.StatusInfo) error
}

func setDefaultStatus(c *gc.C, entity setStatuser) {
	now := time.Now()
	s := status.StatusInfo{
		Status:  status.Started,
		Message: "",
		Since:   &now,
	}
	err := entity.SetStatus(s)
	c.Assert(err, jc.ErrorIsNil)
}

// openAs connects to the API state as the given entity
// with the default password for that entity.
func (s *baseSuite) openAs(c *gc.C, tag names.Tag) api.Connection {
	info := s.APIInfo(c)
	info.Tag = tag
	// Must match defaultPassword()
	info.Password = fmt.Sprintf("%s password-1234567890", tag)
	// Set this always, so that the login attempts as a machine will
	// not fail with ErrNotProvisioned; it's not used otherwise.
	info.Nonce = "fake_nonce"
	c.Logf("opening state; entity %q; password %q", info.Tag, info.Password)
	st, err := api.Open(info, api.DialOpts{})
	c.Assert(err, jc.ErrorIsNil)
	c.Assert(st, gc.NotNil)
	return st
}

// scenarioStatus describes the expected state
// of the juju model set up by setUpScenario.
var scenarioStatus = &params.FullStatus{
	Model: params.ModelStatusInfo{
		Name:        "controller",
		Type:        "iaas",
		CloudTag:    "cloud-dummy",
		CloudRegion: "dummy-region",
		Version:     "2.0.0",
		ModelStatus: params.DetailedStatus{
			Status: "available",
		},
		SLA: "unsupported",
	},
	Machines: map[string]params.MachineStatus{
		"0": {
			Id:         "0",
			InstanceId: instance.Id("i-machine-0"),
			AgentStatus: params.DetailedStatus{
				Status: "started",
			},
			InstanceStatus: params.DetailedStatus{
				Status: status.Pending.String(),
			},
			ModificationStatus: params.DetailedStatus{
				Status: status.Idle.String(),
			},
			Base:       params.Base{Name: "ubuntu", Channel: "12.10/stable"},
			Containers: map[string]params.MachineStatus{},
			Jobs:       []model.MachineJob{model.JobManageModel},
			HasVote:    false,
			WantsVote:  true,
		},
		"1": {
			Id:         "1",
			InstanceId: instance.Id("i-machine-1"),
			AgentStatus: params.DetailedStatus{
				Status: "started",
			},
			InstanceStatus: params.DetailedStatus{
				Status: status.Pending.String(),
			},
			ModificationStatus: params.DetailedStatus{
				Status: status.Idle.String(),
			},
			Base:       params.Base{Name: "ubuntu", Channel: "12.10/stable"},
			Containers: map[string]params.MachineStatus{},
			Jobs:       []model.MachineJob{model.JobHostUnits},
			HasVote:    false,
			WantsVote:  false,
		},
		"2": {
			Id:         "2",
			InstanceId: instance.Id("i-machine-2"),
			AgentStatus: params.DetailedStatus{
				Status: "started",
			},
			InstanceStatus: params.DetailedStatus{
				Status: status.Pending.String(),
			},
			ModificationStatus: params.DetailedStatus{
				Status: status.Idle.String(),
			},
			Base:        params.Base{Name: "ubuntu", Channel: "12.10/stable"},
			Constraints: "mem=1024M",
			Containers:  map[string]params.MachineStatus{},
			Jobs:        []model.MachineJob{model.JobHostUnits},
			HasVote:     false,
			WantsVote:   false,
		},
	},
	RemoteApplications: map[string]params.RemoteApplicationStatus{
		"remote-db2": {
			OfferURL:  "admin/prod.db2",
			OfferName: "remote-db2",
			Endpoints: []params.RemoteEndpoint{{
				Name:      "database",
				Interface: "db2",
				Role:      "provider",
			}},
			Relations: map[string][]string{},
			Status: params.DetailedStatus{
				Status: status.Unknown.String(),
			},
		},
	},
	Offers: map[string]params.ApplicationOfferStatus{
		"hosted-mysql": {
			CharmURL:        "local:quantal/mysql-1",
			ApplicationName: "mysql",
			OfferName:       "hosted-mysql",
			Endpoints: map[string]params.RemoteEndpoint{
				"database": {
					Name:      "server",
					Interface: "mysql",
					Role:      "provider",
				}},
			ActiveConnectedCount: 0,
			TotalConnectedCount:  1,
		},
	},
	Applications: map[string]params.ApplicationStatus{
		"logging": {
			Charm: "local:quantal/logging-1",
			Base:  params.Base{Name: "ubuntu", Channel: "12.10/stable"},
			Relations: map[string][]string{
				"logging-directory": {"wordpress"},
			},
			SubordinateTo: []string{"wordpress"},
			Status: params.DetailedStatus{
				Status: "waiting",
				Info:   "waiting for machine",
			},
			EndpointBindings: map[string]string{
				"":                  network.AlphaSpaceName,
				"info":              network.AlphaSpaceName,
				"logging-client":    network.AlphaSpaceName,
				"logging-directory": network.AlphaSpaceName,
			},
		},
		"mysql": {
			Charm:         "local:quantal/mysql-1",
			Base:          params.Base{Name: "ubuntu", Channel: "12.10/stable"},
			Relations:     map[string][]string{},
			SubordinateTo: []string{},
			Units:         map[string]params.UnitStatus{},
			// Since there are no units, the derived status is Unknown.
			Status: params.DetailedStatus{
				Status: "unknown",
			},
			EndpointBindings: map[string]string{
				"":               network.AlphaSpaceName,
				"server":         network.AlphaSpaceName,
				"server-admin":   network.AlphaSpaceName,
				"metrics-client": network.AlphaSpaceName,
			},
		},
		"wordpress": {
			Charm: "local:quantal/wordpress-3",
			Base:  params.Base{Name: "ubuntu", Channel: "12.10/stable"},
			Relations: map[string][]string{
				"logging-dir": {"logging"},
			},
			SubordinateTo: []string{},
			Status: params.DetailedStatus{
				Status: "error",
				Info:   "blam",
				Data:   map[string]interface{}{"remote-unit": "logging/0", "foo": "bar", "relation-id": "0"},
			},
			Units: map[string]params.UnitStatus{
				"wordpress/0": {
					WorkloadStatus: params.DetailedStatus{
						Status: "error",
						Info:   "blam",
						Data:   map[string]interface{}{"relation-id": "0"},
					},
					AgentStatus: params.DetailedStatus{
						Status: "idle",
					},
					Machine: "1",
					Subordinates: map[string]params.UnitStatus{
						"logging/0": {
							WorkloadStatus: params.DetailedStatus{
								Status: "waiting",
								Info:   "waiting for machine",
							},
							AgentStatus: params.DetailedStatus{
								Status: "allocating",
							},
						},
					},
				},
				"wordpress/1": {
					WorkloadStatus: params.DetailedStatus{
						Status: "waiting",
						Info:   "waiting for machine",
					},
					AgentStatus: params.DetailedStatus{
						Status: "allocating",
						Info:   "",
					},

					Machine: "2",
					Subordinates: map[string]params.UnitStatus{
						"logging/1": {
							WorkloadStatus: params.DetailedStatus{
								Status: "waiting",
								Info:   "waiting for machine",
							},
							AgentStatus: params.DetailedStatus{
								Status: "allocating",
								Info:   "",
							},
						},
					},
				},
			},
			EndpointBindings: map[string]string{
				"":                network.AlphaSpaceName,
				"foo-bar":         network.AlphaSpaceName,
				"logging-dir":     network.AlphaSpaceName,
				"monitoring-port": network.AlphaSpaceName,
				"url":             network.AlphaSpaceName,
				"admin-api":       network.AlphaSpaceName,
				"cache":           network.AlphaSpaceName,
				"db":              network.AlphaSpaceName,
				"db-client":       network.AlphaSpaceName,
			},
		},
	},
	Relations: []params.RelationStatus{
		{
			Id:  0,
			Key: "logging:logging-directory wordpress:logging-dir",
			Endpoints: []params.EndpointStatus{
				{
					ApplicationName: "logging",
					Name:            "logging-directory",
					Role:            "requirer",
					Subordinate:     true,
				},
				{
					ApplicationName: "wordpress",
					Name:            "logging-dir",
					Role:            "provider",
					Subordinate:     false,
				},
			},
			Interface: "logging",
			Scope:     "container",
			Status: params.DetailedStatus{
				Status: "joining",
				Info:   "",
			},
		},
	},
	Branches: map[string]params.BranchStatus{},
}

// setUpScenario makes a model scenario suitable for
// testing most kinds of access scenario. It returns
// a list of all the entities in the scenario.
//
// When the scenario is initialized, we have:
// user-admin
// user-other
// machine-0
//
//	instance-id="i-machine-0"
//	nonce="fake_nonce"
//	jobs=manage-environ
//	status=started, info=""
//
// machine-1
//
//	instance-id="i-machine-1"
//	nonce="fake_nonce"
//	jobs=host-units
//	status=started, info=""
//	constraints=mem=1G
//
// machine-2
//
//	instance-id="i-machine-2"
//	nonce="fake_nonce"
//	jobs=host-units
//	status=started, info=""
//
// application-wordpress
// application-logging
// unit-wordpress-0
//
//	deployer-name=machine-1
//	status=down with error and status data attached
//
// unit-logging-0
//
//	deployer-name=unit-wordpress-0
//
// unit-wordpress-1
//
//	deployer-name=machine-2
//
// unit-logging-1
//
//	deployer-name=unit-wordpress-1
//
// remoteapplication-mediawiki
// applicationoffer-hosted-mysql
//
// The passwords for all returned entities are
// set to the entity name with a " password" suffix.
//
// Note that there is nothing special about machine-0
// here - it's the controller in this scenario
// just because machine 0 has traditionally been the
// controller (bootstrap machine), so is
// hopefully easier to remember as such.
func (s *baseSuite) setUpScenario(c *gc.C) (entities []names.Tag) {
	add := func(e state.Entity) {
		entities = append(entities, e.Tag())
	}
	u, err := s.State.User(s.AdminUserTag(c))
	c.Assert(err, jc.ErrorIsNil)
	setDefaultPassword(c, u)
	add(u)
	err = s.Model.UpdateModelConfig(map[string]interface{}{
		config.AgentVersionKey: "2.0.0"}, nil)
	c.Assert(err, jc.ErrorIsNil)

	u = s.Factory.MakeUser(c, &factory.UserParams{Name: "other"})
	setDefaultPassword(c, u)
	add(u)

	m, err := s.State.AddMachine(state.UbuntuBase("12.10"), state.JobManageModel)
	c.Assert(err, jc.ErrorIsNil)
	c.Assert(m.Tag(), gc.Equals, names.NewMachineTag("0"))
	err = m.SetProvisioned(instance.Id("i-"+m.Tag().String()), "", "fake_nonce", nil)
	c.Assert(err, jc.ErrorIsNil)
	setDefaultPassword(c, m)
	setDefaultStatus(c, m)
	add(m)
	s.AddTestingApplication(c, "mysql", s.AddTestingCharm(c, "mysql"))
	wordpress := s.AddTestingApplication(c, "wordpress", s.AddTestingCharm(c, "wordpress"))
	s.AddTestingApplication(c, "logging", s.AddTestingCharm(c, "logging"))
	eps, err := s.State.InferEndpoints("logging", "wordpress")
	c.Assert(err, jc.ErrorIsNil)
	rel, err := s.State.AddRelation(eps...)
	c.Assert(err, jc.ErrorIsNil)

	_, err = s.State.AddRemoteApplication(state.AddRemoteApplicationParams{
		Name:        "remote-db2",
		OfferUUID:   "offer-uuid",
		URL:         "admin/prod.db2",
		SourceModel: coretesting.ModelTag,
		Endpoints: []charm.Relation{
			{
				Name:      "database",
				Interface: "db2",
				Role:      charm.RoleProvider,
				Scope:     charm.ScopeGlobal,
			},
		},
	})
	c.Assert(err, jc.ErrorIsNil)
	_, err = s.State.AddRemoteApplication(state.AddRemoteApplicationParams{
		Name:            "mediawiki",
		SourceModel:     coretesting.ModelTag,
		IsConsumerProxy: true,
		Endpoints: []charm.Relation{
			{
				Name:      "db",
				Interface: "mysql",
				Role:      charm.RoleRequirer,
				Scope:     charm.ScopeGlobal,
			},
		},
	})
	c.Assert(err, jc.ErrorIsNil)
	eps, err = s.State.InferEndpoints("mediawiki", "mysql")
	c.Assert(err, jc.ErrorIsNil)
	mwRel, err := s.State.AddRelation(eps...)
	c.Assert(err, jc.ErrorIsNil)
	offers := state.NewApplicationOffers(s.State)
	offer, err := offers.AddOffer(crossmodel.AddApplicationOfferArgs{
		OfferName:       "hosted-mysql",
		ApplicationName: "mysql",
		Owner:           "admin",
		Endpoints:       map[string]string{"database": "server"},
	})
	c.Assert(err, jc.ErrorIsNil)
	_, err = s.State.AddOfferConnection(state.AddOfferConnectionParams{
		SourceModelUUID: coretesting.ModelTag.Id(),
		Username:        "fred",
		OfferUUID:       offer.OfferUUID,
		RelationId:      mwRel.Id(),
		RelationKey:     mwRel.Tag().Id(),
	})
	c.Assert(err, jc.ErrorIsNil)

	for i := 0; i < 2; i++ {
		wu, err := wordpress.AddUnit(state.AddUnitParams{})
		c.Assert(err, jc.ErrorIsNil)
		c.Assert(wu.Tag(), gc.Equals, names.NewUnitTag(fmt.Sprintf("wordpress/%d", i)))
		setDefaultPassword(c, wu)
		add(wu)

		m, err := s.State.AddMachine(state.UbuntuBase("12.10"), state.JobHostUnits)
		c.Assert(err, jc.ErrorIsNil)
		c.Assert(m.Tag(), gc.Equals, names.NewMachineTag(fmt.Sprintf("%d", i+1)))
		if i == 1 {
			err = m.SetConstraints(constraints.MustParse("mem=1G"))
			c.Assert(err, jc.ErrorIsNil)
		}
		err = m.SetProvisioned(instance.Id("i-"+m.Tag().String()), "", "fake_nonce", nil)
		c.Assert(err, jc.ErrorIsNil)
		setDefaultPassword(c, m)
		setDefaultStatus(c, m)
		add(m)

		err = wu.AssignToMachine(m)
		c.Assert(err, jc.ErrorIsNil)

		wru, err := rel.Unit(wu)
		c.Assert(err, jc.ErrorIsNil)

		// Put wordpress/0 in error state (with extra status data set)
		if i == 0 {
			sd := map[string]interface{}{
				"relation-id": "0",
				// these this should get filtered out
				// (not in StatusData whitelist)
				"remote-unit": "logging/0",
				"foo":         "bar",
			}
			now := time.Now()
			sInfo := status.StatusInfo{
				Status:  status.Error,
				Message: "blam",
				Data:    sd,
				Since:   &now,
			}
			err := wu.SetAgentStatus(sInfo)
			c.Assert(err, jc.ErrorIsNil)
		}

		// Create the subordinate unit as a side-effect of entering
		// scope in the principal's relation-unit.
		err = wru.EnterScope(nil)
		c.Assert(err, jc.ErrorIsNil)

		lu, err := s.State.Unit(fmt.Sprintf("logging/%d", i))
		c.Assert(err, jc.ErrorIsNil)
		c.Assert(lu.IsPrincipal(), jc.IsFalse)
		setDefaultPassword(c, lu)
		add(lu)
	}
	s.WaitForModelWatchersIdle(c, s.State.ModelUUID())
	return
}<|MERGE_RESOLUTION|>--- conflicted
+++ resolved
@@ -7,13 +7,8 @@
 	"fmt"
 	"time"
 
-<<<<<<< HEAD
 	"github.com/juju/charm/v12"
-	"github.com/juju/names/v4"
-=======
-	"github.com/juju/charm/v11"
 	"github.com/juju/names/v5"
->>>>>>> 246a6e95
 	jc "github.com/juju/testing/checkers"
 	gc "gopkg.in/check.v1"
 
