--- conflicted
+++ resolved
@@ -65,9 +65,6 @@
 // will attempt to reassign ownership to the login user, and will return
 // an error if it cannot do so.
 func NewSSHStorage(host, storagedir, tmpdir string) (*SSHStorage, error) {
-<<<<<<< HEAD
-	script := fmt.Sprintf("install -d -g $SUDO_GID -o $SUDO_UID %s", utils.ShQuote(storagedir))
-=======
 	if storagedir == "" {
 		return nil, errors.New("storagedir must be specified and non-empty")
 	}
@@ -81,7 +78,6 @@
 		utils.ShQuote(tmpdir),
 	)
 
->>>>>>> bd662eb0
 	cmd := sshCommand(host, true, fmt.Sprintf("sudo bash -c %s", utils.ShQuote(script)))
 	cmd.Stdin = os.Stdin
 	if out, err := cmd.CombinedOutput(); err != nil {
@@ -144,10 +140,6 @@
 		s.remotepath,
 		utils.ShQuote(command),
 	)
-<<<<<<< HEAD
-	if input != nil {
-		command = fmt.Sprintf("line | base64 -d | (%s)", command)
-=======
 	var encoded string
 	if input != nil {
 		encoded = base64.StdEncoding.EncodeToString(input)
@@ -156,19 +148,13 @@
 			len(encoded),
 			command,
 		)
->>>>>>> bd662eb0
 	}
 	command = fmt.Sprintf("(%s) 2>&1; echo %s$?", command, rcPrefix)
 	if _, err := s.stdin.Write([]byte(command + "\n")); err != nil {
 		return "", fmt.Errorf("failed to write command: %v", err)
 	}
 	if input != nil {
-<<<<<<< HEAD
-		encoded := base64.StdEncoding.EncodeToString(input)
-		if _, err := s.stdin.Write([]byte(encoded + "\n")); err != nil {
-=======
 		if _, err := s.stdin.Write([]byte(encoded)); err != nil {
->>>>>>> bd662eb0
 			return "", fmt.Errorf("failed to write input: %v", err)
 		}
 	}
@@ -278,16 +264,7 @@
 		return err
 	}
 	path = utils.ShQuote(path)
-<<<<<<< HEAD
-
-	tmpdir := s.tmpdir
-	if tmpdir == UseDefaultTmpDir {
-		tmpdir = s.remotepath + "/.tmp"
-	}
-	tmpdir = utils.ShQuote(tmpdir)
-=======
 	tmpdir := utils.ShQuote(s.tmpdir)
->>>>>>> bd662eb0
 
 	// Write to a temporary file ($TMPFILE), then mv atomically.
 	command := fmt.Sprintf("mkdir -p `dirname %s` && cat > $TMPFILE", path)
@@ -296,19 +273,6 @@
 		tmpdir, command, path,
 	)
 
-<<<<<<< HEAD
-	// If UseDefaultTmpDir is passed, then create the
-	// temporary directory, and remove it afterwards.
-	// Otherwise, the temporary directory is expected
-	// to already exist, and is never removed.
-	if s.tmpdir == UseDefaultTmpDir {
-		installTmpdir := fmt.Sprintf("install -d %s", tmpdir)
-		removeTmpdir := fmt.Sprintf("rm -fr %s", tmpdir)
-		command = fmt.Sprintf("%s && (%s); rc=$?; %s; exit $rc", installTmpdir, command, removeTmpdir)
-	}
-
-=======
->>>>>>> bd662eb0
 	_, err = s.run(flockExclusive, command+"\n", buf)
 	return err
 }
