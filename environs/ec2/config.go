package ec2

import (
	"fmt"
	"launchpad.net/goamz/aws"
	"launchpad.net/juju-core/environs"
	"launchpad.net/juju-core/schema"
)

// providerConfig is a placeholder for any config information
// that we will have in a configuration file.
type providerConfig struct {
	name           string
	region         string
	auth           aws.Auth
	bucket         string
	publicBucket   string
	authorizedKeys string
}

<<<<<<< HEAD
// TODO move these known strings into goamz/aws
var Regions = map[string]aws.Region{
	"ap-northeast-1": aws.APNortheast,
	"ap-southeast-1": aws.APSoutheast,
	"eu-west-1":      aws.EUWest,
	"us-east-1":      aws.USEast,
	"us-west-1":      aws.USWest,
}

var configChecker = schema.StrictFieldMap(
=======
var configChecker = schema.FieldMap(
>>>>>>> 3be3da77
	schema.Fields{
		"name":                 schema.String(),
		"type":                 schema.Const("ec2"),
		"access-key":           schema.String(),
		"secret-key":           schema.String(),
		"region":               schema.String(),
		"control-bucket":       schema.String(),
		"public-bucket":        schema.String(),
		"authorized-keys":      schema.String(),
		"authorized-keys-path": schema.String(),
	}, []string{
		"access-key",
		"secret-key",
		"region",
		"authorized-keys",
		"authorized-keys-path",
		"public-bucket",
	},
)

func (p environProvider) NewConfig(config map[string]interface{}) (cfg environs.EnvironConfig, err error) {
	v, err := configChecker.Coerce(config, nil)
	if err != nil {
		return nil, err
	}
	m := v.(schema.MapType)
	var c providerConfig

	c.name = m["name"].(string)
	c.bucket = m["control-bucket"].(string)
	c.publicBucket = maybeString(m["public-bucket"], "")
	c.auth.AccessKey = maybeString(m["access-key"], "")
	c.auth.SecretKey = maybeString(m["secret-key"], "")
	if c.auth.AccessKey == "" || c.auth.SecretKey == "" {
		if c.auth.AccessKey != "" {
			return nil, fmt.Errorf("environment has access-key but no secret-key")
		}
		if c.auth.SecretKey != "" {
			return nil, fmt.Errorf("environment has secret-key but no access-key")
		}
		c.auth, err = aws.EnvAuth()
		if err != nil {
			return
		}
	}

	regionName := maybeString(m["region"], "us-east-1")
	if _, ok := aws.Regions[regionName]; !ok {
		return nil, fmt.Errorf("invalid region name %q", regionName)
	}
	c.region = regionName
	c.authorizedKeys = maybeString(m["authorized-keys"], "")
	authorizedKeysPath := maybeString(m["authorized-keys-path"], "")
	if c.authorizedKeys == "" {
		c.authorizedKeys, err = authorizedKeys(authorizedKeysPath)
		if err != nil {
			return nil, err
		}
	} else if authorizedKeysPath != "" {
		return nil, fmt.Errorf("environment has both authorized-keys and authorized-keys-path")
	}
	return &c, nil
}

func maybeString(x interface{}, dflt string) string {
	if x == nil {
		return dflt
	}
	return x.(string)
}<|MERGE_RESOLUTION|>--- conflicted
+++ resolved
@@ -18,20 +18,7 @@
 	authorizedKeys string
 }
 
-<<<<<<< HEAD
-// TODO move these known strings into goamz/aws
-var Regions = map[string]aws.Region{
-	"ap-northeast-1": aws.APNortheast,
-	"ap-southeast-1": aws.APSoutheast,
-	"eu-west-1":      aws.EUWest,
-	"us-east-1":      aws.USEast,
-	"us-west-1":      aws.USWest,
-}
-
 var configChecker = schema.StrictFieldMap(
-=======
-var configChecker = schema.FieldMap(
->>>>>>> 3be3da77
 	schema.Fields{
 		"name":                 schema.String(),
 		"type":                 schema.Const("ec2"),
