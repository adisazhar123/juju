--- conflicted
+++ resolved
@@ -118,51 +118,8 @@
 	return insts, nil
 }
 
-<<<<<<< HEAD
-
 func (e *environ) Destroy() error {
 	delErr := e.deleteState()
-=======
-// makeBucket makes the environent's control bucket, the
-// place where bootstrap information and deployed charms
-// are stored. To avoid two round trips on every PUT operation,
-// we do this only once for each environ.
-func (e *environ) makeBucket() error {
-	e.checkBucket.Do(func() {
-		// try to make the bucket - PutBucket will succeed if the
-		// bucket already exists.
-		e.checkBucketError = e.bucket().PutBucket(s3.Private)
-	})
-	return e.checkBucketError
-}
-
-func (e *environ) PutFile(file string, r io.Reader, length int64) error {
-	if err := e.makeBucket(); err != nil {
-		return fmt.Errorf("cannot make S3 control bucket: %v", err)
-	}
-	err := e.bucket().PutReader(file, r, length, "binary/octet-stream", s3.Private)
-	if err != nil {
-		return fmt.Errorf("cannot write file %q to control bucket: %v", file, err)
-	}
-	return nil
-}
-
-func (e *environ) GetFile(file string) (io.ReadCloser, error) {
-	return e.bucket().GetReader(file)
-}
-
-func (e *environ) RemoveFile(file string) error {
-	return e.bucket().Del(file)
-}
-
-func (e *environ) bucket() *s3.Bucket {
-	return e.s3.Bucket(e.config.bucket)
-}
-
-func (e *environ) Destroy() error {
-	// TODO should we ignore error from this or give a warning or what?
-	e.bucket().DelBucket()
->>>>>>> 8d59f02f
 
 	insts, err := e.Instances()
 	if err != nil {
