--- conflicted
+++ resolved
@@ -21,12 +21,7 @@
 	"launchpad.net/juju-core/state"
 	"launchpad.net/juju-core/state/api"
 	"launchpad.net/juju-core/state/api/params"
-<<<<<<< HEAD
-	"launchpad.net/juju-core/trivial"
-=======
 	"launchpad.net/juju-core/utils"
-	"launchpad.net/juju-core/version"
->>>>>>> b87d1a36
 	"net/http"
 	"strconv"
 	"strings"
@@ -447,7 +442,6 @@
 		return err
 	}
 	inst, err := e.startInstance(&startInstanceParams{
-<<<<<<< HEAD
 		machineId:     "0",
 		machineNonce:  state.BootstrapNonce,
 		series:        e.Config().DefaultSeries(),
@@ -455,26 +449,6 @@
 		possibleTools: possibleTools,
 		stateServer:   true,
 		withPublicIP:  e.ecfg().useFloatingIP(),
-=======
-		machineId:    "0",
-		machineNonce: state.BootstrapNonce,
-		series:       tools.Series,
-		info: &state.Info{
-			Password: utils.PasswordHash(password),
-			CACert:   caCert,
-		},
-		apiInfo: &api.Info{
-			Password: utils.PasswordHash(password),
-			CACert:   caCert,
-		},
-		tools:           tools,
-		stateServer:     true,
-		config:          config,
-		constraints:     cons,
-		stateServerCert: cert,
-		stateServerKey:  key,
-		withPublicIP:    e.ecfg().useFloatingIP(),
->>>>>>> b87d1a36
 	})
 	if err != nil {
 		return fmt.Errorf("cannot start bootstrap instance: %v", err)
