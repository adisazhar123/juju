// Copyright 2013 Canonical Ltd.
// Licensed under the AGPLv3, see LICENCE file for details.

package imagemetadata_test

import (
	"bytes"
	"context"
	"flag"
	"fmt"
	"io"
	"net/http"
	"net/http/httptest"
	"reflect"
	"strings"
	stdtesting "testing"

	"github.com/aws/aws-sdk-go-v2/service/ec2"
	"github.com/juju/errors"
	jc "github.com/juju/testing/checkers"
	gc "gopkg.in/check.v1"

	"github.com/juju/juju/environs/imagemetadata"
	"github.com/juju/juju/environs/simplestreams"
	sstesting "github.com/juju/juju/environs/simplestreams/testing"
	"github.com/juju/juju/juju/keys"
)

var live = flag.Bool("live", false, "Include live simplestreams tests")
var vendor = flag.String("vendor", "", "The vendor representing the source of the simplestream data")

type liveTestData struct {
	baseURL        string
	requireSigned  bool
	validCloudSpec simplestreams.CloudSpec
}

func getLiveURLs() (map[string]liveTestData, error) {
	resolver := ec2.NewDefaultEndpointResolver()
	ep, err := resolver.ResolveEndpoint("us-east-1", ec2.EndpointResolverOptions{})
	if err != nil {
		return nil, errors.Trace(err)
	}

	return map[string]liveTestData{
		"ec2": {
			baseURL:       imagemetadata.DefaultUbuntuBaseURL,
			requireSigned: true,
			validCloudSpec: simplestreams.CloudSpec{
				Region:   "us-east-1",
				Endpoint: ep.URL,
			},
		},
		"canonistack": {
			baseURL:       "https://swift.canonistack.canonical.com/v1/AUTH_a48765cc0e864be980ee21ae26aaaed4/simplestreams/data",
			requireSigned: false,
			validCloudSpec: simplestreams.CloudSpec{
				Region:   "lcy01",
				Endpoint: "https://keystone.canonistack.canonical.com:443/v1.0/",
			},
		},
	}, nil
}

func Test(t *stdtesting.T) {
	if *live {
		if *vendor == "" {
			t.Fatal("missing vendor")
		}
		var ok bool
		var testData liveTestData
		liveURLs, err := getLiveURLs()
		if err != nil {
<<<<<<< HEAD
			t.Fatalf("%s", err.Error())
=======
			t.Fatal(err.Error())
>>>>>>> d7a40b3e
		}
		if testData, ok = liveURLs[*vendor]; !ok {
			keys := reflect.ValueOf(liveURLs).MapKeys()
			t.Fatalf("Unknown vendor %s. Must be one of %s", *vendor, keys)
		}
		cons, err := imagemetadata.NewImageConstraint(simplestreams.LookupParams{
			CloudSpec: testData.validCloudSpec,
			Releases:  []string{"12.10"},
			Arches:    []string{"amd64"},
		})
		if err != nil {
<<<<<<< HEAD
			t.Fatalf("%s", err.Error())
=======
			t.Fatal(err.Error())
>>>>>>> d7a40b3e
		}
		registerLiveSimpleStreamsTests(testData.baseURL, cons, testData.requireSigned)
	}
	registerSimpleStreamsTests(t)
	gc.TestingT(t)
}

func registerSimpleStreamsTests(t *stdtesting.T) {
	cons, err := imagemetadata.NewImageConstraint(simplestreams.LookupParams{
		CloudSpec: simplestreams.CloudSpec{
			Region:   "us-east-1",
			Endpoint: "https://ec2.us-east-1.amazonaws.com",
		},
		Releases: []string{"12.04"},
		Arches:   []string{"amd64", "arm"},
	})
	if err != nil {
<<<<<<< HEAD
		t.Fatalf("%s", err.Error())
=======
		t.Fatal(err.Error())
>>>>>>> d7a40b3e
	}
	gc.Suite(&simplestreamsSuite{
		LocalLiveSimplestreamsSuite: sstesting.LocalLiveSimplestreamsSuite{
			Source:          sstesting.VerifyDefaultCloudDataSource("test roundtripper", "test:"),
			RequireSigned:   false,
			DataType:        imagemetadata.ImageIds,
			StreamsVersion:  imagemetadata.CurrentStreamsVersion,
			ValidConstraint: cons,
		},
	})
	gc.Suite(&signedSuite{})
}

func registerLiveSimpleStreamsTests(baseURL string, validImageConstraint simplestreams.LookupConstraint, requireSigned bool) {
	ss := simplestreams.NewSimpleStreams(sstesting.TestDataSourceFactory())
	gc.Suite(&sstesting.LocalLiveSimplestreamsSuite{
		Source: ss.NewDataSource(simplestreams.Config{
			Description:          "test",
			BaseURL:              baseURL,
			HostnameVerification: true,
			Priority:             simplestreams.DEFAULT_CLOUD_DATA,
			RequireSigned:        requireSigned,
		}),
		RequireSigned:   requireSigned,
		DataType:        imagemetadata.ImageIds,
		ValidConstraint: validImageConstraint,
	})
}

type simplestreamsSuite struct {
	sstesting.LocalLiveSimplestreamsSuite
	sstesting.TestDataSuite
}

func (s *simplestreamsSuite) SetUpSuite(c *gc.C) {
	s.LocalLiveSimplestreamsSuite.SetUpSuite(c)
	s.TestDataSuite.SetUpSuite(c)
}

func (s *simplestreamsSuite) TearDownSuite(c *gc.C) {
	s.TestDataSuite.TearDownSuite(c)
	s.LocalLiveSimplestreamsSuite.TearDownSuite(c)
}

func (s *simplestreamsSuite) TestOfficialSources(c *gc.C) {
	ss := simplestreams.NewSimpleStreams(sstesting.TestDataSourceFactory())
	s.PatchValue(&keys.JujuPublicKey, sstesting.SignedMetadataPublicKey)
	origKey := imagemetadata.SetSigningPublicKey(sstesting.SignedMetadataPublicKey)
	defer func() {
		imagemetadata.SetSigningPublicKey(origKey)
	}()
	ds, err := imagemetadata.OfficialDataSources(ss, "daily")
	c.Assert(err, jc.ErrorIsNil)
	c.Assert(ds, gc.HasLen, 1)
	url, err := ds[0].URL("")
	c.Assert(err, jc.ErrorIsNil)
	c.Assert(url, gc.Equals, "http://cloud-images.ubuntu.com/daily/")
	c.Assert(ds[0].PublicSigningKey(), gc.Equals, sstesting.SignedMetadataPublicKey)
}

var fetchTests = []struct {
	region  string
	version string
	arches  []string
	images  []*imagemetadata.ImageMetadata
}{
	{
		region:  "us-east-1",
		version: "12.04",
		arches:  []string{"amd64", "arm"},
		images: []*imagemetadata.ImageMetadata{
			{
				Id:         "ami-442ea674",
				VirtType:   "hvm",
				Arch:       "amd64",
				RegionName: "us-east-1",
				Endpoint:   "https://ec2.us-east-1.amazonaws.com",
				Storage:    "ebs",
			},
			{
				Id:         "ami-442ea684",
				VirtType:   "pv",
				Arch:       "amd64",
				RegionName: "us-east-1",
				Endpoint:   "https://ec2.us-east-1.amazonaws.com",
				Storage:    "instance",
			},
			{
				Id:         "ami-442ea699",
				VirtType:   "pv",
				Arch:       "arm",
				RegionName: "us-east-1",
				Endpoint:   "https://ec2.us-east-1.amazonaws.com",
				Storage:    "ebs",
			},
		},
	},
	{
		region:  "us-east-1",
		version: "12.04",
		arches:  []string{"amd64"},
		images: []*imagemetadata.ImageMetadata{
			{
				Id:         "ami-442ea674",
				VirtType:   "hvm",
				Arch:       "amd64",
				RegionName: "us-east-1",
				Endpoint:   "https://ec2.us-east-1.amazonaws.com",
				Storage:    "ebs",
			},
			{
				Id:         "ami-442ea684",
				VirtType:   "pv",
				Arch:       "amd64",
				RegionName: "us-east-1",
				Endpoint:   "https://ec2.us-east-1.amazonaws.com",
				Storage:    "instance",
			},
		},
	},
	{
		region:  "us-east-1",
		version: "12.04",
		arches:  []string{"arm"},
		images: []*imagemetadata.ImageMetadata{
			{
				Id:         "ami-442ea699",
				VirtType:   "pv",
				Arch:       "arm",
				RegionName: "us-east-1",
				Endpoint:   "https://ec2.us-east-1.amazonaws.com",
				Storage:    "ebs",
			},
		},
	},
	{
		region:  "us-east-1",
		version: "12.04",
		arches:  []string{"amd64"},
		images: []*imagemetadata.ImageMetadata{
			{
				Id:         "ami-442ea674",
				VirtType:   "hvm",
				Arch:       "amd64",
				RegionName: "us-east-1",
				Endpoint:   "https://ec2.us-east-1.amazonaws.com",
				Storage:    "ebs",
			},
			{
				Id:         "ami-442ea684",
				VirtType:   "pv",
				Arch:       "amd64",
				RegionName: "us-east-1",
				Endpoint:   "https://ec2.us-east-1.amazonaws.com",
				Storage:    "instance",
			},
		},
	},
	{
		version: "12.04",
		arches:  []string{"amd64"},
		images: []*imagemetadata.ImageMetadata{
			{
				Id:         "ami-26745463",
				VirtType:   "pv",
				Arch:       "amd64",
				RegionName: "au-east-2",
				Endpoint:   "https://somewhere-else",
				Storage:    "ebs",
			},
			{
				Id:         "ami-26745464",
				VirtType:   "pv",
				Arch:       "amd64",
				RegionName: "au-east-1",
				Endpoint:   "https://somewhere",
				Storage:    "ebs",
			},
			{
				Id:         "ami-442ea674",
				VirtType:   "hvm",
				Arch:       "amd64",
				RegionName: "us-east-1",
				Endpoint:   "https://ec2.us-east-1.amazonaws.com",
				Storage:    "ebs",
			},
			{
				Id:          "ami-442ea675",
				VirtType:    "hvm",
				Arch:        "amd64",
				RegionAlias: "uswest3",
				RegionName:  "us-west-3",
				Endpoint:    "https://ec2.us-west-3.amazonaws.com",
				Storage:     "ebs",
			},
			{
				Id:         "ami-442ea684",
				VirtType:   "pv",
				Arch:       "amd64",
				RegionName: "us-east-1",
				Endpoint:   "https://ec2.us-east-1.amazonaws.com",
				Storage:    "instance",
			},
		},
	},
}

func (s *simplestreamsSuite) TestFetch(c *gc.C) {
	ss := simplestreams.NewSimpleStreams(sstesting.TestDataSourceFactory())
	for i, t := range fetchTests {
		c.Logf("test %d", i)
		cloudSpec := simplestreams.CloudSpec{
			Region:   t.region,
			Endpoint: "https://ec2.us-east-1.amazonaws.com",
		}
		if t.region == "" {
			cloudSpec = simplestreams.EmptyCloudSpec
		}
		imageConstraint, err := imagemetadata.NewImageConstraint(simplestreams.LookupParams{
			CloudSpec: cloudSpec,
			Releases:  []string{"12.04"},
			Arches:    t.arches,
		})
		c.Assert(err, jc.ErrorIsNil)
		// Add invalid datasource and check later that resolveInfo is correct.
		invalidSource := sstesting.InvalidDataSource(s.RequireSigned)
		images, resolveInfo, err := imagemetadata.Fetch(context.Background(), ss,
			[]simplestreams.DataSource{invalidSource, s.Source}, imageConstraint)
		if !c.Check(err, jc.ErrorIsNil) {
			continue
		}
		for _, testImage := range t.images {
			testImage.Version = t.version
		}
		c.Check(images, gc.DeepEquals, t.images)
		c.Check(resolveInfo, gc.DeepEquals, &simplestreams.ResolveInfo{
			Source:    "test roundtripper",
			Signed:    s.RequireSigned,
			IndexURL:  "test:/streams/v1/index.json",
			MirrorURL: "",
		})
	}
}

type productSpecSuite struct{}

var _ = gc.Suite(&productSpecSuite{})

func (s *productSpecSuite) TestIdWithDefaultStream(c *gc.C) {
	imageConstraint, err := imagemetadata.NewImageConstraint(simplestreams.LookupParams{
		Releases: []string{"12.04"},
		Arches:   []string{"amd64"},
	})
	c.Assert(err, jc.ErrorIsNil)
	for _, stream := range []string{"", "released"} {
		imageConstraint.Stream = stream
		ids, err := imageConstraint.ProductIds()
		c.Assert(err, jc.ErrorIsNil)
		c.Assert(ids, gc.DeepEquals, []string{"com.ubuntu.cloud:server:12.04:amd64"})
	}
}

func (s *productSpecSuite) TestId(c *gc.C) {
	imageConstraint, err := imagemetadata.NewImageConstraint(simplestreams.LookupParams{
		Releases: []string{"12.04"},
		Arches:   []string{"amd64"},
		Stream:   "daily",
	})
	c.Assert(err, jc.ErrorIsNil)
	ids, err := imageConstraint.ProductIds()
	c.Assert(err, jc.ErrorIsNil)
	c.Assert(ids, gc.DeepEquals, []string{"com.ubuntu.cloud.daily:server:12.04:amd64"})
}

func (s *productSpecSuite) TestIdMultiArch(c *gc.C) {
	imageConstraint, err := imagemetadata.NewImageConstraint(simplestreams.LookupParams{
		Releases: []string{"12.04"},
		Arches:   []string{"amd64", "arm64"},
		Stream:   "daily",
	})
	c.Assert(err, jc.ErrorIsNil)
	ids, err := imageConstraint.ProductIds()
	c.Assert(err, jc.ErrorIsNil)
	c.Assert(ids, gc.DeepEquals, []string{
		"com.ubuntu.cloud.daily:server:12.04:amd64",
		"com.ubuntu.cloud.daily:server:12.04:arm64"})
}

type signedSuite struct {
	origKey string
	server  *httptest.Server
}

func (s *signedSuite) SetUpSuite(_ *gc.C) {
	s.origKey = imagemetadata.SetSigningPublicKey(sstesting.SignedMetadataPublicKey)
	s.server = httptest.NewServer(&sstreamsHandler{})
}

func (s *signedSuite) TearDownSuite(_ *gc.C) {
	s.server.Close()
	imagemetadata.SetSigningPublicKey(s.origKey)
}

func (s *signedSuite) TestSignedImageMetadata(c *gc.C) {
	ss := simplestreams.NewSimpleStreams(sstesting.TestDataSourceFactory())
	signedSource := simplestreams.NewDataSource(
		simplestreams.Config{
			Description:          "test",
			BaseURL:              fmt.Sprintf("%s/signed", s.server.URL),
			PublicSigningKey:     sstesting.SignedMetadataPublicKey,
			HostnameVerification: true,
			Priority:             simplestreams.DEFAULT_CLOUD_DATA,
			RequireSigned:        true,
		},
	)
	imageConstraint, err := imagemetadata.NewImageConstraint(simplestreams.LookupParams{
		CloudSpec: simplestreams.CloudSpec{
			Region:   "us-east-1",
			Endpoint: "https://ec2.us-east-1.amazonaws.com",
		},
		Releases: []string{"12.04"},
		Arches:   []string{"amd64"},
	})
	c.Assert(err, jc.ErrorIsNil)
	images, resolveInfo, err := imagemetadata.Fetch(context.Background(), ss, []simplestreams.DataSource{signedSource}, imageConstraint)
	c.Assert(err, jc.ErrorIsNil)
	c.Assert(len(images), gc.Equals, 1)
	c.Assert(images[0].Id, gc.Equals, "ami-123456")
	c.Check(resolveInfo, gc.DeepEquals, &simplestreams.ResolveInfo{
		Source:    "test",
		Signed:    true,
		IndexURL:  fmt.Sprintf("%s/signed/streams/v1/index.sjson", s.server.URL),
		MirrorURL: "",
	})
}

func (s *signedSuite) TestSignedImageMetadataInvalidSignature(c *gc.C) {
	ss := simplestreams.NewSimpleStreams(sstesting.TestDataSourceFactory())
	signedSource := simplestreams.NewDataSource(simplestreams.Config{
		Description:          "test",
		BaseURL:              fmt.Sprintf("%s/signed", s.server.URL),
		HostnameVerification: true,
		Priority:             simplestreams.DEFAULT_CLOUD_DATA,
		RequireSigned:        true,
	})
	imageConstraint, err := imagemetadata.NewImageConstraint(simplestreams.LookupParams{
		CloudSpec: simplestreams.CloudSpec{
			Region:   "us-east-1",
			Endpoint: "https://ec2.us-east-1.amazonaws.com",
		},
		Releases: []string{"12.04"},
		Arches:   []string{"amd64"},
	})
	c.Assert(err, jc.ErrorIsNil)
	imagemetadata.SetSigningPublicKey(s.origKey)
	_, _, err = imagemetadata.Fetch(context.Background(), ss, []simplestreams.DataSource{signedSource}, imageConstraint)
	c.Assert(err, gc.ErrorMatches, "cannot read index data.*")
}

type sstreamsHandler struct{}

func (h *sstreamsHandler) ServeHTTP(w http.ResponseWriter, r *http.Request) {
	switch r.URL.Path {
	case "/unsigned/streams/v1/index.json":
		w.Header().Set("Content-Type", "application/json")
		w.WriteHeader(http.StatusOK)
		_, _ = io.WriteString(w, unsignedIndex)
	case "/unsigned/streams/v1/image_metadata.json":
		w.Header().Set("Content-Type", "application/json")
		w.WriteHeader(http.StatusOK)
		_, _ = io.WriteString(w, unsignedProduct)
	case "/signed/streams/v1/image_metadata.sjson":
		w.Header().Set("Content-Type", "application/json")
		w.WriteHeader(http.StatusOK)
		rawUnsignedProduct := strings.Replace(
			unsignedProduct, "ami-26745463", "ami-123456", -1)
		_, _ = io.WriteString(w, encode(rawUnsignedProduct))
		return
	case "/signed/streams/v1/index.sjson":
		w.Header().Set("Content-Type", "application/json")
		w.WriteHeader(http.StatusOK)
		rawUnsignedIndex := strings.Replace(
			unsignedIndex, "streams/v1/image_metadata.json", "streams/v1/image_metadata.sjson", -1)
		_, _ = io.WriteString(w, encode(rawUnsignedIndex))
		return
	default:
		http.Error(w, r.URL.Path, 404)
		return
	}
}

func encode(data string) string {
	reader := bytes.NewReader([]byte(data))
	signedData, _ := simplestreams.Encode(
		reader, sstesting.SignedMetadataPrivateKey, sstesting.PrivateKeyPassphrase)
	return string(signedData)
}

var unsignedIndex = `
{
 "index": {
  "com.ubuntu.cloud:released:precise": {
   "updated": "Wed, 01 May 2013 13:31:26 +0000",
   "clouds": [
	{
	 "region": "us-east-1",
	 "endpoint": "https://ec2.us-east-1.amazonaws.com"
	}
   ],
   "cloudname": "aws",
   "datatype": "image-ids",
   "format": "products:1.0",
   "products": [
	"com.ubuntu.cloud:server:12.04:amd64"
   ],
   "path": "streams/v1/image_metadata.json"
  }
 },
 "updated": "Wed, 01 May 2013 13:31:26 +0000",
 "format": "index:1.0"
}
`
var unsignedProduct = `
{
 "updated": "Wed, 01 May 2013 13:31:26 +0000",
 "content_id": "com.ubuntu.cloud:released:aws",
 "products": {
  "com.ubuntu.cloud:server:12.04:amd64": {
   "release": "12.04",
   "version": "12.04",
   "arch": "amd64",
   "region": "us-east-1",
   "endpoint": "https://somewhere",
   "versions": {
    "20121218": {
     "region": "us-east-1",
     "endpoint": "https://somewhere-else",
     "items": {
      "usww1pe": {
       "root_store": "ebs",
       "virt": "pv",
       "id": "ami-26745463"
      }
     },
     "pubname": "ubuntu-precise-12.04-amd64-server-20121218",
     "label": "release"
    }
   }
  }
 },
 "format": "products:1.0"
}
`<|MERGE_RESOLUTION|>--- conflicted
+++ resolved
@@ -71,11 +71,7 @@
 		var testData liveTestData
 		liveURLs, err := getLiveURLs()
 		if err != nil {
-<<<<<<< HEAD
-			t.Fatalf("%s", err.Error())
-=======
 			t.Fatal(err.Error())
->>>>>>> d7a40b3e
 		}
 		if testData, ok = liveURLs[*vendor]; !ok {
 			keys := reflect.ValueOf(liveURLs).MapKeys()
@@ -87,11 +83,7 @@
 			Arches:    []string{"amd64"},
 		})
 		if err != nil {
-<<<<<<< HEAD
-			t.Fatalf("%s", err.Error())
-=======
 			t.Fatal(err.Error())
->>>>>>> d7a40b3e
 		}
 		registerLiveSimpleStreamsTests(testData.baseURL, cons, testData.requireSigned)
 	}
@@ -109,11 +101,7 @@
 		Arches:   []string{"amd64", "arm"},
 	})
 	if err != nil {
-<<<<<<< HEAD
-		t.Fatalf("%s", err.Error())
-=======
 		t.Fatal(err.Error())
->>>>>>> d7a40b3e
 	}
 	gc.Suite(&simplestreamsSuite{
 		LocalLiveSimplestreamsSuite: sstesting.LocalLiveSimplestreamsSuite{
