package environs

import (
	"archive/tar"
	"compress/gzip"
	"fmt"
	"io"
	"io/ioutil"
	"launchpad.net/juju/go/version"
	"os"
	"os/exec"
	"path/filepath"
)

// tarHeader returns a tar file header given the file's stat
// information.
func tarHeader(i os.FileInfo) *tar.Header {
	return &tar.Header{
		Typeflag:   tar.TypeReg,
		Name:       i.Name(),
		Size:       i.Size(),
		Mode:       int64(i.Mode() & 0777),
		ModTime:    i.ModTime(),
		AccessTime: i.ModTime(),
		ChangeTime: i.ModTime(),
		Uname:      "ubuntu",
		Gname:      "ubuntu",
	}
}

// isExecutable returns whether the given info
// represents a regular file executable by (at least) the user.
func isExecutable(i os.FileInfo) bool {
	return i.Mode()&(0100|os.ModeType) == 0100
}

// archive writes the executable files found in the given
// directory in gzipped tar format to w.
// An error is returned if an entry inside dir is not
// a regular executable file.
func archive(w io.Writer, dir string) (err error) {
	entries, err := ioutil.ReadDir(dir)
	if err != nil {
		return err
	}

	gzw := gzip.NewWriter(w)
	defer closeErrorCheck(&err, gzw)

	tarw := tar.NewWriter(gzw)
	defer closeErrorCheck(&err, tarw)

	for _, ent := range entries {
		if !isExecutable(ent) {
			return fmt.Errorf("archive: found non-executable file %q", filepath.Join(dir, ent.Name()))
		}
		h := tarHeader(ent)
		// ignore local umask
		h.Mode = 0755
		err := tarw.WriteHeader(h)
		if err != nil {
			return err
		}
		if err := copyFile(tarw, filepath.Join(dir, ent.Name())); err != nil {
			return err
		}
	}
	return nil
}

// closeErrorCheck means that we can ensure that
// Close errors do not get lost even when we defer them,
func closeErrorCheck(errp *error, c io.Closer) {
	err := c.Close()
	if *errp == nil {
		*errp = err
	}
}

func copyFile(w io.Writer, file string) error {
	f, err := os.Open(file)
	if err != nil {
		return err
	}
	defer f.Close()
	_, err = io.Copy(w, f)
	return err
}

// bundleTools bundles all the current juju tools in gzipped tar
// format to the given writer.
func bundleTools(w io.Writer) error {
	dir, err := ioutil.TempDir("", "juju-tools")
	if err != nil {
		return err
	}
	defer os.RemoveAll(dir)
	cmd := exec.Command("go", "install", "launchpad.net/juju/go/cmd/...")
	cmd.Env = []string{
		"GOPATH=" + os.Getenv("GOPATH"),
		"GOBIN=" + dir,
		"PATH=" + os.Getenv("PATH"),
	}
	out, err := cmd.CombinedOutput()
	if err != nil {
		return fmt.Errorf("build failed: %v; %s", err, out)
	}
	return archive(w, dir)
}

// UploadTools uploads the current version of the juju tools
// executables to the given environment.
// TODO find binaries from $PATH when go dev environment not available.
func UploadTools(env Environ) error {
	// We create the entire archive before asking the environment to
	// start uploading so that we can be sure we have archived
	// correctly.
	f, err := ioutil.TempFile("", "juju-tgz")
	if err != nil {
		return err
	}
	defer f.Close()
	defer os.Remove(f.Name())
	err = bundleTools(f)
	if err != nil {
		return err
	}
	_, err = f.Seek(0, 0)
	if err != nil {
		return err
	}
<<<<<<< HEAD
	return env.PutFile(version.ToolsPath, f)
=======
	fi, err := f.Stat()
	if err != nil {
		return err
	}
	name := fmt.Sprintf("tools/juju-%v-%s-%s.tgz", version.Current, runtime.GOOS, runtime.GOARCH)
	return env.PutFile(name, f, fi.Size())
>>>>>>> 01341070
}<|MERGE_RESOLUTION|>--- conflicted
+++ resolved
@@ -129,14 +129,9 @@
 	if err != nil {
 		return err
 	}
-<<<<<<< HEAD
-	return env.PutFile(version.ToolsPath, f)
-=======
 	fi, err := f.Stat()
 	if err != nil {
 		return err
 	}
-	name := fmt.Sprintf("tools/juju-%v-%s-%s.tgz", version.Current, runtime.GOOS, runtime.GOARCH)
-	return env.PutFile(name, f, fi.Size())
->>>>>>> 01341070
+	return env.PutFile(version.ToolsPath, f, fi.Size())
 }