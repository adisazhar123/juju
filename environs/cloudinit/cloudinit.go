// Copyright 2012, 2013 Canonical Ltd.
// Licensed under the AGPLv3, see LICENCE file for details.

package cloudinit

import (
	"encoding/base64"
	"encoding/json"
	"fmt"
	"path"
	"strings"

	"github.com/errgo/errgo"
	"launchpad.net/goyaml"

	"launchpad.net/juju-core/agent"
	"launchpad.net/juju-core/agent/mongo"
	agenttools "launchpad.net/juju-core/agent/tools"
	"launchpad.net/juju-core/cloudinit"
	"launchpad.net/juju-core/constraints"
	"launchpad.net/juju-core/environs/config"
	"launchpad.net/juju-core/instance"
	"launchpad.net/juju-core/juju/osenv"
	"launchpad.net/juju-core/names"
	"launchpad.net/juju-core/state"
	"launchpad.net/juju-core/state/api"
	"launchpad.net/juju-core/state/api/params"
	coretools "launchpad.net/juju-core/tools"
	"launchpad.net/juju-core/upstart"
	"launchpad.net/juju-core/utils"
	"launchpad.net/juju-core/version"
)

// BootstrapStateURLFile is used to communicate to the first bootstrap node
// the URL from which to obtain important state information (instance id and
// hardware characteristics). It is a transient file, only used as the node
// is bootstrapping.
const BootstrapStateURLFile = "/tmp/provider-state-url"

// SystemIdentity is the name of the file where the environment SSH key is kept.
const SystemIdentity = "system-identity"

// fileSchemePrefix is the prefix for file:// URLs.
const fileSchemePrefix = "file://"

// MachineConfig represents initialization information for a new juju machine.
type MachineConfig struct {
	// StateServer specifies whether the new machine will run the
	// mongo and API servers.
	StateServer bool

	// StateServerCert and StateServerKey hold the state server
	// certificate and private key in PEM format; they are required when
	// StateServer is set, and ignored otherwise.
	StateServerCert []byte
	StateServerKey  []byte

	// StatePort specifies the TCP port that will be used
	// by the MongoDB server. It must be non-zero
	// if StateServer is true.
	StatePort int

	// APIPort specifies the TCP port that will be used
	// by the API server. It must be non-zero
	// if StateServer is true.
	APIPort int

	// StateInfo holds the means for the new instance to communicate with the
	// juju state. Unless the new machine is running a state server (StateServer is
	// set), there must be at least one state server address supplied.
	// The entity name must match that of the machine being started,
	// or be empty when starting a state server.
	StateInfo *state.Info

	// APIInfo holds the means for the new instance to communicate with the
	// juju state API. Unless the new machine is running a state server (StateServer is
	// set), there must be at least one state server address supplied.
	// The entity name must match that of the machine being started,
	// or be empty when starting a state server.
	APIInfo *api.Info

	// MachineNonce is set at provisioning/bootstrap time and used to
	// ensure the agent is running on the correct instance.
	MachineNonce string

	// Tools is juju tools to be used on the new machine.
	Tools *coretools.Tools

	// DataDir holds the directory that juju state will be put in the new
	// machine.
	DataDir string

	// LogDir holds the directory that juju logs will be written to.
	LogDir string

	// Jobs holds what machine jobs to run.
	Jobs []params.MachineJob

	// CloudInitOutputLog specifies the path to the output log for cloud-init.
	// The directory containing the log file must already exist.
	CloudInitOutputLog string

	// MachineId identifies the new machine.
	MachineId string

	// MachineContainerType specifies the type of container that the machine
	// is.  If the machine is not a container, then the type is "".
	MachineContainerType instance.ContainerType

	// AuthorizedKeys specifies the keys that are allowed to
	// connect to the machine (see cloudinit.SSHAddAuthorizedKeys)
	// If no keys are supplied, there can be no ssh access to the node.
	// On a bootstrap machine, that is fatal. On other
	// machines it will mean that the ssh, scp and debug-hooks
	// commands cannot work.
	AuthorizedKeys string

	// AgentEnvironment defines additional configuration variables to set in
	// the machine agent config.
	AgentEnvironment map[string]string

	// WARNING: this is only set if the machine being configured is
	// a state server node.
	//
	// Config holds the initial environment configuration.
	Config *config.Config

	// Constraints holds the initial environment constraints.
	Constraints constraints.Value

	// StateInfoURL is the URL of a file which contains information about the state server machines.
	StateInfoURL string

	// DisableSSLHostnameVerification can be set to true to tell cloud-init
	// that it shouldn't verify SSL certificates
	DisableSSLHostnameVerification bool

	// SystemPrivateSSHKey is created at bootstrap time and recorded on every
	// node that has an API server. At this stage, that is any machine where
	// StateServer (member above) is set to true.
	SystemPrivateSSHKey string

	// DisablePackageCommands is a flag that specifies whether to suppress
	// the addition of package management commands.
	DisablePackageCommands bool

	// MachineAgentServiceName is the Upstart service name for the Juju machine agent.
	MachineAgentServiceName string

	// MongoServiceName is the Upstart service name for the Mongo database.
	MongoServiceName string

	// ProxySettings define normal http, https and ftp proxies.
	ProxySettings osenv.ProxySettings

	// AptProxySettings define the http, https and ftp proxy settings to use
	// for apt, which may or may not be the same as the normal ProxySettings.
	AptProxySettings osenv.ProxySettings
}

func base64yaml(m *config.Config) string {
	data, err := goyaml.Marshal(m.AllAttrs())
	if err != nil {
		// can't happen, these values have been validated a number of times
		panic(err)
	}
	return base64.StdEncoding.EncodeToString(data)
}

// Configure updates the provided cloudinit.Config with
// configuration to initialize a Juju machine agent.
func Configure(cfg *MachineConfig, c *cloudinit.Config) error {
	if err := ConfigureBasic(cfg, c); err != nil {
		return err
	}
	return ConfigureJuju(cfg, c)
}

// NonceFile is written by cloud-init as the last thing it does.
// The file will contain the machine's nonce. The filename is
// relative to the Juju data-dir.
const NonceFile = "nonce.txt"

// ConfigureBasic updates the provided cloudinit.Config with
// basic configuration to initialise an OS image, such that it can
// be connected to via SSH, and log to a standard location.
//
// Any potentially failing operation should not be added to the
// configuration, but should instead be done in ConfigureJuju.
//
// Note: we don't do apt update/upgrade here so as not to have to wait on
// apt to finish when performing the second half of image initialisation.
// Doing it later brings the benefit of feedback in the face of errors,
// but adds to the running time of initialisation due to lack of activity
// between image bringup and start of agent installation.
func ConfigureBasic(cfg *MachineConfig, c *cloudinit.Config) error {
	c.AddScripts(
		"set -xe", // ensure we run all the scripts or abort.
	)
	c.AddSSHAuthorizedKeys(cfg.AuthorizedKeys)
	c.SetOutput(cloudinit.OutAll, "| tee -a "+cfg.CloudInitOutputLog, "")
	// Create a file in a well-defined location containing the machine's
	// nonce. The presence and contents of this file will be verified
	// during bootstrap.
	//
	// Note: this must be the last runcmd we do in ConfigureBasic, as
	// the presence of the nonce file is used to gate the remainder
	// of synchronous bootstrap.
	noncefile := path.Join(cfg.DataDir, NonceFile)
	c.AddFile(noncefile, cfg.MachineNonce, 0644)
	return nil
}

// ConfigureJuju updates the provided cloudinit.Config with configuration
// to initialise a Juju machine agent.
func ConfigureJuju(cfg *MachineConfig, c *cloudinit.Config) error {
	if err := verifyConfig(cfg); err != nil {
		return err
	}

	// Initialise progress reporting. We need to do separately for runcmd
	// and (possibly, below) for bootcmd, as they may be run in different
	// shell sessions.
	initProgressCmd := cloudinit.InitProgressCmd()
	c.AddRunCmd(initProgressCmd)

	// If we're doing synchronous bootstrap or manual provisioning, then
	// ConfigureBasic won't have been invoked; thus, the output log won't
	// have been set. We don't want to show the log to the user, so simply
	// append to the log file rather than teeing.
	if stdout, _ := c.Output(cloudinit.OutAll); stdout == "" {
		c.SetOutput(cloudinit.OutAll, ">> "+cfg.CloudInitOutputLog, "")
		c.AddBootCmd(initProgressCmd)
		c.AddBootCmd(cloudinit.LogProgressCmd("Logging to %s on remote host", cfg.CloudInitOutputLog))
	}

	if !cfg.DisablePackageCommands {
		// Bring packages up-to-date.
		c.SetAptUpdate(true)
		c.SetAptUpgrade(true)

		// juju requires git for managing charm directories.
		c.AddPackage("git")
		c.AddPackage("cpu-checker")
		c.AddPackage("bridge-utils")
		c.AddPackage("rsyslog-gnutls")

		// Write out the apt proxy settings
		if (cfg.AptProxySettings != osenv.ProxySettings{}) {
			filename := utils.AptConfFile
			c.AddBootCmd(fmt.Sprintf(
				`[ -f %s ] || (printf '%%s\n' %s > %s)`,
				filename,
				shquote(utils.AptProxyContent(cfg.AptProxySettings)),
				filename))
		}
	}

	// Write out the normal proxy settings so that the settings are
	// sourced by bash, and ssh through that.
	c.AddScripts(
		// We look to see if the proxy line is there already as
		// the manual provider may have had it aleady. The ubuntu
		// user may not exist (local provider only).
		`([ ! -e /home/ubuntu/.profile ] || grep -q '.juju-proxy' /home/ubuntu/.profile) || ` +
			`printf '\n# Added by juju\n[ -f "$HOME/.juju-proxy" ] && . "$HOME/.juju-proxy"\n' >> /home/ubuntu/.profile`)
	if (cfg.ProxySettings != osenv.ProxySettings{}) {
		exportedProxyEnv := cfg.ProxySettings.AsScriptEnvironment()
		c.AddScripts(strings.Split(exportedProxyEnv, "\n")...)
		c.AddScripts(
			fmt.Sprintf(
				`[ -e /home/ubuntu ] && (printf '%%s\n' %s > /home/ubuntu/.juju-proxy && chown ubuntu:ubuntu /home/ubuntu/.juju-proxy)`,
				shquote(cfg.ProxySettings.AsScriptEnvironment())))
	}

	// Make the lock dir and change the ownership of the lock dir itself to
	// ubuntu:ubuntu from root:root so the juju-run command run as the ubuntu
	// user is able to get access to the hook execution lock (like the uniter
	// itself does.)
	lockDir := path.Join(cfg.DataDir, "locks")
	c.AddScripts(
		fmt.Sprintf("mkdir -p %s", lockDir),
		// We only try to change ownership if there is an ubuntu user
		// defined, and we determine this by the existance of the home dir.
		fmt.Sprintf("[ -e /home/ubuntu ] && chown ubuntu:ubuntu %s", lockDir),
		fmt.Sprintf("mkdir -p %s", cfg.LogDir),
	)

	// Make a directory for the tools to live in, then fetch the
	// tools and unarchive them into it.
	var copyCmd string
	if strings.HasPrefix(cfg.Tools.URL, fileSchemePrefix) {
		copyCmd = fmt.Sprintf("cp %s $bin/tools.tar.gz", shquote(cfg.Tools.URL[len(fileSchemePrefix):]))
	} else {
		curlCommand := "curl"
		if cfg.DisableSSLHostnameVerification {
			curlCommand = "curl --insecure"
		}
		copyCmd = fmt.Sprintf("%s -o $bin/tools.tar.gz %s", curlCommand, shquote(cfg.Tools.URL))
		c.AddRunCmd(cloudinit.LogProgressCmd("Fetching tools: %s", copyCmd))
	}
	toolsJson, err := json.Marshal(cfg.Tools)
	if err != nil {
		return err
	}
	c.AddScripts(
		"bin="+shquote(cfg.jujuTools()),
		"mkdir -p $bin",
		copyCmd,
		fmt.Sprintf("sha256sum $bin/tools.tar.gz > $bin/juju%s.sha256", cfg.Tools.Version),
		fmt.Sprintf(`grep '%s' $bin/juju%s.sha256 || (echo "Tools checksum mismatch"; exit 1)`,
			cfg.Tools.SHA256, cfg.Tools.Version),
		fmt.Sprintf("tar zxf $bin/tools.tar.gz -C $bin"),
		fmt.Sprintf("rm $bin/tools.tar.gz && rm $bin/juju%s.sha256", cfg.Tools.Version),
		fmt.Sprintf("printf %%s %s > $bin/downloaded-tools.txt", shquote(string(toolsJson))),
	)

	// We add the machine agent's configuration info
	// before running bootstrap-state so that bootstrap-state
	// has a chance to rerwrite it to change the password.
	// It would be cleaner to change bootstrap-state to
	// be responsible for starting the machine agent itself,
	// but this would not be backwardly compatible.
	machineTag := names.MachineTag(cfg.MachineId)
	_, err = cfg.addAgentInfo(c, machineTag)
	if err != nil {
		return err
	}

	// Add the cloud archive cloud-tools pocket to apt sources
	// for series that need it. This gives us up-to-date LXC,
	// MongoDB, and other infrastructure.
	if !cfg.DisablePackageCommands {
		cfg.MaybeAddCloudArchiveCloudTools(c)
	}

	if cfg.StateServer {
		identityFile := cfg.dataFile(SystemIdentity)
		c.AddFile(identityFile, cfg.SystemPrivateSSHKey, 0600)
		if !cfg.DisablePackageCommands {
			// Disable the default mongodb installed by the mongodb-server package.
			// Only do this if the file doesn't exist already, so users can run
			// their own mongodb server if they wish to.
			c.AddBootCmd(
				`[ -f /etc/default/mongodb ] ||
             (echo ENABLE_MONGODB="no" > /etc/default/mongodb)`)

			if cfg.NeedMongoPPA() {
				const key = "" // key is loaded from PPA
				c.AddAptSource("ppa:juju/stable", key, nil)
			}
			if cfg.Tools.Version.Series == "precise" {
				// In precise we add the cloud-tools pocket and
				// pin it with a lower priority, so we need to
				// explicitly specify the target release when
				// installing mongodb-server from there.
				c.AddPackageFromTargetRelease("mongodb-server", "precise-updates/cloud-tools")
			} else {
				c.AddPackage("mongodb-server")
			}
		}
		certKey := string(cfg.StateServerCert) + string(cfg.StateServerKey)
		c.AddFile(cfg.dataFile("server.pem"), certKey, 0600)
		if err := cfg.addMongoToBoot(c); err != nil {
			return err
		}
		// We temporarily give bootstrap-state a directory
		// of its own so that it can get the state info via the
		// same mechanism as other jujud commands.
		// TODO(rog) 2013-10-04
		// This is redundant now as jujud bootstrap
		// uses the machine agent's configuration.
		// We leave it for the time being for backward compatibility.
		acfg, err := cfg.addAgentInfo(c, "bootstrap")
		if err != nil {
			return err
		}
		cons := cfg.Constraints.String()
		if cons != "" {
			cons = " --constraints " + shquote(cons)
		}
		c.AddRunCmd(cloudinit.LogProgressCmd("Bootstrapping Juju machine agent"))
		c.AddScripts(
			fmt.Sprintf("echo %s > %s", shquote(cfg.StateInfoURL), BootstrapStateURLFile),
			// The bootstrapping is always run with debug on.
			cfg.jujuTools()+"/jujud bootstrap-state"+
				" --data-dir "+shquote(cfg.DataDir)+
				" --env-config "+shquote(base64yaml(cfg.Config))+
				cons+
				" --debug",
			"rm -rf "+shquote(acfg.Dir()),
		)
	}

	return cfg.addMachineAgentToBoot(c, machineTag, cfg.MachineId)
}

func (cfg *MachineConfig) dataFile(name string) string {
	return path.Join(cfg.DataDir, name)
}

func (cfg *MachineConfig) agentConfig(tag string) (agent.Config, error) {
	// TODO for HAState: the stateHostAddrs and apiHostAddrs here assume that
	// if the machine is a stateServer then to use localhost.  This may be
	// sufficient, but needs thought in the new world order.
	var password string
	if cfg.StateInfo == nil {
		password = cfg.APIInfo.Password
	} else {
		password = cfg.StateInfo.Password
	}
	configParams := agent.AgentConfigParams{
		DataDir:           cfg.DataDir,
		LogDir:            cfg.LogDir,
		Jobs:              cfg.Jobs,
		Tag:               tag,
		UpgradedToVersion: version.Current.Number,
		Password:          password,
		Nonce:             cfg.MachineNonce,
		StateAddresses:    cfg.stateHostAddrs(),
		APIAddresses:      cfg.apiHostAddrs(),
		CACert:            cfg.StateInfo.CACert,
		Values:            cfg.AgentEnvironment,
	}
	if !cfg.StateServer {
		return agent.NewAgentConfig(configParams)
	}

	configParams.StateServerCert = cfg.StateServerCert
	configParams.StateServerKey = cfg.StateServerKey
	configParams.StatePort = cfg.StatePort
	configParams.APIPort = cfg.APIPort

	return agent.NewStateMachineConfig(configParams)
}

// addAgentInfo adds agent-required information to the agent's directory
// and returns the agent directory name.
func (cfg *MachineConfig) addAgentInfo(c *cloudinit.Config, tag string) (agent.Config, error) {
	acfg, err := cfg.agentConfig(tag)
	if err != nil {
		return nil, err
	}
	acfg.SetValue(agent.AgentServiceName, cfg.MachineAgentServiceName)
	if cfg.StateServer {
		acfg.SetValue(agent.MongoServiceName, cfg.MongoServiceName)
	}
	cmds, err := acfg.WriteCommands()
	if err != nil {
		return nil, errgo.Annotate(err, "failed to write commands")
	}
	c.AddScripts(cmds...)
	return acfg, nil
}

func (cfg *MachineConfig) addMachineAgentToBoot(c *cloudinit.Config, tag, machineId string) error {
	// Make the agent run via a symbolic link to the actual tools
	// directory, so it can upgrade itself without needing to change
	// the upstart script.
	toolsDir := agenttools.ToolsDir(cfg.DataDir, tag)
	// TODO(dfc) ln -nfs, so it doesn't fail if for some reason that the target already exists
	c.AddScripts(fmt.Sprintf("ln -s %v %s", cfg.Tools.Version, shquote(toolsDir)))

	name := cfg.MachineAgentServiceName
	conf := upstart.MachineAgentUpstartService(name, toolsDir, cfg.DataDir, cfg.LogDir, tag, machineId, nil)
	cmds, err := conf.InstallCommands()
	if err != nil {
		return errgo.Annotatef(err, "cannot make cloud-init upstart script for the %s agent", tag)
	}
	c.AddRunCmd(cloudinit.LogProgressCmd("Starting Juju machine agent (%s)", name))
	c.AddScripts(cmds...)
	return nil
}

func (cfg *MachineConfig) addMongoToBoot(c *cloudinit.Config) error {
	dbDir := path.Join(cfg.DataDir, "db")
	c.AddScripts(
		"mkdir -p "+dbDir+"/journal",
		"chmod 0700 "+dbDir,
		// Otherwise we get three files with 100M+ each, which takes time.
		"dd bs=1M count=1 if=/dev/zero of="+dbDir+"/journal/prealloc.0",
		"dd bs=1M count=1 if=/dev/zero of="+dbDir+"/journal/prealloc.1",
		"dd bs=1M count=1 if=/dev/zero of="+dbDir+"/journal/prealloc.2",
	)

	name := cfg.MongoServiceName
<<<<<<< HEAD
	conf := upstart.MongoUpstartService(name, cfg.DataDir, cfg.StatePort)
=======
	conf, err := mongo.MongoUpstartService(name, cfg.DataDir, cfg.StatePort)
	if err != nil {
		return err
	}
>>>>>>> 99e6333b
	cmds, err := conf.InstallCommands()
	if err != nil {
		return errgo.Annotate(err, "cannot make cloud-init upstart script for the state database")
	}
	c.AddRunCmd(cloudinit.LogProgressCmd("Starting MongoDB server (%s)", name))
	c.AddScripts(cmds...)
	return nil
}

// versionDir converts a tools URL into a name
// to use as a directory for storing the tools executables in
// by using the last element stripped of its extension.
func versionDir(toolsURL string) string {
	name := path.Base(toolsURL)
	ext := path.Ext(name)
	return name[:len(name)-len(ext)]
}

func (cfg *MachineConfig) jujuTools() string {
	return agenttools.SharedToolsDir(cfg.DataDir, cfg.Tools.Version)
}

func (cfg *MachineConfig) stateHostAddrs() []string {
	var hosts []string
	if cfg.StateServer {
		hosts = append(hosts, fmt.Sprintf("localhost:%d", cfg.StatePort))
	}
	if cfg.StateInfo != nil {
		hosts = append(hosts, cfg.StateInfo.Addrs...)
	}
	return hosts
}

func (cfg *MachineConfig) apiHostAddrs() []string {
	var hosts []string
	if cfg.StateServer {
		hosts = append(hosts, fmt.Sprintf("localhost:%d", cfg.APIPort))
	}
	if cfg.APIInfo != nil {
		hosts = append(hosts, cfg.APIInfo.Addrs...)
	}
	return hosts
}

const CanonicalCloudArchiveSigningKey = `-----BEGIN PGP PUBLIC KEY BLOCK-----
Version: SKS 1.1.4
Comment: Hostname: keyserver.ubuntu.com

mQINBFAqSlgBEADPKwXUwqbgoDYgR20zFypxSZlSbrttOKVPEMb0HSUx9Wj8VvNCr+mT4E9w
Ayq7NTIs5ad2cUhXoyenrjcfGqK6k9R6yRHDbvAxCSWTnJjw7mzsajDNocXC6THKVW8BSjrh
0aOBLpht6d5QCO2vyWxw65FKM65GOsbX03ZngUPMuOuiOEHQZo97VSH2pSB+L+B3d9B0nw3Q
nU8qZMne+nVWYLYRXhCIxSv1/h39SXzHRgJoRUFHvL2aiiVrn88NjqfDW15HFhVJcGOFuACZ
nRA0/EqTq0qNo3GziQO4mxuZi3bTVL5sGABiYW9uIlokPqcS7Fa0FRVIU9R+bBdHZompcYnK
AeGag+uRvuTqC3MMRcLUS9Oi/P9I8fPARXUPwzYN3fagCGB8ffYVqMunnFs0L6td08BgvWwe
r+Buu4fPGsQ5OzMclgZ0TJmXyOlIW49lc1UXnORp4sm7HS6okA7P6URbqyGbaplSsNUVTgVb
i+vc8/jYdfExt/3HxVqgrPlq9htqYgwhYvGIbBAxmeFQD8Ak/ShSiWb1FdQ+f7Lty+4mZLfN
8x4zPZ//7fD5d/PETPh9P0msF+lLFlP564+1j75wx+skFO4v1gGlBcDaeipkFzeozndAgpeg
ydKSNTF4QK9iTYobTIwsYfGuS8rV21zE2saLM0CE3T90aHYB/wARAQABtD1DYW5vbmljYWwg
Q2xvdWQgQXJjaGl2ZSBTaWduaW5nIEtleSA8ZnRwbWFzdGVyQGNhbm9uaWNhbC5jb20+iQI3
BBMBCAAhBQJQKkpYAhsDBQsJCAcDBRUKCQgLBRYCAwEAAh4BAheAAAoJEF7bG2LsSSbqKxkQ
AIKtgImrk02YCDldg6tLt3b69ZK0kIVI3Xso/zCBZbrYFmgGQEFHAa58mIgpv5GcgHHxWjpX
3n4tu2RM9EneKvFjFBstTTgoyuCgFr7iblvs/aMW4jFJAiIbmjjXWVc0CVB/JlLqzBJ/MlHd
R9OWmojN9ZzoIA+i+tWlypgUot8iIxkR6JENxit5v9dN8i6anmnWybQ6PXFMuNi6GzQ0JgZI
Vs37n0ks2wh0N8hBjAKuUgqu4MPMwvNtz8FxEzyKwLNSMnjLAhzml/oje/Nj1GBB8roj5dmw
7PSul5pAqQ5KTaXzl6gJN5vMEZzO4tEoGtRpA0/GTSXIlcx/SGkUK5+lqdQIMdySn8bImU6V
6rDSoOaI9YWHZtpv5WeUsNTdf68jZsFCRD+2+NEmIqBVm11yhmUoasC6dYw5l9P/PBdwmFm6
NBUSEwxb+ROfpL1ICaZk9Jy++6akxhY//+cYEPLin02r43Z3o5Piqujrs1R2Hs7kX84gL5Sl
BzTM4Ed+ob7KVtQHTefpbO35bQllkPNqfBsC8AIC8xvTP2S8FicYOPATEuiRWs7Kn31TWC2i
wswRKEKVRmN0fdpu/UPdMikyoNu9szBZRxvkRAezh3WheJ6MW6Fmg9d+uTFJohZt5qHdpxYa
4beuN4me8LF0TYzgfEbFT6b9D6IyTFoT0LequQINBFAqSlgBEADmL3TEq5ejBYrA+64zo8FY
vCF4gziPa5rCIJGZ/gZXQ7pm5zek/lOe9C80mhxNWeLmrWMkMOWKCeaDMFpMBOQhZZmRdakO
nH/xxO5x+fRdOOhy+5GTRJiwkuGOV6rB9eYJ3UN9caP2hfipCMpJjlg3j/GwktjhuqcBHXhA
HMhzxEOIDE5hmpDqZ051f8LGXld9aSL8RctoYFM8sgafPVmICTCq0Wh03dr5c2JAgEXy3ush
Ym/8i2WFmyldo7vbtTfx3DpmJc/EMpGKV+GxcI3/ERqSkde0kWlmfPZbo/5+hRqSryqfQtRK
nFEQgAqAhPIwXwOkjCpPnDNfrkvzVEtl2/BWP/1/SOqzXjk9TIb1Q7MHANeFMrTCprzPLX6I
dC4zLp+LpV91W2zygQJzPgWqH/Z/WFH4gXcBBqmI8bFpMPONYc9/67AWUABo2VOCojgtQmjx
uFn+uGNw9PvxJAF3yjl781PVLUw3n66dwHRmYj4hqxNDLywhhnL/CC7KUDtBnUU/CKn/0Xgm
9oz3thuxG6i3F3pQgpp7MeMntKhLFWRXo9Bie8z/c0NV4K5HcpbGa8QPqoDseB5WaO4yGIBO
t+nizM4DLrI+v07yXe3Jm7zBSpYSrGarZGK68qamS3XPzMshPdoXXz33bkQrTPpivGYQVRZu
zd/R6b+6IurV+QARAQABiQIfBBgBCAAJBQJQKkpYAhsMAAoJEF7bG2LsSSbq59EP/1U3815/
yHV3cf/JeHgh6WS/Oy2kRHp/kJt3ev/l/qIxfMIpyM3u/D6siORPTUXHPm3AaZrbw0EDWByA
3jHQEzlLIbsDGZgrnl+mxFuHwC1yEuW3xrzgjtGZCJureZ/BD6xfRuRcmvnetAZv/z98VN/o
j3rvYhUi71NApqSvMExpNBGrdO6gQlI5azhOu8xGNy4OSke8J6pAsMUXIcEwjVEIvewJuqBW
/3rj3Hh14tmWjQ7shNnYBuSJwbLeUW2e8bURnfXETxrCmXzDmQldD5GQWCcD5WDosk/HVHBm
Hlqrqy0VO2nE3c73dQlNcI4jVWeC4b4QSpYVsFz/6Iqy5ZQkCOpQ57MCf0B6P5nF92c5f3TY
PMxHf0x3DrjDbUVZytxDiZZaXsbZzsejbbc1bSNp4hb+IWhmWoFnq/hNHXzKPHBTapObnQju
+9zUlQngV0BlPT62hOHOw3Pv7suOuzzfuOO7qpz0uAy8cFKe7kBtLSFVjBwaG5JX89mgttYW
+lw9Rmsbp9Iw4KKFHIBLOwk7s+u0LUhP3d8neBI6NfkOYKZZCm3CuvkiOeQP9/2okFjtj+29
jEL+9KQwrGNFEVNe85Un5MJfYIjgyqX3nJcwypYxidntnhMhr2VD3HL2R/4CiswBOa4g9309
p/+af/HU1smBrOfIeRoxb8jQoHu3
=xg4S
-----END PGP PUBLIC KEY BLOCK-----`

// MaybeAddCloudArchiveCloudTools adds the cloud-archive cloud-tools
// pocket to apt sources, if the series requires it.
func (cfg *MachineConfig) MaybeAddCloudArchiveCloudTools(c *cloudinit.Config) {
	series := cfg.Tools.Version.Series
	if series != "precise" {
		// Currently only precise; presumably we'll
		// need to add each LTS in here as they're
		// added to the cloud archive.
		return
	}
	const url = "http://ubuntu-cloud.archive.canonical.com/ubuntu"
	name := fmt.Sprintf("deb %s %s-updates/cloud-tools main", url, series)
	prefs := &cloudinit.AptPreferences{
		Path:        cloudinit.CloudToolsPrefsPath,
		Explanation: "Pin with lower priority, not to interfere with charms",
		Package:     "*",
		Pin:         fmt.Sprintf("release n=%s-updates/cloud-tools", series),
		PinPriority: 400,
	}
	c.AddAptSource(name, CanonicalCloudArchiveSigningKey, prefs)
}

func (cfg *MachineConfig) NeedMongoPPA() bool {
	series := cfg.Tools.Version.Series
	// 11.10 and earlier are not supported.
	// 12.04 can get a compatible version from the cloud-archive.
	// 13.04 and later ship a compatible version in the archive.
	return series == "quantal"
}

func shquote(p string) string {
	return utils.ShQuote(p)
}

type requiresError string

func (e requiresError) Error() string {
	return "invalid machine configuration: missing " + string(e)
}

func verifyConfig(cfg *MachineConfig) (err error) {
	defer utils.ErrorContextf(&err, "invalid machine configuration")
	if !names.IsMachine(cfg.MachineId) {
		return fmt.Errorf("invalid machine id")
	}
	if cfg.DataDir == "" {
		return fmt.Errorf("missing var directory")
	}
	if cfg.LogDir == "" {
		return fmt.Errorf("missing log directory")
	}
	if len(cfg.Jobs) == 0 {
		return fmt.Errorf("missing machine jobs")
	}
	if cfg.CloudInitOutputLog == "" {
		return fmt.Errorf("missing cloud-init output log path")
	}
	if cfg.Tools == nil {
		return fmt.Errorf("missing tools")
	}
	if cfg.Tools.URL == "" {
		return fmt.Errorf("missing tools URL")
	}
	if cfg.StateInfo == nil {
		return fmt.Errorf("missing state info")
	}
	if len(cfg.StateInfo.CACert) == 0 {
		return fmt.Errorf("missing CA certificate")
	}
	if cfg.APIInfo == nil {
		return fmt.Errorf("missing API info")
	}
	if len(cfg.APIInfo.CACert) == 0 {
		return fmt.Errorf("missing API CA certificate")
	}
	if cfg.MachineAgentServiceName == "" {
		return fmt.Errorf("missing machine agent service name")
	}
	if cfg.StateServer {
		if cfg.MongoServiceName == "" {
			return fmt.Errorf("missing mongo service name")
		}
		if cfg.Config == nil {
			return fmt.Errorf("missing environment configuration")
		}
		if cfg.StateInfo.Tag != "" {
			return fmt.Errorf("entity tag must be blank when starting a state server")
		}
		if cfg.APIInfo.Tag != "" {
			return fmt.Errorf("entity tag must be blank when starting a state server")
		}
		if len(cfg.StateServerCert) == 0 {
			return fmt.Errorf("missing state server certificate")
		}
		if len(cfg.StateServerKey) == 0 {
			return fmt.Errorf("missing state server private key")
		}
		if cfg.StatePort == 0 {
			return fmt.Errorf("missing state port")
		}
		if cfg.APIPort == 0 {
			return fmt.Errorf("missing API port")
		}
		if cfg.SystemPrivateSSHKey == "" {
			return fmt.Errorf("missing system ssh identity")
		}
	} else {
		if len(cfg.StateInfo.Addrs) == 0 {
			return fmt.Errorf("missing state hosts")
		}
		if cfg.StateInfo.Tag != names.MachineTag(cfg.MachineId) {
			return fmt.Errorf("entity tag must match started machine")
		}
		if len(cfg.APIInfo.Addrs) == 0 {
			return fmt.Errorf("missing API hosts")
		}
		if cfg.APIInfo.Tag != names.MachineTag(cfg.MachineId) {
			return fmt.Errorf("entity tag must match started machine")
		}
	}
	if cfg.MachineNonce == "" {
		return fmt.Errorf("missing machine nonce")
	}
	return nil
}<|MERGE_RESOLUTION|>--- conflicted
+++ resolved
@@ -484,14 +484,10 @@
 	)
 
 	name := cfg.MongoServiceName
-<<<<<<< HEAD
-	conf := upstart.MongoUpstartService(name, cfg.DataDir, cfg.StatePort)
-=======
 	conf, err := mongo.MongoUpstartService(name, cfg.DataDir, cfg.StatePort)
 	if err != nil {
 		return err
 	}
->>>>>>> 99e6333b
 	cmds, err := conf.InstallCommands()
 	if err != nil {
 		return errgo.Annotate(err, "cannot make cloud-init upstart script for the state database")
