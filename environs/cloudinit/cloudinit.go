package cloudinit

import (
	"encoding/base64"
	"fmt"
	"launchpad.net/goyaml"
	"launchpad.net/juju-core/cloudinit"
	"launchpad.net/juju-core/environs"
	"launchpad.net/juju-core/environs/config"
	"launchpad.net/juju-core/log"
	"launchpad.net/juju-core/state"
	"launchpad.net/juju-core/trivial"
	"launchpad.net/juju-core/upstart"
	"path"
	"strings"
)

// TODO(dfc) duplicated from environs/ec2

const mgoPort = 37017

var mgoPortSuffix = fmt.Sprintf(":%d", mgoPort)

// MachineConfig represents initialization information for a new juju machine.
// Creation of cloudinit data from this struct is largely provider-independent,
// but we'll keep it internal until we need to factor it out.
type MachineConfig struct {
	// StateServer specifies whether the new machine will run a ZooKeeper
	// or MongoDB instance.
	StateServer bool

	// StateServerCert and StateServerKey hold the state server
	// certificate and private key in PEM format; they are required when
	// StateServer is set, and ignored otherwise.
	StateServerCert []byte
	StateServerKey  []byte

	// InstanceIdAccessor holds bash code that evaluates to the current instance id.
	InstanceIdAccessor string

	// ProviderType identifies the provider type so the host
	// knows which kind of provider to use.
	ProviderType string

	// StateInfo holds the means for the new instance to communicate with the
	// juju state. Unless the new machine is running a state server (StateServer is
	// set), there must be at least one state server address supplied.
	// The entity name must match that of the machine being started,
	// or be empty when starting a state server.
	StateInfo *state.Info

	// Tools is juju tools to be used on the new machine.
	Tools *state.Tools

	// DataDir holds the directory that juju state will be put in the new
	// machine.
	DataDir string

	// MachineId identifies the new machine. It must be non-negative.
	MachineId int

	// AuthorizedKeys specifies the keys that are allowed to
	// connect to the machine (see cloudinit.SSHAddAuthorizedKeys)
	// If no keys are supplied, there can be no ssh access to the node.
	// On a bootstrap machine, that is fatal. On other
	// machines it will mean that the ssh, scp and debug-hooks
	// commands cannot work.
	AuthorizedKeys string

	// Config holds the initial environment configuration.
	Config *config.Config
}

func addScripts(c *cloudinit.Config, scripts ...string) {
	for _, s := range scripts {
		c.AddRunCmd(s)
	}
}

func base64yaml(m *config.Config) string {
	data, err := goyaml.Marshal(m.AllAttrs())
	if err != nil {
		// can't happen, these values have been validated a number of times
		panic(err)
	}
	return base64.StdEncoding.EncodeToString(data)
}

func New(cfg *MachineConfig) (*cloudinit.Config, error) {
	if err := verifyConfig(cfg); err != nil {
		return nil, err
	}
	c := cloudinit.New()

	c.AddSSHAuthorizedKeys(cfg.AuthorizedKeys)
	c.AddPackage("git")

	addScripts(c,
		fmt.Sprintf("mkdir -p %s", cfg.DataDir),
		"mkdir -p /var/log/juju")

	// Make a directory for the tools to live in, then fetch the
	// tools and unarchive them into it.
	addScripts(c,
		"bin="+shquote(cfg.jujuTools()),
		"mkdir -p $bin",
		fmt.Sprintf("wget --no-verbose -O - %s | tar xz -C $bin", shquote(cfg.Tools.URL)),
		fmt.Sprintf("echo -n %s > $bin/downloaded-url.txt", shquote(cfg.Tools.URL)),
	)

	debugFlag := ""
	// TODO: disable debug mode by default when the system is stable.
	if true || log.Debug {
		debugFlag = " --debug"
	}
	addScripts(c,
		fmt.Sprintf("echo %s > %s", shquote(string(cfg.StateInfo.CACert)), shquote(caCertPath(cfg))),
	)

	if cfg.StateServer {
		addScripts(c,
			fmt.Sprintf("echo %s > %s",
<<<<<<< HEAD
				shquote(string(cfg.StateServerCertPEM)+string(cfg.StateServerKeyPEM)), serverPEMPath(cfg)),
			"chmod 600 "+serverPEMPath(cfg),
=======
				shquote(string(cfg.StateServerCert)+string(cfg.StateServerKey)), shquote(serverPEMPath)),
			"chmod 600 "+serverPEMPath,
>>>>>>> 4fd9f626
		)

		// TODO The public bucket must come from the environment configuration.
		b := cfg.Tools.Binary
		url := fmt.Sprintf("http://juju-dist.s3.amazonaws.com/tools/mongo-2.2.0-%s-%s.tgz", b.Series, b.Arch)
		addScripts(c,
			"mkdir -p /opt",
			fmt.Sprintf("wget --no-verbose -O - %s | tar xz -C /opt", shquote(url)),
		)
		if err := addMongoToBoot(c, cfg); err != nil {
			return nil, err
		}
		addScripts(c, cfg.jujuTools()+"/jujud bootstrap-state"+
			" --instance-id "+cfg.InstanceIdAccessor+
			" --env-config "+shquote(base64yaml(cfg.Config))+
			" --state-servers localhost"+mgoPortSuffix+
			" --ca-cert "+shquote(caCertPath(cfg))+
			" --initial-password "+shquote(cfg.StateInfo.Password)+
			debugFlag,
		)
	}

	if err := addAgentToBoot(c, cfg, "machine",
		state.MachineEntityName(cfg.MachineId),
		fmt.Sprintf("--machine-id %d "+debugFlag, cfg.MachineId)); err != nil {
		return nil, err
	}

	// general options
	c.SetAptUpgrade(true)
	c.SetAptUpdate(true)
	c.SetOutput(cloudinit.OutAll, "| tee -a /var/log/cloud-init-output.log", "")
	return c, nil
}

func caCertPath(cfg *MachineConfig) string {
	return path.Join(cfg.DataDir, "ca-cert.pem")
}

func serverPEMPath(cfg *MachineConfig) string {
	return path.Join(cfg.DataDir, "server.pem")
}

func addAgentToBoot(c *cloudinit.Config, cfg *MachineConfig, kind, name, args string) error {
	// Make the agent run via a symbolic link to the actual tools
	// directory, so it can upgrade itself without needing to change
	// the upstart script.
	toolsDir := environs.AgentToolsDir(cfg.DataDir, name)
	// TODO(dfc) ln -nfs, so it doesn't fail if for some reason that the target already exists
	addScripts(c, fmt.Sprintf("ln -s %v %s", cfg.Tools.Binary, shquote(toolsDir)))

	agentDir := environs.AgentDir(cfg.DataDir, name)
	addScripts(c, fmt.Sprintf("mkdir -p %s", shquote(agentDir)))
	svc := upstart.NewService("jujud-" + name)
	logPath := fmt.Sprintf("/var/log/juju/%s.log", name)
	cmd := fmt.Sprintf(
		"%s/jujud %s"+
			" --state-servers '%s'"+
			" --ca-cert '%s'"+
			" --log-file %s"+
			" --data-dir '%s'"+
			" --initial-password '%s'"+
			" %s",
		toolsDir, kind,
		cfg.stateHostAddrs(),
		caCertPath(cfg),
		logPath,
		cfg.DataDir,
		cfg.StateInfo.Password,
		args,
	)
	conf := &upstart.Conf{
		Service: *svc,
		Desc:    fmt.Sprintf("juju %s agent", name),
		Cmd:     cmd,
		Out:     logPath,
	}
	cmds, err := conf.InstallCommands()
	if err != nil {
		return fmt.Errorf("cannot make cloud-init upstart script for the %s agent: %v", name, err)
	}
	addScripts(c, cmds...)
	return nil
}

func addMongoToBoot(c *cloudinit.Config, cfg *MachineConfig) error {
	addScripts(c,
		"mkdir -p /var/lib/juju/db/journal",
		// Otherwise we get three files with 100M+ each, which takes time.
		"dd bs=1M count=1 if=/dev/zero of=/var/lib/juju/db/journal/prealloc.0",
		"dd bs=1M count=1 if=/dev/zero of=/var/lib/juju/db/journal/prealloc.1",
		"dd bs=1M count=1 if=/dev/zero of=/var/lib/juju/db/journal/prealloc.2",
	)
	svc := upstart.NewService("juju-db")
	conf := &upstart.Conf{
		Service: *svc,
		Desc:    "juju state database",
		Cmd: "/opt/mongo/bin/mongod" +
			" --auth" +
			" --dbpath=/var/lib/juju/db" +
			" --sslOnNormalPorts" +
			" --sslPEMKeyFile '" + serverPEMPath(cfg) + "'" +
			" --sslPEMKeyPassword ignored" +
			" --bind_ip 0.0.0.0" +
			" --port " + fmt.Sprint(mgoPort) +
			" --noprealloc" +
			" --smallfiles",
	}
	cmds, err := conf.InstallCommands()
	if err != nil {
		return fmt.Errorf("cannot make cloud-init upstart script for the state database: %v", err)
	}
	addScripts(c, cmds...)
	return nil
}

// versionDir converts a tools URL into a name
// to use as a directory for storing the tools executables in
// by using the last element stripped of its extension.
func versionDir(toolsURL string) string {
	name := path.Base(toolsURL)
	ext := path.Ext(name)
	return name[:len(name)-len(ext)]
}

func (cfg *MachineConfig) jujuTools() string {
	return environs.ToolsDir(cfg.DataDir, cfg.Tools.Binary)
}

func (cfg *MachineConfig) stateHostAddrs() string {
	var hosts []string
	if cfg.StateServer {
		hosts = append(hosts, "localhost"+mgoPortSuffix)
	}
	if cfg.StateInfo != nil {
		hosts = append(hosts, cfg.StateInfo.Addrs...)
	}
	return strings.Join(hosts, ",")
}

// shquote quotes s so that when read by bash, no metacharacters
// within s will be interpreted as such.
func shquote(s string) string {
	// single-quote becomes single-quote, double-quote, single-quote, double-quote, single-quote
	return `'` + strings.Replace(s, `'`, `'"'"'`, -1) + `'`
}

type requiresError string

func (e requiresError) Error() string {
	return "invalid machine configuration: missing " + string(e)
}

func verifyConfig(cfg *MachineConfig) (err error) {
	defer trivial.ErrorContextf(&err, "invalid machine configuration")
	if cfg.MachineId < 0 {
		return fmt.Errorf("negative machine id")
	}
	if cfg.ProviderType == "" {
		return fmt.Errorf("missing provider type")
	}
	if cfg.DataDir == "" {
		return fmt.Errorf("missing var directory")
	}
	if cfg.Tools == nil {
		return fmt.Errorf("missing tools")
	}
	if cfg.Tools.URL == "" {
		return fmt.Errorf("missing tools URL")
	}
	if cfg.StateInfo == nil {
		return fmt.Errorf("missing state info")
	}
	if len(cfg.StateInfo.CACert) == 0 {
		return fmt.Errorf("missing CA certificate")
	}
	if cfg.StateServer {
		if cfg.InstanceIdAccessor == "" {
			return fmt.Errorf("missing instance id accessor")
		}
		if cfg.Config == nil {
			return fmt.Errorf("missing environment configuration")
		}
		if cfg.StateInfo.EntityName != "" {
			return fmt.Errorf("entity name must be blank when starting a state server")
		}
		if len(cfg.StateServerCert) == 0 {
			return fmt.Errorf("missing state server certificate")
		}
		if len(cfg.StateServerKey) == 0 {
			return fmt.Errorf("missing state server private key")
		}
	} else {
		if len(cfg.StateInfo.Addrs) == 0 {
			return fmt.Errorf("missing state hosts")
		}
		if cfg.StateInfo.EntityName != state.MachineEntityName(cfg.MachineId) {
			return fmt.Errorf("entity name must match started machine")
		}
	}
	for _, r := range cfg.StateInfo.Password {
		if r == '\'' || r == '\\' || r < 32 {
			return fmt.Errorf("password has disallowed characters")
		}
	}
	return nil
}<|MERGE_RESOLUTION|>--- conflicted
+++ resolved
@@ -120,13 +120,8 @@
 	if cfg.StateServer {
 		addScripts(c,
 			fmt.Sprintf("echo %s > %s",
-<<<<<<< HEAD
-				shquote(string(cfg.StateServerCertPEM)+string(cfg.StateServerKeyPEM)), serverPEMPath(cfg)),
-			"chmod 600 "+serverPEMPath(cfg),
-=======
 				shquote(string(cfg.StateServerCert)+string(cfg.StateServerKey)), shquote(serverPEMPath)),
 			"chmod 600 "+serverPEMPath,
->>>>>>> 4fd9f626
 		)
 
 		// TODO The public bucket must come from the environment configuration.
