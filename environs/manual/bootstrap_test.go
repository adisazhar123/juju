// Copyright 2013 Canonical Ltd.
// Licensed under the AGPLv3, see LICENCE file for details.

package manual

import (
	"os"

	gc "launchpad.net/gocheck"

	"launchpad.net/juju-core/environs"
	"launchpad.net/juju-core/environs/bootstrap"
	"launchpad.net/juju-core/environs/filestorage"
	"launchpad.net/juju-core/environs/storage"
	envtesting "launchpad.net/juju-core/environs/testing"
	"launchpad.net/juju-core/environs/tools"
	"launchpad.net/juju-core/instance"
	"launchpad.net/juju-core/juju/testing"
	coretesting "launchpad.net/juju-core/testing"
)

type bootstrapSuite struct {
	testing.JujuConnSuite
	env *localStorageEnviron
}

var _ = gc.Suite(&bootstrapSuite{})

type localStorageEnviron struct {
	environs.Environ
	storage           storage.Storage
	storageAddr       string
	storageDir        string
	sharedStorageAddr string
	sharedStorageDir  string
}

func (e *localStorageEnviron) Storage() storage.Storage {
	return e.storage
}

func (e *localStorageEnviron) StorageAddr() string {
	return e.storageAddr
}

func (e *localStorageEnviron) StorageDir() string {
	return e.storageDir
}

func (e *localStorageEnviron) SharedStorageAddr() string {
	return e.sharedStorageAddr
}

func (e *localStorageEnviron) SharedStorageDir() string {
	return e.sharedStorageDir
}

func (s *bootstrapSuite) SetUpTest(c *gc.C) {
	s.JujuConnSuite.SetUpTest(c)
	s.env = &localStorageEnviron{
		Environ:    s.Conn.Environ,
		storageDir: c.MkDir(),
	}
	storage, err := filestorage.NewFileStorageWriter(s.env.storageDir, filestorage.UseDefaultTmpDir)
	c.Assert(err, gc.IsNil)
	s.env.storage = storage
}

func (s *bootstrapSuite) getArgs(c *gc.C) BootstrapArgs {
	hostname, err := os.Hostname()
	c.Assert(err, gc.IsNil)
	toolsList, err := tools.FindBootstrapTools(s.Conn.Environ, tools.BootstrapToolsParams{})
	c.Assert(err, gc.IsNil)
	arch := "amd64"
	return BootstrapArgs{
		Host:          hostname,
		DataDir:       "/var/lib/juju",
		Environ:       s.env,
		PossibleTools: toolsList,
<<<<<<< HEAD
		Series:        "precise",
		HardwareCharacteristics: &instance.HardwareCharacteristics{
			Arch: &arch,
		},
=======
		Context:       envtesting.NewBootstrapContext(coretesting.Context(c)),
>>>>>>> 533f3a59
	}
}

func (s *bootstrapSuite) TestBootstrap(c *gc.C) {
	args := s.getArgs(c)
	args.Host = "ubuntu@" + args.Host

	defer fakeSSH{SkipDetection: true}.install(c).Restore()
	err := Bootstrap(args)
	c.Assert(err, gc.IsNil)

	bootstrapState, err := bootstrap.LoadState(s.env.Storage())
	c.Assert(err, gc.IsNil)
	c.Assert(
		bootstrapState.StateInstances,
		gc.DeepEquals,
		[]instance.Id{BootstrapInstanceId},
	)

	// Do it all again; this should work, despite the fact that
	// there's a bootstrap state file. Existence for that is
	// checked in general bootstrap code (environs/bootstrap).
	defer fakeSSH{SkipDetection: true}.install(c).Restore()
	err = Bootstrap(args)
	c.Assert(err, gc.IsNil)

	// We *do* check that the machine has no juju* upstart jobs, though.
	defer installFakeSSH(c, "", "/etc/init/jujud-machine-0.conf", 0).Restore()
	err = Bootstrap(args)
	c.Assert(err, gc.Equals, ErrProvisioned)
}

func (s *bootstrapSuite) TestBootstrapScriptFailure(c *gc.C) {
	args := s.getArgs(c)
	args.Host = "ubuntu@" + args.Host
	defer fakeSSH{SkipDetection: true, ProvisionAgentExitCode: 1}.install(c).Restore()
	err := Bootstrap(args)
	c.Assert(err, gc.NotNil)

	// Since the script failed, the state file should have been
	// removed from storage.
	_, err = bootstrap.LoadState(s.env.Storage())
	c.Check(err, gc.Equals, environs.ErrNotBootstrapped)
}

func (s *bootstrapSuite) TestBootstrapEmptyDataDir(c *gc.C) {
	args := s.getArgs(c)
	args.DataDir = ""
	c.Assert(Bootstrap(args), gc.ErrorMatches, "data-dir argument is empty")
}

func (s *bootstrapSuite) TestBootstrapEmptyHost(c *gc.C) {
	args := s.getArgs(c)
	args.Host = ""
	c.Assert(Bootstrap(args), gc.ErrorMatches, "host argument is empty")
}

func (s *bootstrapSuite) TestBootstrapNilEnviron(c *gc.C) {
	args := s.getArgs(c)
	args.Environ = nil
	c.Assert(Bootstrap(args), gc.ErrorMatches, "environ argument is nil")
}

func (s *bootstrapSuite) TestBootstrapNoMatchingTools(c *gc.C) {
	// Empty tools list.
	args := s.getArgs(c)
	args.PossibleTools = nil
	defer fakeSSH{SkipDetection: true, SkipProvisionAgent: true}.install(c).Restore()
	c.Assert(Bootstrap(args), gc.ErrorMatches, "possible tools is empty")

	// Non-empty list, but none that match the series/arch.
	args = s.getArgs(c)
	args.Series = "edgy"
	defer fakeSSH{SkipDetection: true, SkipProvisionAgent: true}.install(c).Restore()
	c.Assert(Bootstrap(args), gc.ErrorMatches, "no matching tools available")
}<|MERGE_RESOLUTION|>--- conflicted
+++ resolved
@@ -77,14 +77,11 @@
 		DataDir:       "/var/lib/juju",
 		Environ:       s.env,
 		PossibleTools: toolsList,
-<<<<<<< HEAD
 		Series:        "precise",
 		HardwareCharacteristics: &instance.HardwareCharacteristics{
 			Arch: &arch,
 		},
-=======
 		Context:       envtesting.NewBootstrapContext(coretesting.Context(c)),
->>>>>>> 533f3a59
 	}
 }
 
