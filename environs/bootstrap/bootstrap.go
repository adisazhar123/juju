// Copyright 2012, 2013 Canonical Ltd.
// Licensed under the AGPLv3, see LICENCE file for details.

package bootstrap

import (
	"fmt"
	"io/ioutil"
	"os"
	"path/filepath"

	"github.com/juju/errors"
	"github.com/juju/loggo"
	"github.com/juju/utils"
	"github.com/juju/utils/series"
	"github.com/juju/utils/set"
	"github.com/juju/utils/ssh"

	"github.com/juju/juju/cloudconfig/instancecfg"
	"github.com/juju/juju/constraints"
	"github.com/juju/juju/environs"
	"github.com/juju/juju/environs/imagemetadata"
	"github.com/juju/juju/environs/simplestreams"
	"github.com/juju/juju/environs/storage"
	"github.com/juju/juju/environs/sync"
	"github.com/juju/juju/environs/tools"
	"github.com/juju/juju/network"
	coretools "github.com/juju/juju/tools"
	"github.com/juju/juju/version"
)

const noToolsMessage = `Juju cannot bootstrap because no tools are available for your environment.
You may want to use the 'agent-metadata-url' configuration setting to specify the tools location.
`

var (
	logger = loggo.GetLogger("juju.environs.bootstrap")
)

// BootstrapParams holds the parameters for bootstrapping an environment.
type BootstrapParams struct {
	// Constraints are used to choose the initial instance specification,
	// and will be stored in the new environment's state.
	Constraints constraints.Value

	// Placement, if non-empty, holds an environment-specific placement
	// directive used to choose the initial instance.
	Placement string

	// UploadTools reports whether we should upload the local tools and
	// override the environment's specified agent-version.
	UploadTools bool

	// MetadataDir is an optional path to a local directory containing
	// tools and/or image metadata.
	MetadataDir string

	// AgentVersion, if set, determines the exact tools version that
	// will be used to start the Juju agents.
	AgentVersion *version.Number
}

// Bootstrap bootstraps the given environment. The supplied constraints are
// used to provision the instance, and are also set within the bootstrapped
// environment.
func Bootstrap(ctx environs.BootstrapContext, environ environs.Environ, args BootstrapParams) error {
	cfg := environ.Config()
	network.SetPreferIPv6(cfg.PreferIPv6())
	if secret := cfg.AdminSecret(); secret == "" {
		return errors.Errorf("environment configuration has no admin-secret")
	}
	if authKeys := ssh.SplitAuthorisedKeys(cfg.AuthorizedKeys()); len(authKeys) == 0 {
		// Apparently this can never happen, so it's not tested. But, one day,
		// Config will act differently (it's pretty crazy that, AFAICT, the
		// authorized-keys are optional config settings... but it's impossible
		// to actually *create* a config without them)... and when it does,
		// we'll be here to catch this problem early.
		return errors.Errorf("environment configuration has no authorized-keys")
	}
	if _, hasCACert := cfg.CACert(); !hasCACert {
		return errors.Errorf("environment configuration has no ca-cert")
	}
	if _, hasCAKey := cfg.CAPrivateKey(); !hasCAKey {
		return errors.Errorf("environment configuration has no ca-private-key")
	}

	// Set default tools metadata source, add image metadata source,
	// then verify constraints. Providers may rely on image metadata
	// for constraint validation.
	var customImageMetadata []*imagemetadata.ImageMetadata
	if args.MetadataDir != "" {
		var err error
		customImageMetadata, err = setPrivateMetadataSources(environ, args.MetadataDir)
		if err != nil {
			return err
		}
	}
	if err := validateConstraints(environ, args.Constraints); err != nil {
		return err
	}

	_, supportsNetworking := environs.SupportsNetworking(environ)

	ctx.Infof("Bootstrapping environment %q", cfg.Name())
	logger.Debugf("environment %q supports service/machine networks: %v", cfg.Name(), supportsNetworking)
	disableNetworkManagement, _ := cfg.DisableNetworkManagement()
	logger.Debugf("network management by juju enabled: %v", !disableNetworkManagement)
	availableTools, err := findAvailableTools(environ, args.AgentVersion, args.Constraints.Arch, args.UploadTools)
	if errors.IsNotFound(err) {
		return errors.New(noToolsMessage)
	} else if err != nil {
		return err
	}
	if lxcMTU, ok := cfg.LXCDefaultMTU(); ok {
		logger.Debugf("using MTU %v for all created LXC containers' network interfaces", lxcMTU)
	}

	// For providers that support make use of simplestreams image metadata,
	// search public image metadata. We need to pass this onto Bootstrap
	// for selecting images.
	var imageMetadata []*imagemetadata.ImageMetadata
	var publicImageMetadata []*imagemetadata.ImageMetadata
	if hasRegion, ok := environ.(simplestreams.HasRegion); ok {
		sources, err := environs.ImageMetadataSources(environ)
		if err != nil {
			return errors.Trace(err)
		}
		region, err := hasRegion.Region()
		if err != nil {
			return errors.Trace(err)
		}
		imageConstraint := imagemetadata.NewImageConstraint(simplestreams.LookupParams{
			CloudSpec: region,
			Series:    availableTools.AllSeries(),
			Arches:    availableTools.Arches(),
			Stream:    environ.Config().ImageStream(),
		})
		publicImageMetadata, _, err = imagemetadata.Fetch(sources, imageConstraint)
		if err != nil {
			return errors.Annotate(err, "searching image metadata")
		}

		// Filter custom image metadata to the ones we're interested in for
		// bootstrapping the initial instance.
		seriesVersions := set.NewStrings()
		for _, constraintSeries := range imageConstraint.Series {
			seriesVersion, err := series.SeriesVersion(constraintSeries)
			if err != nil {
				return errors.Trace(err)
			}
			seriesVersions.Add(seriesVersion)
		}
		arches := set.NewStrings(imageConstraint.Arches...)
		for _, image := range customImageMetadata {
			if matchImageMetadata(
				image,
				imageConstraint.CloudSpec,
				seriesVersions,
				arches,
				imageConstraint.Stream,
			) {
				imageMetadata = append(imageMetadata, image)
			}
		}
		imageMetadata = append(imageMetadata, publicImageMetadata...)
	}

	// If we're uploading, we must override agent-version;
	// if we're not uploading, we want to ensure we have an
	// agent-version set anyway, to appease FinishInstanceConfig.
	// In the latter case, setBootstrapTools will later set
	// agent-version to the correct thing.
	agentVersion := version.Current
	if args.AgentVersion != nil {
		agentVersion = *args.AgentVersion
	}
	if cfg, err = cfg.Apply(map[string]interface{}{
		"agent-version": agentVersion.String(),
	}); err != nil {
		return err
	}
	if err = environ.SetConfig(cfg); err != nil {
		return err
	}

	ctx.Infof("Starting new instance for initial state server")
	result, err := environ.Bootstrap(ctx, environs.BootstrapParams{
		Constraints:    args.Constraints,
		Placement:      args.Placement,
		AvailableTools: availableTools,
		ImageMetadata:  imageMetadata,
	})
	if err != nil {
		return err
	}

	matchingTools, err := availableTools.Match(coretools.Filter{
		Arch:   result.Arch,
		Series: result.Series,
	})
	if err != nil {
		return err
	}
	selectedTools, err := setBootstrapTools(environ, matchingTools)
	if err != nil {
		return err
	}
	if selectedTools.URL == "" {
		if !args.UploadTools {
			logger.Warningf("no prepackaged tools available")
		}
		ctx.Infof("Building tools to upload (%s)", selectedTools.Version)
		builtTools, err := sync.BuildToolsTarball(&selectedTools.Version.Number, cfg.AgentStream())
		if err != nil {
			return errors.Annotate(err, "cannot upload bootstrap tools")
		}
		defer os.RemoveAll(builtTools.Dir)
		filename := filepath.Join(builtTools.Dir, builtTools.StorageName)
		selectedTools.URL = fmt.Sprintf("file://%s", filename)
		selectedTools.Size = builtTools.Size
		selectedTools.SHA256 = builtTools.Sha256Hash
	}

	ctx.Infof("Installing Juju agent on bootstrap instance")
	publicKey, err := userPublicSigningKey()
	if err != nil {
		return err
	}
	instanceConfig, err := instancecfg.NewBootstrapInstanceConfig(args.Constraints, result.Series, publicKey)
	if err != nil {
		return err
	}
	instanceConfig.Tools = selectedTools
	instanceConfig.CustomImageMetadata = customImageMetadata
	if err := result.Finalize(ctx, instanceConfig); err != nil {
		return err
	}
	ctx.Infof("Bootstrap agent installed")
	return nil
}

<<<<<<< HEAD
func matchImageMetadata(
	image *imagemetadata.ImageMetadata,
	cloudSpec simplestreams.CloudSpec,
	seriesVersions, arches set.Strings,
	stream string,
) bool {
	return image.Stream == stream &&
		image.RegionName == cloudSpec.Region &&
		image.Endpoint == cloudSpec.Endpoint &&
		seriesVersions.Contains(image.Version) &&
		arches.Contains(image.Arch)
=======
func userPublicSigningKey() (string, error) {
	signingKeyFile := os.Getenv("JUJU_STREAMS_PUBLICKEY_FILE")
	signingKey := ""
	if signingKeyFile != "" {
		path, err := utils.NormalizePath(signingKeyFile)
		if err != nil {
			return "", errors.Annotatef(err, "cannot expand key file path: %s", signingKeyFile)
		}
		b, err := ioutil.ReadFile(path)
		if err != nil {
			return "", errors.Annotatef(err, "invalid public key file: %s", path)
		}
		signingKey = string(b)
	}
	return signingKey, nil
>>>>>>> bd5ded7a
}

// setBootstrapTools returns the newest tools from the given tools list,
// and updates the agent-version configuration attribute.
func setBootstrapTools(environ environs.Environ, possibleTools coretools.List) (*coretools.Tools, error) {
	if len(possibleTools) == 0 {
		return nil, fmt.Errorf("no bootstrap tools available")
	}
	var newVersion version.Number
	newVersion, toolsList := possibleTools.Newest()
	logger.Infof("newest version: %s", newVersion)
	cfg := environ.Config()
	if agentVersion, _ := cfg.AgentVersion(); agentVersion != newVersion {
		cfg, err := cfg.Apply(map[string]interface{}{
			"agent-version": newVersion.String(),
		})
		if err == nil {
			err = environ.SetConfig(cfg)
		}
		if err != nil {
			return nil, fmt.Errorf("failed to update environment configuration: %v", err)
		}
	}
	bootstrapVersion := newVersion
	// We should only ever bootstrap the exact same version as the client,
	// or we risk bootstrap incompatibility. We still set agent-version to
	// the newest version, so the agent will immediately upgrade itself.
	if !isCompatibleVersion(newVersion, version.Current) {
		compatibleVersion, compatibleTools := findCompatibleTools(possibleTools, version.Current)
		if len(compatibleTools) == 0 {
			logger.Warningf(
				"failed to find %s tools, will attempt to use %s",
				version.Current, newVersion,
			)
		} else {
			bootstrapVersion, toolsList = compatibleVersion, compatibleTools
		}
	}
	logger.Infof("picked bootstrap tools version: %s", bootstrapVersion)
	return toolsList[0], nil
}

// findCompatibleTools finds tools in the list that have the same major, minor
// and patch level as version.Current.
//
// Build number is not important to match; uploaded tools will have
// incremented build number, and we want to match them.
func findCompatibleTools(possibleTools coretools.List, version version.Number) (version.Number, coretools.List) {
	var compatibleTools coretools.List
	for _, tools := range possibleTools {
		if isCompatibleVersion(tools.Version.Number, version) {
			compatibleTools = append(compatibleTools, tools)
		}
	}
	return compatibleTools.Newest()
}

func isCompatibleVersion(v1, v2 version.Number) bool {
	v1.Build = 0
	v2.Build = 0
	return v1.Compare(v2) == 0
}

// setPrivateMetadataSources sets the default tools metadata source
// for tools syncing, and adds an image metadata source after verifying
// the contents.
func setPrivateMetadataSources(env environs.Environ, metadataDir string) ([]*imagemetadata.ImageMetadata, error) {
	logger.Infof("Setting default tools and image metadata sources: %s", metadataDir)
	tools.DefaultBaseURL = metadataDir

	imageMetadataDir := filepath.Join(metadataDir, storage.BaseImagesPath)
	if _, err := os.Stat(imageMetadataDir); err != nil {
		if !os.IsNotExist(err) {
			return nil, errors.Annotate(err, "cannot access image metadata")
		}
		return nil, nil
	}

	baseURL := fmt.Sprintf("file://%s", filepath.ToSlash(imageMetadataDir))
	datasource := simplestreams.NewURLDataSource("bootstrap metadata", baseURL, utils.NoVerifySSLHostnames, simplestreams.CUSTOM_CLOUD_DATA, false)

	// Read the image metadata, as we'll want to upload it to the environment.
	imageConstraint := imagemetadata.NewImageConstraint(simplestreams.LookupParams{})
	existingMetadata, _, err := imagemetadata.Fetch([]simplestreams.DataSource{datasource}, imageConstraint)
	if err != nil && !errors.IsNotFound(err) {
		return nil, errors.Annotate(err, "cannot read image metadata")
	}

	// Add an image metadata datasource for constraint validation, etc.
	environs.RegisterUserImageDataSourceFunc("bootstrap metadata", func(environs.Environ) (simplestreams.DataSource, error) {
		return datasource, nil
	})
	logger.Infof("custom image metadata added to search path")
	return existingMetadata, nil
}

func validateConstraints(env environs.Environ, cons constraints.Value) error {
	validator, err := env.ConstraintsValidator()
	if err != nil {
		return err
	}
	unsupported, err := validator.Validate(cons)
	if len(unsupported) > 0 {
		logger.Warningf("unsupported constraints: %v", unsupported)
	}
	return err
}

// EnsureNotBootstrapped returns nil if the environment is not
// bootstrapped, and an error if it is or if the function was not able
// to tell.
func EnsureNotBootstrapped(env environs.Environ) error {
	_, err := env.StateServerInstances()
	// If there is no error determining state server instaces,
	// then we are bootstrapped.
	switch errors.Cause(err) {
	case nil:
		return environs.ErrAlreadyBootstrapped
	case environs.ErrNoInstances:
		// TODO(axw) 2015-02-03 #1417526
		// We should not be relying on this result,
		// as it is possible for there to be no
		// state servers despite the environment
		// being bootstrapped.
		fallthrough
	case environs.ErrNotBootstrapped:
		return nil
	}
	return err
}<|MERGE_RESOLUTION|>--- conflicted
+++ resolved
@@ -239,7 +239,23 @@
 	return nil
 }
 
-<<<<<<< HEAD
+func userPublicSigningKey() (string, error) {
+	signingKeyFile := os.Getenv("JUJU_STREAMS_PUBLICKEY_FILE")
+	signingKey := ""
+	if signingKeyFile != "" {
+		path, err := utils.NormalizePath(signingKeyFile)
+		if err != nil {
+			return "", errors.Annotatef(err, "cannot expand key file path: %s", signingKeyFile)
+		}
+		b, err := ioutil.ReadFile(path)
+		if err != nil {
+			return "", errors.Annotatef(err, "invalid public key file: %s", path)
+		}
+		signingKey = string(b)
+	}
+	return signingKey, nil
+}
+
 func matchImageMetadata(
 	image *imagemetadata.ImageMetadata,
 	cloudSpec simplestreams.CloudSpec,
@@ -251,23 +267,6 @@
 		image.Endpoint == cloudSpec.Endpoint &&
 		seriesVersions.Contains(image.Version) &&
 		arches.Contains(image.Arch)
-=======
-func userPublicSigningKey() (string, error) {
-	signingKeyFile := os.Getenv("JUJU_STREAMS_PUBLICKEY_FILE")
-	signingKey := ""
-	if signingKeyFile != "" {
-		path, err := utils.NormalizePath(signingKeyFile)
-		if err != nil {
-			return "", errors.Annotatef(err, "cannot expand key file path: %s", signingKeyFile)
-		}
-		b, err := ioutil.ReadFile(path)
-		if err != nil {
-			return "", errors.Annotatef(err, "invalid public key file: %s", path)
-		}
-		signingKey = string(b)
-	}
-	return signingKey, nil
->>>>>>> bd5ded7a
 }
 
 // setBootstrapTools returns the newest tools from the given tools list,
