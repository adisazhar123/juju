run_network_health() {
	echo

	file="${TEST_DIR}/network-health.txt"

	ensure "network-health" "${file}"

	# Deploy some applications for different series.
	juju deploy mongodb --series xenial
	juju deploy ubuntu ubuntu-bionic --series bionic

	# Now the testing charm for each series.
	juju deploy 'cs:~juju-qa/network-health' network-health-xenial --series xenial
	juju deploy 'cs:~juju-qa/network-health' network-health-bionic --series bionic

	juju expose network-health-xenial
	juju expose network-health-bionic

	juju add-relation network-health-xenial mongodb
	juju add-relation network-health-bionic ubuntu-bionic

	wait_for "mongodb" "$(idle_condition "mongodb" 0)"
	wait_for "ubuntu-bionic" "$(idle_condition "ubuntu-bionic" 3)"
	wait_for "network-health-xenial" "$(idle_subordinate_condition "network-health-xenial" "mongodb")"
	wait_for "network-health-bionic" "$(idle_subordinate_condition "network-health-bionic" "ubuntu-bionic")"

	check_default_routes
	check_accessibility

	destroy_model "network-health"
}

check_default_routes() {
	echo "[+] checking default routes"

	for machine in $(juju machines --format=json | jq -r ".machines | keys | .[]"); do
		default=$(juju exec --machine "$machine" -- ip route show | grep default)
		if [ -z "$default" ]; then
			echo "No default route detected for machine ${machine}"
			exit 1
		fi
	done
}

check_accessibility() {
	echo "[+] checking neighbour connectivity and external access"

	for net_health_unit in "network-health-xenial/0" "network-health-bionic/0"; do
		ip="$(juju show-unit $net_health_unit --format json | jq -r ".[\"$net_health_unit\"] | .[\"public-address\"]")"

		curl_cmd="curl 2>/dev/null ${ip}:8039"

		# Check that each of the principles can access the subordinate.
<<<<<<< HEAD
		for principle_unit in "mongodb/0" "ubuntu-bionic/0" "ubuntu-focal/0"; do
			check_contains "$(juju exec --unit $principle_unit "$curl_cmd")" "pass"
=======
		for principle_unit in "mongodb/0" "ubuntu-bionic/0"; do
			check_contains "$(juju run --unit $principle_unit "$curl_cmd")" "pass"
>>>>>>> 9aab71a3
		done

		# Check that the exposed subordinate is accessible externally.
		check_contains "$($curl_cmd)" "pass"
	done
}

test_network_health() {
	if [ "$(skip 'test_network_health')" ]; then
		echo "==> TEST SKIPPED: test_network_health"
		return
	fi

	(
		set_verbosity

		cd .. || exit

		run "run_network_health"
	)
}<|MERGE_RESOLUTION|>--- conflicted
+++ resolved
@@ -51,13 +51,8 @@
 		curl_cmd="curl 2>/dev/null ${ip}:8039"
 
 		# Check that each of the principles can access the subordinate.
-<<<<<<< HEAD
 		for principle_unit in "mongodb/0" "ubuntu-bionic/0" "ubuntu-focal/0"; do
 			check_contains "$(juju exec --unit $principle_unit "$curl_cmd")" "pass"
-=======
-		for principle_unit in "mongodb/0" "ubuntu-bionic/0"; do
-			check_contains "$(juju run --unit $principle_unit "$curl_cmd")" "pass"
->>>>>>> 9aab71a3
 		done
 
 		# Check that the exposed subordinate is accessible externally.
