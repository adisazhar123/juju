--- conflicted
+++ resolved
@@ -3,11 +3,7 @@
 
 	FILE=$(mktemp)
 
-<<<<<<< HEAD
-	juju model-defaults --format=yaml | juju model-defaults --ignore-read-only-fields --file -
-=======
-	juju model-defaults "${BOOTSTRAPPED_CLOUD}" --format=yaml | juju model-defaults "${BOOTSTRAPPED_CLOUD}" --ignore-read-only-fields -
->>>>>>> 9fc7a39d
+	juju model-defaults "${BOOTSTRAPPED_CLOUD}" --format=yaml | juju model-defaults "${BOOTSTRAPPED_CLOUD}" --ignore-read-only-fields --file -
 }
 
 run_model_defaults_cloudinit_userdata() {
@@ -21,15 +17,9 @@
     - shellcheck
 EOF
 
-<<<<<<< HEAD
-	juju model-defaults --file "${FILE}"
-	juju model-defaults cloudinit-userdata --format=yaml | grep -q 'default: ""'
-	juju model-defaults cloudinit-userdata --format=yaml | grep -q "shellcheck"
-=======
-	juju model-defaults "${BOOTSTRAPPED_CLOUD}" "${FILE}"
+	juju model-defaults "${BOOTSTRAPPED_CLOUD}" --file "${FILE}"
 	juju model-defaults "${BOOTSTRAPPED_CLOUD}" cloudinit-userdata --format=yaml | grep -q 'default: ""'
 	juju model-defaults "${BOOTSTRAPPED_CLOUD}" cloudinit-userdata --format=yaml | grep -q "shellcheck"
->>>>>>> 9fc7a39d
 }
 
 run_model_defaults_boolean() {
