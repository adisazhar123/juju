--- conflicted
+++ resolved
@@ -1,9 +1,5 @@
 name: juju
-<<<<<<< HEAD
 version: 3.3-beta1
-=======
-version: 3.2-rc1
->>>>>>> 0e7baf29
 summary: Juju - a model-driven operator lifecycle manager for K8s and machines
 license: AGPL-3.0
 description: |
