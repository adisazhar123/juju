--- conflicted
+++ resolved
@@ -105,13 +105,9 @@
     override-build: |
       set -ex
 
-<<<<<<< HEAD
       if [ ! -L /usr/local/musl/include/sys/queue.h ]; then
         ln -s $(pwd)/include/sys/queue.h /usr/local/musl/include/sys/queue.h
       fi
-=======
-      ln -s $(pwd)/include/sys/queue.h /usr/local/musl/include/sys/queue.h || true
->>>>>>> 8ad001fa
 
   libtirpc:
     after:
@@ -297,54 +293,6 @@
     stage:
     - -*.*
 
-<<<<<<< HEAD
-  libraft:
-    after:
-      - libuv
-      - liblz4
-    source: https://github.com/canonical/raft.git
-    source-tag: v0.18.0
-    source-type: git
-    source-depth: 1
-    plugin: autotools
-    build-packages:
-      - automake
-      - make
-    override-build: |
-      set -ex
-
-      export PATH=/usr/local/musl/bin:$PATH
-      export CC=musl-gcc
-
-      CUSTOM_CFLAGS=""
-      if [ "$(uname -m)" = "ppc64le" ]; then
-        CUSTOM_CFLAGS="-mlong-double-64"
-      fi
-
-      autoreconf -i
-      CFLAGS="-I${SNAPCRAFT_STAGE}/libuv/include -I${SNAPCRAFT_STAGE}/liblz4/lib ${CUSTOM_CFLAGS}" \
-            LDFLAGS="-L${SNAPCRAFT_STAGE}/libuv/.libs -L${SNAPCRAFT_STAGE}/liblz4/lib" \
-            UV_CFLAGS="-I${SNAPCRAFT_STAGE}/libuv/include" \
-            UV_LIBS="-L${SNAPCRAFT_STAGE}/libuv/.libs" \
-            LZ4_CFLAGS="-I${SNAPCRAFT_STAGE}/liblz4/lib" \
-            LZ4_LIBS="-L${SNAPCRAFT_STAGE}/liblz4/lib" \
-            ./configure --disable-shared
-      make
-
-      mkdir -p $SNAPCRAFT_PART_INSTALL/libraft
-      cp -r $SNAPCRAFT_PART_BUILD/include $SNAPCRAFT_PART_INSTALL/libraft/include
-      cp -r $SNAPCRAFT_PART_BUILD/.libs $SNAPCRAFT_PART_INSTALL/libraft/.libs
-
-      mkdir -p $SNAPCRAFT_PART_INSTALL/libs
-      cp -r $SNAPCRAFT_PART_BUILD/.libs/*.a $SNAPCRAFT_PART_INSTALL/libs
-
-      mkdir -p $SNAPCRAFT_PART_INSTALL/libs/include
-      cp -r $SNAPCRAFT_PART_BUILD/include/* $SNAPCRAFT_PART_INSTALL/libs/include
-    stage:
-    - -*.*
-
-=======
->>>>>>> 8ad001fa
   libdqlite:
     after:
       - libnsl
@@ -352,11 +300,7 @@
       - libuv
       - libsqlite3
     source: https://github.com/canonical/dqlite.git
-<<<<<<< HEAD
-    source-tag: v1.16.0
-=======
     source-tag: v1.16.7
->>>>>>> 8ad001fa
     source-type: git
     source-depth: 1
     plugin: autotools
