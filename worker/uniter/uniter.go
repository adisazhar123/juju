--- conflicted
+++ resolved
@@ -212,28 +212,6 @@
 		translateResolverErr = func(err error) error { return err }
 	}
 	u := &Uniter{
-<<<<<<< HEAD
-		st:                      uniterParams.UniterFacade,
-		paths:                   NewPaths(uniterParams.DataDir, uniterParams.UnitTag, uniterParams.SocketConfig),
-		modelType:               uniterParams.ModelType,
-		hookLock:                uniterParams.MachineLock,
-		leadershipTracker:       uniterParams.LeadershipTracker,
-		charmDirGuard:           uniterParams.CharmDirGuard,
-		updateStatusAt:          uniterParams.UpdateStatusSignal,
-		hookRetryStrategy:       uniterParams.HookRetryStrategy,
-		newOperationExecutor:    uniterParams.NewOperationExecutor,
-		newRemoteRunnerExecutor: uniterParams.NewRemoteRunnerExecutor,
-		translateResolverErr:    translateResolverErr,
-		observer:                uniterParams.Observer,
-		clock:                   uniterParams.Clock,
-		downloader:              uniterParams.Downloader,
-		applicationChannel:      uniterParams.ApplicationChannel,
-		runningStatusChannel:    uniterParams.RunningStatusChannel,
-		runningStatusFunc:       uniterParams.RunningStatusFunc,
-		runListener:             uniterParams.RunListener,
-		rebootQuerier:           uniterParams.RebootQuerier,
-		logger:                  uniterParams.Logger,
-=======
 		st:                            uniterParams.UniterFacade,
 		paths:                         NewPaths(uniterParams.DataDir, uniterParams.UnitTag, uniterParams.SocketConfig),
 		modelType:                     uniterParams.ModelType,
@@ -254,7 +232,7 @@
 		containerRunningStatusFunc:    uniterParams.ContainerRunningStatusFunc,
 		runListener:                   uniterParams.RunListener,
 		rebootQuerier:                 uniterParams.RebootQuerier,
->>>>>>> 0526ad8d
+		logger:                        uniterParams.Logger,
 	}
 	startFunc := func() (worker.Worker, error) {
 		plan := catacomb.Plan{
@@ -641,39 +619,21 @@
 	}
 	u.storage = storageAttachments
 
-<<<<<<< HEAD
-	// Only IAAS models require the uniter to install charms.
-	// For CAAS models this is done by the operator.
-	var deployer charm.Deployer
-	if u.modelType == model.IAAS {
-		if err := charm.ClearDownloads(u.paths.State.BundlesDir); err != nil {
-			u.logger.Warningf(err.Error())
-		}
-		logger := u.logger.Child("charm")
-		deployer, err = charm.NewDeployer(
-			u.paths.State.CharmDir,
-			u.paths.State.DeployerDir,
-			charm.NewBundlesDir(
-				u.paths.State.BundlesDir,
-				u.downloader,
-				logger),
-			logger,
-		)
-		if err != nil {
-			return errors.Annotatef(err, "cannot create deployer")
-		}
-=======
 	if err := charm.ClearDownloads(u.paths.State.BundlesDir); err != nil {
-		logger.Warningf(err.Error())
-	}
+		u.logger.Warningf(err.Error())
+	}
+	logger := u.logger.Child("charm")
 	deployer, err := charm.NewDeployer(
 		u.paths.State.CharmDir,
 		u.paths.State.DeployerDir,
-		charm.NewBundlesDir(u.paths.State.BundlesDir, u.downloader),
+		charm.NewBundlesDir(
+			u.paths.State.BundlesDir,
+			u.downloader,
+			logger),
+		logger,
 	)
 	if err != nil {
 		return errors.Annotatef(err, "cannot create deployer")
->>>>>>> 0526ad8d
 	}
 	contextFactory, err := context.NewContextFactory(context.FactoryConfig{
 		State:            u.st,
