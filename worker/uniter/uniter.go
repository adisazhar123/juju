--- conflicted
+++ resolved
@@ -297,11 +297,6 @@
 		if errors.Cause(err) == ErrCAASUnitDead {
 			errorString = err.Error()
 			err = nil
-<<<<<<< HEAD
-		} else if u.embedded {
-			err = jworker.ErrRestartAgent
-=======
->>>>>>> 4d120ac5
 		}
 		if u.runListener != nil {
 			u.runListener.UnregisterRunner(unitTag.Id())
