// Code generated by MockGen. DO NOT EDIT.
// Source: github.com/juju/juju/worker/uniter/runner/jujuc (interfaces: Context)

// Package mocks is a generated GoMock package.
package mocks

import (
	gomock "github.com/golang/mock/gomock"
	params "github.com/juju/juju/apiserver/params"
	application "github.com/juju/juju/core/application"
	network "github.com/juju/juju/core/network"
	jujuc "github.com/juju/juju/worker/uniter/runner/jujuc"
	charm "gopkg.in/juju/charm.v6"
	names "gopkg.in/juju/names.v3"
	reflect "reflect"
	time "time"
)

// MockContext is a mock of Context interface
type MockContext struct {
	ctrl     *gomock.Controller
	recorder *MockContextMockRecorder
}

// MockContextMockRecorder is the mock recorder for MockContext
type MockContextMockRecorder struct {
	mock *MockContext
}

// NewMockContext creates a new mock instance
func NewMockContext(ctrl *gomock.Controller) *MockContext {
	mock := &MockContext{ctrl: ctrl}
	mock.recorder = &MockContextMockRecorder{mock}
	return mock
}

// EXPECT returns an object that allows the caller to indicate expected use
func (m *MockContext) EXPECT() *MockContextMockRecorder {
	return m.recorder
}

// ActionParams mocks base method
func (m *MockContext) ActionParams() (map[string]interface{}, error) {
	m.ctrl.T.Helper()
	ret := m.ctrl.Call(m, "ActionParams")
	ret0, _ := ret[0].(map[string]interface{})
	ret1, _ := ret[1].(error)
	return ret0, ret1
}

// ActionParams indicates an expected call of ActionParams
func (mr *MockContextMockRecorder) ActionParams() *gomock.Call {
	mr.mock.ctrl.T.Helper()
	return mr.mock.ctrl.RecordCallWithMethodType(mr.mock, "ActionParams", reflect.TypeOf((*MockContext)(nil).ActionParams))
}

// AddMetric mocks base method
func (m *MockContext) AddMetric(arg0, arg1 string, arg2 time.Time) error {
	m.ctrl.T.Helper()
	ret := m.ctrl.Call(m, "AddMetric", arg0, arg1, arg2)
	ret0, _ := ret[0].(error)
	return ret0
}

// AddMetric indicates an expected call of AddMetric
func (mr *MockContextMockRecorder) AddMetric(arg0, arg1, arg2 interface{}) *gomock.Call {
	mr.mock.ctrl.T.Helper()
	return mr.mock.ctrl.RecordCallWithMethodType(mr.mock, "AddMetric", reflect.TypeOf((*MockContext)(nil).AddMetric), arg0, arg1, arg2)
}

// AddMetricLabels mocks base method
func (m *MockContext) AddMetricLabels(arg0, arg1 string, arg2 time.Time, arg3 map[string]string) error {
	m.ctrl.T.Helper()
	ret := m.ctrl.Call(m, "AddMetricLabels", arg0, arg1, arg2, arg3)
	ret0, _ := ret[0].(error)
	return ret0
}

// AddMetricLabels indicates an expected call of AddMetricLabels
func (mr *MockContextMockRecorder) AddMetricLabels(arg0, arg1, arg2, arg3 interface{}) *gomock.Call {
	mr.mock.ctrl.T.Helper()
	return mr.mock.ctrl.RecordCallWithMethodType(mr.mock, "AddMetricLabels", reflect.TypeOf((*MockContext)(nil).AddMetricLabels), arg0, arg1, arg2, arg3)
}

// AddUnitStorage mocks base method
func (m *MockContext) AddUnitStorage(arg0 map[string]params.StorageConstraints) error {
	m.ctrl.T.Helper()
	ret := m.ctrl.Call(m, "AddUnitStorage", arg0)
	ret0, _ := ret[0].(error)
	return ret0
}

// AddUnitStorage indicates an expected call of AddUnitStorage
func (mr *MockContextMockRecorder) AddUnitStorage(arg0 interface{}) *gomock.Call {
	mr.mock.ctrl.T.Helper()
	return mr.mock.ctrl.RecordCallWithMethodType(mr.mock, "AddUnitStorage", reflect.TypeOf((*MockContext)(nil).AddUnitStorage), arg0)
}

// ApplicationStatus mocks base method
func (m *MockContext) ApplicationStatus() (jujuc.ApplicationStatusInfo, error) {
	m.ctrl.T.Helper()
	ret := m.ctrl.Call(m, "ApplicationStatus")
	ret0, _ := ret[0].(jujuc.ApplicationStatusInfo)
	ret1, _ := ret[1].(error)
	return ret0, ret1
}

// ApplicationStatus indicates an expected call of ApplicationStatus
func (mr *MockContextMockRecorder) ApplicationStatus() *gomock.Call {
	mr.mock.ctrl.T.Helper()
	return mr.mock.ctrl.RecordCallWithMethodType(mr.mock, "ApplicationStatus", reflect.TypeOf((*MockContext)(nil).ApplicationStatus))
}

// AvailabilityZone mocks base method
func (m *MockContext) AvailabilityZone() (string, error) {
	m.ctrl.T.Helper()
	ret := m.ctrl.Call(m, "AvailabilityZone")
	ret0, _ := ret[0].(string)
	ret1, _ := ret[1].(error)
	return ret0, ret1
}

// AvailabilityZone indicates an expected call of AvailabilityZone
func (mr *MockContextMockRecorder) AvailabilityZone() *gomock.Call {
	mr.mock.ctrl.T.Helper()
	return mr.mock.ctrl.RecordCallWithMethodType(mr.mock, "AvailabilityZone", reflect.TypeOf((*MockContext)(nil).AvailabilityZone))
}

// ClosePorts mocks base method
func (m *MockContext) ClosePorts(arg0 string, arg1, arg2 int) error {
	m.ctrl.T.Helper()
	ret := m.ctrl.Call(m, "ClosePorts", arg0, arg1, arg2)
	ret0, _ := ret[0].(error)
	return ret0
}

// ClosePorts indicates an expected call of ClosePorts
func (mr *MockContextMockRecorder) ClosePorts(arg0, arg1, arg2 interface{}) *gomock.Call {
	mr.mock.ctrl.T.Helper()
	return mr.mock.ctrl.RecordCallWithMethodType(mr.mock, "ClosePorts", reflect.TypeOf((*MockContext)(nil).ClosePorts), arg0, arg1, arg2)
}

// CloudSpec mocks base method
func (m *MockContext) CloudSpec() (*params.CloudSpec, error) {
	m.ctrl.T.Helper()
	ret := m.ctrl.Call(m, "CloudSpec")
	ret0, _ := ret[0].(*params.CloudSpec)
	ret1, _ := ret[1].(error)
	return ret0, ret1
}

// CloudSpec indicates an expected call of CloudSpec
func (mr *MockContextMockRecorder) CloudSpec() *gomock.Call {
	mr.mock.ctrl.T.Helper()
	return mr.mock.ctrl.RecordCallWithMethodType(mr.mock, "CloudSpec", reflect.TypeOf((*MockContext)(nil).CloudSpec))
}

// Component mocks base method
func (m *MockContext) Component(arg0 string) (jujuc.ContextComponent, error) {
	m.ctrl.T.Helper()
	ret := m.ctrl.Call(m, "Component", arg0)
	ret0, _ := ret[0].(jujuc.ContextComponent)
	ret1, _ := ret[1].(error)
	return ret0, ret1
}

// Component indicates an expected call of Component
func (mr *MockContextMockRecorder) Component(arg0 interface{}) *gomock.Call {
	mr.mock.ctrl.T.Helper()
	return mr.mock.ctrl.RecordCallWithMethodType(mr.mock, "Component", reflect.TypeOf((*MockContext)(nil).Component), arg0)
}

// ConfigSettings mocks base method
<<<<<<< HEAD
func (m *MockContext) ConfigSettings() (charm_v6.Settings, error) {
=======
func (m *MockContext) ConfigSettings() (charm.Settings, error) {
>>>>>>> 7acfac67
	m.ctrl.T.Helper()
	ret := m.ctrl.Call(m, "ConfigSettings")
	ret0, _ := ret[0].(charm.Settings)
	ret1, _ := ret[1].(error)
	return ret0, ret1
}

// ConfigSettings indicates an expected call of ConfigSettings
func (mr *MockContextMockRecorder) ConfigSettings() *gomock.Call {
	mr.mock.ctrl.T.Helper()
	return mr.mock.ctrl.RecordCallWithMethodType(mr.mock, "ConfigSettings", reflect.TypeOf((*MockContext)(nil).ConfigSettings))
}

<<<<<<< HEAD
// DeleteCacheValue mocks base method
func (m *MockContext) DeleteCacheValue(arg0 string) error {
	m.ctrl.T.Helper()
	ret := m.ctrl.Call(m, "DeleteCacheValue", arg0)
=======
// DeleteCharmStateValue mocks base method
func (m *MockContext) DeleteCharmStateValue(arg0 string) error {
	m.ctrl.T.Helper()
	ret := m.ctrl.Call(m, "DeleteCharmStateValue", arg0)
>>>>>>> 7acfac67
	ret0, _ := ret[0].(error)
	return ret0
}

<<<<<<< HEAD
// DeleteCacheValue indicates an expected call of DeleteCacheValue
func (mr *MockContextMockRecorder) DeleteCacheValue(arg0 interface{}) *gomock.Call {
	mr.mock.ctrl.T.Helper()
	return mr.mock.ctrl.RecordCallWithMethodType(mr.mock, "DeleteCacheValue", reflect.TypeOf((*MockContext)(nil).DeleteCacheValue), arg0)
}

// GetCache mocks base method
func (m *MockContext) GetCache() (map[string]string, error) {
	m.ctrl.T.Helper()
	ret := m.ctrl.Call(m, "GetCache")
=======
// DeleteCharmStateValue indicates an expected call of DeleteCharmStateValue
func (mr *MockContextMockRecorder) DeleteCharmStateValue(arg0 interface{}) *gomock.Call {
	mr.mock.ctrl.T.Helper()
	return mr.mock.ctrl.RecordCallWithMethodType(mr.mock, "DeleteCharmStateValue", reflect.TypeOf((*MockContext)(nil).DeleteCharmStateValue), arg0)
}

// GetCharmState mocks base method
func (m *MockContext) GetCharmState() (map[string]string, error) {
	m.ctrl.T.Helper()
	ret := m.ctrl.Call(m, "GetCharmState")
>>>>>>> 7acfac67
	ret0, _ := ret[0].(map[string]string)
	ret1, _ := ret[1].(error)
	return ret0, ret1
}

<<<<<<< HEAD
// GetCache indicates an expected call of GetCache
func (mr *MockContextMockRecorder) GetCache() *gomock.Call {
	mr.mock.ctrl.T.Helper()
	return mr.mock.ctrl.RecordCallWithMethodType(mr.mock, "GetCache", reflect.TypeOf((*MockContext)(nil).GetCache))
}

// GetPodSpec mocks base method
func (m *MockContext) GetPodSpec() (string, error) {
	m.ctrl.T.Helper()
	ret := m.ctrl.Call(m, "GetPodSpec")
=======
// GetCharmState indicates an expected call of GetCharmState
func (mr *MockContextMockRecorder) GetCharmState() *gomock.Call {
	mr.mock.ctrl.T.Helper()
	return mr.mock.ctrl.RecordCallWithMethodType(mr.mock, "GetCharmState", reflect.TypeOf((*MockContext)(nil).GetCharmState))
}

// GetCharmStateValue mocks base method
func (m *MockContext) GetCharmStateValue(arg0 string) (string, error) {
	m.ctrl.T.Helper()
	ret := m.ctrl.Call(m, "GetCharmStateValue", arg0)
>>>>>>> 7acfac67
	ret0, _ := ret[0].(string)
	ret1, _ := ret[1].(error)
	return ret0, ret1
}

<<<<<<< HEAD
// GetPodSpec indicates an expected call of GetPodSpec
func (mr *MockContextMockRecorder) GetPodSpec() *gomock.Call {
	mr.mock.ctrl.T.Helper()
	return mr.mock.ctrl.RecordCallWithMethodType(mr.mock, "GetPodSpec", reflect.TypeOf((*MockContext)(nil).GetPodSpec))
}

// GetRawK8sSpec mocks base method
func (m *MockContext) GetRawK8sSpec() (string, error) {
	m.ctrl.T.Helper()
	ret := m.ctrl.Call(m, "GetRawK8sSpec")
	ret0, _ := ret[0].(string)
	ret1, _ := ret[1].(error)
	return ret0, ret1
}

// GetRawK8sSpec indicates an expected call of GetRawK8sSpec
func (mr *MockContextMockRecorder) GetRawK8sSpec() *gomock.Call {
	mr.mock.ctrl.T.Helper()
	return mr.mock.ctrl.RecordCallWithMethodType(mr.mock, "GetRawK8sSpec", reflect.TypeOf((*MockContext)(nil).GetRawK8sSpec))
}

// GetSingleCacheValue mocks base method
func (m *MockContext) GetSingleCacheValue(arg0 string) (string, error) {
	m.ctrl.T.Helper()
	ret := m.ctrl.Call(m, "GetSingleCacheValue", arg0)
=======
// GetCharmStateValue indicates an expected call of GetCharmStateValue
func (mr *MockContextMockRecorder) GetCharmStateValue(arg0 interface{}) *gomock.Call {
	mr.mock.ctrl.T.Helper()
	return mr.mock.ctrl.RecordCallWithMethodType(mr.mock, "GetCharmStateValue", reflect.TypeOf((*MockContext)(nil).GetCharmStateValue), arg0)
}

// GetPodSpec mocks base method
func (m *MockContext) GetPodSpec() (string, error) {
	m.ctrl.T.Helper()
	ret := m.ctrl.Call(m, "GetPodSpec")
>>>>>>> 7acfac67
	ret0, _ := ret[0].(string)
	ret1, _ := ret[1].(error)
	return ret0, ret1
}

<<<<<<< HEAD
// GetSingleCacheValue indicates an expected call of GetSingleCacheValue
func (mr *MockContextMockRecorder) GetSingleCacheValue(arg0 interface{}) *gomock.Call {
	mr.mock.ctrl.T.Helper()
	return mr.mock.ctrl.RecordCallWithMethodType(mr.mock, "GetSingleCacheValue", reflect.TypeOf((*MockContext)(nil).GetSingleCacheValue), arg0)
=======
// GetPodSpec indicates an expected call of GetPodSpec
func (mr *MockContextMockRecorder) GetPodSpec() *gomock.Call {
	mr.mock.ctrl.T.Helper()
	return mr.mock.ctrl.RecordCallWithMethodType(mr.mock, "GetPodSpec", reflect.TypeOf((*MockContext)(nil).GetPodSpec))
>>>>>>> 7acfac67
}

// GoalState mocks base method
func (m *MockContext) GoalState() (*application.GoalState, error) {
	m.ctrl.T.Helper()
	ret := m.ctrl.Call(m, "GoalState")
	ret0, _ := ret[0].(*application.GoalState)
	ret1, _ := ret[1].(error)
	return ret0, ret1
}

// GoalState indicates an expected call of GoalState
func (mr *MockContextMockRecorder) GoalState() *gomock.Call {
	mr.mock.ctrl.T.Helper()
	return mr.mock.ctrl.RecordCallWithMethodType(mr.mock, "GoalState", reflect.TypeOf((*MockContext)(nil).GoalState))
}

// HookRelation mocks base method
func (m *MockContext) HookRelation() (jujuc.ContextRelation, error) {
	m.ctrl.T.Helper()
	ret := m.ctrl.Call(m, "HookRelation")
	ret0, _ := ret[0].(jujuc.ContextRelation)
	ret1, _ := ret[1].(error)
	return ret0, ret1
}

// HookRelation indicates an expected call of HookRelation
func (mr *MockContextMockRecorder) HookRelation() *gomock.Call {
	mr.mock.ctrl.T.Helper()
	return mr.mock.ctrl.RecordCallWithMethodType(mr.mock, "HookRelation", reflect.TypeOf((*MockContext)(nil).HookRelation))
}

// HookStorage mocks base method
func (m *MockContext) HookStorage() (jujuc.ContextStorageAttachment, error) {
	m.ctrl.T.Helper()
	ret := m.ctrl.Call(m, "HookStorage")
	ret0, _ := ret[0].(jujuc.ContextStorageAttachment)
	ret1, _ := ret[1].(error)
	return ret0, ret1
}

// HookStorage indicates an expected call of HookStorage
func (mr *MockContextMockRecorder) HookStorage() *gomock.Call {
	mr.mock.ctrl.T.Helper()
	return mr.mock.ctrl.RecordCallWithMethodType(mr.mock, "HookStorage", reflect.TypeOf((*MockContext)(nil).HookStorage))
}

// IsLeader mocks base method
func (m *MockContext) IsLeader() (bool, error) {
	m.ctrl.T.Helper()
	ret := m.ctrl.Call(m, "IsLeader")
	ret0, _ := ret[0].(bool)
	ret1, _ := ret[1].(error)
	return ret0, ret1
}

// IsLeader indicates an expected call of IsLeader
func (mr *MockContextMockRecorder) IsLeader() *gomock.Call {
	mr.mock.ctrl.T.Helper()
	return mr.mock.ctrl.RecordCallWithMethodType(mr.mock, "IsLeader", reflect.TypeOf((*MockContext)(nil).IsLeader))
}

// LeaderSettings mocks base method
func (m *MockContext) LeaderSettings() (map[string]string, error) {
	m.ctrl.T.Helper()
	ret := m.ctrl.Call(m, "LeaderSettings")
	ret0, _ := ret[0].(map[string]string)
	ret1, _ := ret[1].(error)
	return ret0, ret1
}

// LeaderSettings indicates an expected call of LeaderSettings
func (mr *MockContextMockRecorder) LeaderSettings() *gomock.Call {
	mr.mock.ctrl.T.Helper()
	return mr.mock.ctrl.RecordCallWithMethodType(mr.mock, "LeaderSettings", reflect.TypeOf((*MockContext)(nil).LeaderSettings))
}

// LogActionMessage mocks base method
func (m *MockContext) LogActionMessage(arg0 string) error {
	m.ctrl.T.Helper()
	ret := m.ctrl.Call(m, "LogActionMessage", arg0)
	ret0, _ := ret[0].(error)
	return ret0
}

// LogActionMessage indicates an expected call of LogActionMessage
func (mr *MockContextMockRecorder) LogActionMessage(arg0 interface{}) *gomock.Call {
	mr.mock.ctrl.T.Helper()
	return mr.mock.ctrl.RecordCallWithMethodType(mr.mock, "LogActionMessage", reflect.TypeOf((*MockContext)(nil).LogActionMessage), arg0)
}

// NetworkInfo mocks base method
func (m *MockContext) NetworkInfo(arg0 []string, arg1 int) (map[string]params.NetworkInfoResult, error) {
	m.ctrl.T.Helper()
	ret := m.ctrl.Call(m, "NetworkInfo", arg0, arg1)
	ret0, _ := ret[0].(map[string]params.NetworkInfoResult)
	ret1, _ := ret[1].(error)
	return ret0, ret1
}

// NetworkInfo indicates an expected call of NetworkInfo
func (mr *MockContextMockRecorder) NetworkInfo(arg0, arg1 interface{}) *gomock.Call {
	mr.mock.ctrl.T.Helper()
	return mr.mock.ctrl.RecordCallWithMethodType(mr.mock, "NetworkInfo", reflect.TypeOf((*MockContext)(nil).NetworkInfo), arg0, arg1)
}

// OpenPorts mocks base method
func (m *MockContext) OpenPorts(arg0 string, arg1, arg2 int) error {
	m.ctrl.T.Helper()
	ret := m.ctrl.Call(m, "OpenPorts", arg0, arg1, arg2)
	ret0, _ := ret[0].(error)
	return ret0
}

// OpenPorts indicates an expected call of OpenPorts
func (mr *MockContextMockRecorder) OpenPorts(arg0, arg1, arg2 interface{}) *gomock.Call {
	mr.mock.ctrl.T.Helper()
	return mr.mock.ctrl.RecordCallWithMethodType(mr.mock, "OpenPorts", reflect.TypeOf((*MockContext)(nil).OpenPorts), arg0, arg1, arg2)
}

// OpenedPorts mocks base method
func (m *MockContext) OpenedPorts() []network.PortRange {
	m.ctrl.T.Helper()
	ret := m.ctrl.Call(m, "OpenedPorts")
	ret0, _ := ret[0].([]network.PortRange)
	return ret0
}

// OpenedPorts indicates an expected call of OpenedPorts
func (mr *MockContextMockRecorder) OpenedPorts() *gomock.Call {
	mr.mock.ctrl.T.Helper()
	return mr.mock.ctrl.RecordCallWithMethodType(mr.mock, "OpenedPorts", reflect.TypeOf((*MockContext)(nil).OpenedPorts))
}

// PrivateAddress mocks base method
func (m *MockContext) PrivateAddress() (string, error) {
	m.ctrl.T.Helper()
	ret := m.ctrl.Call(m, "PrivateAddress")
	ret0, _ := ret[0].(string)
	ret1, _ := ret[1].(error)
	return ret0, ret1
}

// PrivateAddress indicates an expected call of PrivateAddress
func (mr *MockContextMockRecorder) PrivateAddress() *gomock.Call {
	mr.mock.ctrl.T.Helper()
	return mr.mock.ctrl.RecordCallWithMethodType(mr.mock, "PrivateAddress", reflect.TypeOf((*MockContext)(nil).PrivateAddress))
}

// PublicAddress mocks base method
func (m *MockContext) PublicAddress() (string, error) {
	m.ctrl.T.Helper()
	ret := m.ctrl.Call(m, "PublicAddress")
	ret0, _ := ret[0].(string)
	ret1, _ := ret[1].(error)
	return ret0, ret1
}

// PublicAddress indicates an expected call of PublicAddress
func (mr *MockContextMockRecorder) PublicAddress() *gomock.Call {
	mr.mock.ctrl.T.Helper()
	return mr.mock.ctrl.RecordCallWithMethodType(mr.mock, "PublicAddress", reflect.TypeOf((*MockContext)(nil).PublicAddress))
}

// Relation mocks base method
func (m *MockContext) Relation(arg0 int) (jujuc.ContextRelation, error) {
	m.ctrl.T.Helper()
	ret := m.ctrl.Call(m, "Relation", arg0)
	ret0, _ := ret[0].(jujuc.ContextRelation)
	ret1, _ := ret[1].(error)
	return ret0, ret1
}

// Relation indicates an expected call of Relation
func (mr *MockContextMockRecorder) Relation(arg0 interface{}) *gomock.Call {
	mr.mock.ctrl.T.Helper()
	return mr.mock.ctrl.RecordCallWithMethodType(mr.mock, "Relation", reflect.TypeOf((*MockContext)(nil).Relation), arg0)
}

// RelationIds mocks base method
func (m *MockContext) RelationIds() ([]int, error) {
	m.ctrl.T.Helper()
	ret := m.ctrl.Call(m, "RelationIds")
	ret0, _ := ret[0].([]int)
	ret1, _ := ret[1].(error)
	return ret0, ret1
}

// RelationIds indicates an expected call of RelationIds
func (mr *MockContextMockRecorder) RelationIds() *gomock.Call {
	mr.mock.ctrl.T.Helper()
	return mr.mock.ctrl.RecordCallWithMethodType(mr.mock, "RelationIds", reflect.TypeOf((*MockContext)(nil).RelationIds))
}

// RemoteApplicationName mocks base method
func (m *MockContext) RemoteApplicationName() (string, error) {
	m.ctrl.T.Helper()
	ret := m.ctrl.Call(m, "RemoteApplicationName")
	ret0, _ := ret[0].(string)
	ret1, _ := ret[1].(error)
	return ret0, ret1
}

// RemoteApplicationName indicates an expected call of RemoteApplicationName
func (mr *MockContextMockRecorder) RemoteApplicationName() *gomock.Call {
	mr.mock.ctrl.T.Helper()
	return mr.mock.ctrl.RecordCallWithMethodType(mr.mock, "RemoteApplicationName", reflect.TypeOf((*MockContext)(nil).RemoteApplicationName))
}

// RemoteUnitName mocks base method
func (m *MockContext) RemoteUnitName() (string, error) {
	m.ctrl.T.Helper()
	ret := m.ctrl.Call(m, "RemoteUnitName")
	ret0, _ := ret[0].(string)
	ret1, _ := ret[1].(error)
	return ret0, ret1
}

// RemoteUnitName indicates an expected call of RemoteUnitName
func (mr *MockContextMockRecorder) RemoteUnitName() *gomock.Call {
	mr.mock.ctrl.T.Helper()
	return mr.mock.ctrl.RecordCallWithMethodType(mr.mock, "RemoteUnitName", reflect.TypeOf((*MockContext)(nil).RemoteUnitName))
}

// RequestReboot mocks base method
func (m *MockContext) RequestReboot(arg0 jujuc.RebootPriority) error {
	m.ctrl.T.Helper()
	ret := m.ctrl.Call(m, "RequestReboot", arg0)
	ret0, _ := ret[0].(error)
	return ret0
}

// RequestReboot indicates an expected call of RequestReboot
func (mr *MockContextMockRecorder) RequestReboot(arg0 interface{}) *gomock.Call {
	mr.mock.ctrl.T.Helper()
	return mr.mock.ctrl.RecordCallWithMethodType(mr.mock, "RequestReboot", reflect.TypeOf((*MockContext)(nil).RequestReboot), arg0)
}

// SetActionFailed mocks base method
func (m *MockContext) SetActionFailed() error {
	m.ctrl.T.Helper()
	ret := m.ctrl.Call(m, "SetActionFailed")
	ret0, _ := ret[0].(error)
	return ret0
}

// SetActionFailed indicates an expected call of SetActionFailed
func (mr *MockContextMockRecorder) SetActionFailed() *gomock.Call {
	mr.mock.ctrl.T.Helper()
	return mr.mock.ctrl.RecordCallWithMethodType(mr.mock, "SetActionFailed", reflect.TypeOf((*MockContext)(nil).SetActionFailed))
}

// SetActionMessage mocks base method
func (m *MockContext) SetActionMessage(arg0 string) error {
	m.ctrl.T.Helper()
	ret := m.ctrl.Call(m, "SetActionMessage", arg0)
	ret0, _ := ret[0].(error)
	return ret0
}

// SetActionMessage indicates an expected call of SetActionMessage
func (mr *MockContextMockRecorder) SetActionMessage(arg0 interface{}) *gomock.Call {
	mr.mock.ctrl.T.Helper()
	return mr.mock.ctrl.RecordCallWithMethodType(mr.mock, "SetActionMessage", reflect.TypeOf((*MockContext)(nil).SetActionMessage), arg0)
}

// SetApplicationStatus mocks base method
func (m *MockContext) SetApplicationStatus(arg0 jujuc.StatusInfo) error {
	m.ctrl.T.Helper()
	ret := m.ctrl.Call(m, "SetApplicationStatus", arg0)
	ret0, _ := ret[0].(error)
	return ret0
}

// SetApplicationStatus indicates an expected call of SetApplicationStatus
func (mr *MockContextMockRecorder) SetApplicationStatus(arg0 interface{}) *gomock.Call {
	mr.mock.ctrl.T.Helper()
	return mr.mock.ctrl.RecordCallWithMethodType(mr.mock, "SetApplicationStatus", reflect.TypeOf((*MockContext)(nil).SetApplicationStatus), arg0)
}

<<<<<<< HEAD
// SetCacheValue mocks base method
func (m *MockContext) SetCacheValue(arg0, arg1 string) error {
	m.ctrl.T.Helper()
	ret := m.ctrl.Call(m, "SetCacheValue", arg0, arg1)
=======
// SetCharmStateValue mocks base method
func (m *MockContext) SetCharmStateValue(arg0, arg1 string) error {
	m.ctrl.T.Helper()
	ret := m.ctrl.Call(m, "SetCharmStateValue", arg0, arg1)
>>>>>>> 7acfac67
	ret0, _ := ret[0].(error)
	return ret0
}

<<<<<<< HEAD
// SetCacheValue indicates an expected call of SetCacheValue
func (mr *MockContextMockRecorder) SetCacheValue(arg0, arg1 interface{}) *gomock.Call {
	mr.mock.ctrl.T.Helper()
	return mr.mock.ctrl.RecordCallWithMethodType(mr.mock, "SetCacheValue", reflect.TypeOf((*MockContext)(nil).SetCacheValue), arg0, arg1)
=======
// SetCharmStateValue indicates an expected call of SetCharmStateValue
func (mr *MockContextMockRecorder) SetCharmStateValue(arg0, arg1 interface{}) *gomock.Call {
	mr.mock.ctrl.T.Helper()
	return mr.mock.ctrl.RecordCallWithMethodType(mr.mock, "SetCharmStateValue", reflect.TypeOf((*MockContext)(nil).SetCharmStateValue), arg0, arg1)
>>>>>>> 7acfac67
}

// SetPodSpec mocks base method
func (m *MockContext) SetPodSpec(arg0 string) error {
	m.ctrl.T.Helper()
	ret := m.ctrl.Call(m, "SetPodSpec", arg0)
	ret0, _ := ret[0].(error)
	return ret0
}

// SetPodSpec indicates an expected call of SetPodSpec
func (mr *MockContextMockRecorder) SetPodSpec(arg0 interface{}) *gomock.Call {
	mr.mock.ctrl.T.Helper()
	return mr.mock.ctrl.RecordCallWithMethodType(mr.mock, "SetPodSpec", reflect.TypeOf((*MockContext)(nil).SetPodSpec), arg0)
}

// SetRawK8sSpec mocks base method
func (m *MockContext) SetRawK8sSpec(arg0 string) error {
	m.ctrl.T.Helper()
	ret := m.ctrl.Call(m, "SetRawK8sSpec", arg0)
	ret0, _ := ret[0].(error)
	return ret0
}

// SetRawK8sSpec indicates an expected call of SetRawK8sSpec
func (mr *MockContextMockRecorder) SetRawK8sSpec(arg0 interface{}) *gomock.Call {
	mr.mock.ctrl.T.Helper()
	return mr.mock.ctrl.RecordCallWithMethodType(mr.mock, "SetRawK8sSpec", reflect.TypeOf((*MockContext)(nil).SetRawK8sSpec), arg0)
}

// SetUnitStatus mocks base method
func (m *MockContext) SetUnitStatus(arg0 jujuc.StatusInfo) error {
	m.ctrl.T.Helper()
	ret := m.ctrl.Call(m, "SetUnitStatus", arg0)
	ret0, _ := ret[0].(error)
	return ret0
}

// SetUnitStatus indicates an expected call of SetUnitStatus
func (mr *MockContextMockRecorder) SetUnitStatus(arg0 interface{}) *gomock.Call {
	mr.mock.ctrl.T.Helper()
	return mr.mock.ctrl.RecordCallWithMethodType(mr.mock, "SetUnitStatus", reflect.TypeOf((*MockContext)(nil).SetUnitStatus), arg0)
}

// SetUnitWorkloadVersion mocks base method
func (m *MockContext) SetUnitWorkloadVersion(arg0 string) error {
	m.ctrl.T.Helper()
	ret := m.ctrl.Call(m, "SetUnitWorkloadVersion", arg0)
	ret0, _ := ret[0].(error)
	return ret0
}

// SetUnitWorkloadVersion indicates an expected call of SetUnitWorkloadVersion
func (mr *MockContextMockRecorder) SetUnitWorkloadVersion(arg0 interface{}) *gomock.Call {
	mr.mock.ctrl.T.Helper()
	return mr.mock.ctrl.RecordCallWithMethodType(mr.mock, "SetUnitWorkloadVersion", reflect.TypeOf((*MockContext)(nil).SetUnitWorkloadVersion), arg0)
}

// Storage mocks base method
<<<<<<< HEAD
func (m *MockContext) Storage(arg0 names_v3.StorageTag) (jujuc.ContextStorageAttachment, error) {
=======
func (m *MockContext) Storage(arg0 names.StorageTag) (jujuc.ContextStorageAttachment, error) {
>>>>>>> 7acfac67
	m.ctrl.T.Helper()
	ret := m.ctrl.Call(m, "Storage", arg0)
	ret0, _ := ret[0].(jujuc.ContextStorageAttachment)
	ret1, _ := ret[1].(error)
	return ret0, ret1
}

// Storage indicates an expected call of Storage
func (mr *MockContextMockRecorder) Storage(arg0 interface{}) *gomock.Call {
	mr.mock.ctrl.T.Helper()
	return mr.mock.ctrl.RecordCallWithMethodType(mr.mock, "Storage", reflect.TypeOf((*MockContext)(nil).Storage), arg0)
}

// StorageTags mocks base method
<<<<<<< HEAD
func (m *MockContext) StorageTags() ([]names_v3.StorageTag, error) {
=======
func (m *MockContext) StorageTags() ([]names.StorageTag, error) {
>>>>>>> 7acfac67
	m.ctrl.T.Helper()
	ret := m.ctrl.Call(m, "StorageTags")
	ret0, _ := ret[0].([]names.StorageTag)
	ret1, _ := ret[1].(error)
	return ret0, ret1
}

// StorageTags indicates an expected call of StorageTags
func (mr *MockContextMockRecorder) StorageTags() *gomock.Call {
	mr.mock.ctrl.T.Helper()
	return mr.mock.ctrl.RecordCallWithMethodType(mr.mock, "StorageTags", reflect.TypeOf((*MockContext)(nil).StorageTags))
}

// UnitName mocks base method
func (m *MockContext) UnitName() string {
	m.ctrl.T.Helper()
	ret := m.ctrl.Call(m, "UnitName")
	ret0, _ := ret[0].(string)
	return ret0
}

// UnitName indicates an expected call of UnitName
func (mr *MockContextMockRecorder) UnitName() *gomock.Call {
	mr.mock.ctrl.T.Helper()
	return mr.mock.ctrl.RecordCallWithMethodType(mr.mock, "UnitName", reflect.TypeOf((*MockContext)(nil).UnitName))
}

// UnitStatus mocks base method
func (m *MockContext) UnitStatus() (*jujuc.StatusInfo, error) {
	m.ctrl.T.Helper()
	ret := m.ctrl.Call(m, "UnitStatus")
	ret0, _ := ret[0].(*jujuc.StatusInfo)
	ret1, _ := ret[1].(error)
	return ret0, ret1
}

// UnitStatus indicates an expected call of UnitStatus
func (mr *MockContextMockRecorder) UnitStatus() *gomock.Call {
	mr.mock.ctrl.T.Helper()
	return mr.mock.ctrl.RecordCallWithMethodType(mr.mock, "UnitStatus", reflect.TypeOf((*MockContext)(nil).UnitStatus))
}

// UnitWorkloadVersion mocks base method
func (m *MockContext) UnitWorkloadVersion() (string, error) {
	m.ctrl.T.Helper()
	ret := m.ctrl.Call(m, "UnitWorkloadVersion")
	ret0, _ := ret[0].(string)
	ret1, _ := ret[1].(error)
	return ret0, ret1
}

// UnitWorkloadVersion indicates an expected call of UnitWorkloadVersion
func (mr *MockContextMockRecorder) UnitWorkloadVersion() *gomock.Call {
	mr.mock.ctrl.T.Helper()
	return mr.mock.ctrl.RecordCallWithMethodType(mr.mock, "UnitWorkloadVersion", reflect.TypeOf((*MockContext)(nil).UnitWorkloadVersion))
}

// UpdateActionResults mocks base method
func (m *MockContext) UpdateActionResults(arg0 []string, arg1 string) error {
	m.ctrl.T.Helper()
	ret := m.ctrl.Call(m, "UpdateActionResults", arg0, arg1)
	ret0, _ := ret[0].(error)
	return ret0
}

// UpdateActionResults indicates an expected call of UpdateActionResults
func (mr *MockContextMockRecorder) UpdateActionResults(arg0, arg1 interface{}) *gomock.Call {
	mr.mock.ctrl.T.Helper()
	return mr.mock.ctrl.RecordCallWithMethodType(mr.mock, "UpdateActionResults", reflect.TypeOf((*MockContext)(nil).UpdateActionResults), arg0, arg1)
}

// WriteLeaderSettings mocks base method
func (m *MockContext) WriteLeaderSettings(arg0 map[string]string) error {
	m.ctrl.T.Helper()
	ret := m.ctrl.Call(m, "WriteLeaderSettings", arg0)
	ret0, _ := ret[0].(error)
	return ret0
}

// WriteLeaderSettings indicates an expected call of WriteLeaderSettings
func (mr *MockContextMockRecorder) WriteLeaderSettings(arg0 interface{}) *gomock.Call {
	mr.mock.ctrl.T.Helper()
	return mr.mock.ctrl.RecordCallWithMethodType(mr.mock, "WriteLeaderSettings", reflect.TypeOf((*MockContext)(nil).WriteLeaderSettings), arg0)
}<|MERGE_RESOLUTION|>--- conflicted
+++ resolved
@@ -10,8 +10,8 @@
 	application "github.com/juju/juju/core/application"
 	network "github.com/juju/juju/core/network"
 	jujuc "github.com/juju/juju/worker/uniter/runner/jujuc"
-	charm "gopkg.in/juju/charm.v6"
-	names "gopkg.in/juju/names.v3"
+	charm_v6 "gopkg.in/juju/charm.v6"
+	names_v3 "gopkg.in/juju/names.v3"
 	reflect "reflect"
 	time "time"
 )
@@ -171,14 +171,10 @@
 }
 
 // ConfigSettings mocks base method
-<<<<<<< HEAD
 func (m *MockContext) ConfigSettings() (charm_v6.Settings, error) {
-=======
-func (m *MockContext) ConfigSettings() (charm.Settings, error) {
->>>>>>> 7acfac67
 	m.ctrl.T.Helper()
 	ret := m.ctrl.Call(m, "ConfigSettings")
-	ret0, _ := ret[0].(charm.Settings)
+	ret0, _ := ret[0].(charm_v6.Settings)
 	ret1, _ := ret[1].(error)
 	return ret0, ret1
 }
@@ -189,33 +185,14 @@
 	return mr.mock.ctrl.RecordCallWithMethodType(mr.mock, "ConfigSettings", reflect.TypeOf((*MockContext)(nil).ConfigSettings))
 }
 
-<<<<<<< HEAD
-// DeleteCacheValue mocks base method
-func (m *MockContext) DeleteCacheValue(arg0 string) error {
-	m.ctrl.T.Helper()
-	ret := m.ctrl.Call(m, "DeleteCacheValue", arg0)
-=======
 // DeleteCharmStateValue mocks base method
 func (m *MockContext) DeleteCharmStateValue(arg0 string) error {
 	m.ctrl.T.Helper()
 	ret := m.ctrl.Call(m, "DeleteCharmStateValue", arg0)
->>>>>>> 7acfac67
-	ret0, _ := ret[0].(error)
-	return ret0
-}
-
-<<<<<<< HEAD
-// DeleteCacheValue indicates an expected call of DeleteCacheValue
-func (mr *MockContextMockRecorder) DeleteCacheValue(arg0 interface{}) *gomock.Call {
-	mr.mock.ctrl.T.Helper()
-	return mr.mock.ctrl.RecordCallWithMethodType(mr.mock, "DeleteCacheValue", reflect.TypeOf((*MockContext)(nil).DeleteCacheValue), arg0)
-}
-
-// GetCache mocks base method
-func (m *MockContext) GetCache() (map[string]string, error) {
-	m.ctrl.T.Helper()
-	ret := m.ctrl.Call(m, "GetCache")
-=======
+	ret0, _ := ret[0].(error)
+	return ret0
+}
+
 // DeleteCharmStateValue indicates an expected call of DeleteCharmStateValue
 func (mr *MockContextMockRecorder) DeleteCharmStateValue(arg0 interface{}) *gomock.Call {
 	mr.mock.ctrl.T.Helper()
@@ -226,41 +203,41 @@
 func (m *MockContext) GetCharmState() (map[string]string, error) {
 	m.ctrl.T.Helper()
 	ret := m.ctrl.Call(m, "GetCharmState")
->>>>>>> 7acfac67
 	ret0, _ := ret[0].(map[string]string)
 	ret1, _ := ret[1].(error)
 	return ret0, ret1
 }
 
-<<<<<<< HEAD
-// GetCache indicates an expected call of GetCache
-func (mr *MockContextMockRecorder) GetCache() *gomock.Call {
-	mr.mock.ctrl.T.Helper()
-	return mr.mock.ctrl.RecordCallWithMethodType(mr.mock, "GetCache", reflect.TypeOf((*MockContext)(nil).GetCache))
+// GetCharmState indicates an expected call of GetCharmState
+func (mr *MockContextMockRecorder) GetCharmState() *gomock.Call {
+	mr.mock.ctrl.T.Helper()
+	return mr.mock.ctrl.RecordCallWithMethodType(mr.mock, "GetCharmState", reflect.TypeOf((*MockContext)(nil).GetCharmState))
+}
+
+// GetCharmStateValue mocks base method
+func (m *MockContext) GetCharmStateValue(arg0 string) (string, error) {
+	m.ctrl.T.Helper()
+	ret := m.ctrl.Call(m, "GetCharmStateValue", arg0)
+	ret0, _ := ret[0].(string)
+	ret1, _ := ret[1].(error)
+	return ret0, ret1
+}
+
+// GetCharmStateValue indicates an expected call of GetCharmStateValue
+func (mr *MockContextMockRecorder) GetCharmStateValue(arg0 interface{}) *gomock.Call {
+	mr.mock.ctrl.T.Helper()
+	return mr.mock.ctrl.RecordCallWithMethodType(mr.mock, "GetCharmStateValue", reflect.TypeOf((*MockContext)(nil).GetCharmStateValue), arg0)
 }
 
 // GetPodSpec mocks base method
 func (m *MockContext) GetPodSpec() (string, error) {
 	m.ctrl.T.Helper()
 	ret := m.ctrl.Call(m, "GetPodSpec")
-=======
-// GetCharmState indicates an expected call of GetCharmState
-func (mr *MockContextMockRecorder) GetCharmState() *gomock.Call {
-	mr.mock.ctrl.T.Helper()
-	return mr.mock.ctrl.RecordCallWithMethodType(mr.mock, "GetCharmState", reflect.TypeOf((*MockContext)(nil).GetCharmState))
-}
-
-// GetCharmStateValue mocks base method
-func (m *MockContext) GetCharmStateValue(arg0 string) (string, error) {
-	m.ctrl.T.Helper()
-	ret := m.ctrl.Call(m, "GetCharmStateValue", arg0)
->>>>>>> 7acfac67
-	ret0, _ := ret[0].(string)
-	ret1, _ := ret[1].(error)
-	return ret0, ret1
-}
-
-<<<<<<< HEAD
+	ret0, _ := ret[0].(string)
+	ret1, _ := ret[1].(error)
+	return ret0, ret1
+}
+
 // GetPodSpec indicates an expected call of GetPodSpec
 func (mr *MockContextMockRecorder) GetPodSpec() *gomock.Call {
 	mr.mock.ctrl.T.Helper()
@@ -282,40 +259,6 @@
 	return mr.mock.ctrl.RecordCallWithMethodType(mr.mock, "GetRawK8sSpec", reflect.TypeOf((*MockContext)(nil).GetRawK8sSpec))
 }
 
-// GetSingleCacheValue mocks base method
-func (m *MockContext) GetSingleCacheValue(arg0 string) (string, error) {
-	m.ctrl.T.Helper()
-	ret := m.ctrl.Call(m, "GetSingleCacheValue", arg0)
-=======
-// GetCharmStateValue indicates an expected call of GetCharmStateValue
-func (mr *MockContextMockRecorder) GetCharmStateValue(arg0 interface{}) *gomock.Call {
-	mr.mock.ctrl.T.Helper()
-	return mr.mock.ctrl.RecordCallWithMethodType(mr.mock, "GetCharmStateValue", reflect.TypeOf((*MockContext)(nil).GetCharmStateValue), arg0)
-}
-
-// GetPodSpec mocks base method
-func (m *MockContext) GetPodSpec() (string, error) {
-	m.ctrl.T.Helper()
-	ret := m.ctrl.Call(m, "GetPodSpec")
->>>>>>> 7acfac67
-	ret0, _ := ret[0].(string)
-	ret1, _ := ret[1].(error)
-	return ret0, ret1
-}
-
-<<<<<<< HEAD
-// GetSingleCacheValue indicates an expected call of GetSingleCacheValue
-func (mr *MockContextMockRecorder) GetSingleCacheValue(arg0 interface{}) *gomock.Call {
-	mr.mock.ctrl.T.Helper()
-	return mr.mock.ctrl.RecordCallWithMethodType(mr.mock, "GetSingleCacheValue", reflect.TypeOf((*MockContext)(nil).GetSingleCacheValue), arg0)
-=======
-// GetPodSpec indicates an expected call of GetPodSpec
-func (mr *MockContextMockRecorder) GetPodSpec() *gomock.Call {
-	mr.mock.ctrl.T.Helper()
-	return mr.mock.ctrl.RecordCallWithMethodType(mr.mock, "GetPodSpec", reflect.TypeOf((*MockContext)(nil).GetPodSpec))
->>>>>>> 7acfac67
-}
-
 // GoalState mocks base method
 func (m *MockContext) GoalState() (*application.GoalState, error) {
 	m.ctrl.T.Helper()
@@ -594,32 +537,18 @@
 	return mr.mock.ctrl.RecordCallWithMethodType(mr.mock, "SetApplicationStatus", reflect.TypeOf((*MockContext)(nil).SetApplicationStatus), arg0)
 }
 
-<<<<<<< HEAD
-// SetCacheValue mocks base method
-func (m *MockContext) SetCacheValue(arg0, arg1 string) error {
-	m.ctrl.T.Helper()
-	ret := m.ctrl.Call(m, "SetCacheValue", arg0, arg1)
-=======
 // SetCharmStateValue mocks base method
 func (m *MockContext) SetCharmStateValue(arg0, arg1 string) error {
 	m.ctrl.T.Helper()
 	ret := m.ctrl.Call(m, "SetCharmStateValue", arg0, arg1)
->>>>>>> 7acfac67
-	ret0, _ := ret[0].(error)
-	return ret0
-}
-
-<<<<<<< HEAD
-// SetCacheValue indicates an expected call of SetCacheValue
-func (mr *MockContextMockRecorder) SetCacheValue(arg0, arg1 interface{}) *gomock.Call {
-	mr.mock.ctrl.T.Helper()
-	return mr.mock.ctrl.RecordCallWithMethodType(mr.mock, "SetCacheValue", reflect.TypeOf((*MockContext)(nil).SetCacheValue), arg0, arg1)
-=======
+	ret0, _ := ret[0].(error)
+	return ret0
+}
+
 // SetCharmStateValue indicates an expected call of SetCharmStateValue
 func (mr *MockContextMockRecorder) SetCharmStateValue(arg0, arg1 interface{}) *gomock.Call {
 	mr.mock.ctrl.T.Helper()
 	return mr.mock.ctrl.RecordCallWithMethodType(mr.mock, "SetCharmStateValue", reflect.TypeOf((*MockContext)(nil).SetCharmStateValue), arg0, arg1)
->>>>>>> 7acfac67
 }
 
 // SetPodSpec mocks base method
@@ -679,11 +608,7 @@
 }
 
 // Storage mocks base method
-<<<<<<< HEAD
 func (m *MockContext) Storage(arg0 names_v3.StorageTag) (jujuc.ContextStorageAttachment, error) {
-=======
-func (m *MockContext) Storage(arg0 names.StorageTag) (jujuc.ContextStorageAttachment, error) {
->>>>>>> 7acfac67
 	m.ctrl.T.Helper()
 	ret := m.ctrl.Call(m, "Storage", arg0)
 	ret0, _ := ret[0].(jujuc.ContextStorageAttachment)
@@ -698,14 +623,10 @@
 }
 
 // StorageTags mocks base method
-<<<<<<< HEAD
 func (m *MockContext) StorageTags() ([]names_v3.StorageTag, error) {
-=======
-func (m *MockContext) StorageTags() ([]names.StorageTag, error) {
->>>>>>> 7acfac67
 	m.ctrl.T.Helper()
 	ret := m.ctrl.Call(m, "StorageTags")
-	ret0, _ := ret[0].([]names.StorageTag)
+	ret0, _ := ret[0].([]names_v3.StorageTag)
 	ret1, _ := ret[1].(error)
 	return ret0, ret1
 }
