// Copyright 2018 Canonical Ltd.
// Licensed under the AGPLv3, see LICENCE file for details.

package provisioner_test

import (
	stdcontext "context"
	"fmt"
	"reflect"
	"strings"
	"sync"
	"time"

	"github.com/golang/mock/gomock"
	"github.com/juju/clock"
	"github.com/juju/collections/set"
	"github.com/juju/errors"
	"github.com/juju/loggo"
	"github.com/juju/names/v4"
	"github.com/juju/retry"
	"github.com/juju/testing"
	jc "github.com/juju/testing/checkers"
	"github.com/juju/version/v2"
	"github.com/juju/worker/v3/workertest"
	gc "gopkg.in/check.v1"

	"github.com/juju/juju/api"
	apiprovisioner "github.com/juju/juju/api/agent/provisioner"
	"github.com/juju/juju/controller/authentication"
	"github.com/juju/juju/core/constraints"
	"github.com/juju/juju/core/instance"
	"github.com/juju/juju/core/life"
	"github.com/juju/juju/core/network"
	"github.com/juju/juju/core/series"
	"github.com/juju/juju/core/status"
	"github.com/juju/juju/core/watcher"
	"github.com/juju/juju/core/watcher/watchertest"
	"github.com/juju/juju/environs"
	"github.com/juju/juju/environs/config"
	"github.com/juju/juju/environs/context"
	"github.com/juju/juju/environs/imagemetadata"
	"github.com/juju/juju/environs/instances"
	"github.com/juju/juju/provider/common/mocks"
	"github.com/juju/juju/rpc/params"
	coretesting "github.com/juju/juju/testing"
	jujuversion "github.com/juju/juju/version"
	"github.com/juju/juju/worker/provisioner"
)

const numProvisionWorkersForTesting = 4

type ProvisionerTaskSuite struct {
	testing.IsolationSuite

	setupDone            chan bool
	modelMachinesChanges chan []string
	modelMachinesWatcher watcher.StringsWatcher

	machineErrorRetryChanges chan struct{}
	machineErrorRetryWatcher watcher.NotifyWatcher

	machinesResults      []apiprovisioner.MachineResult
	machineStatusResults []apiprovisioner.MachineStatusResult
	machineGetter        *testMachineGetter

	instances      []instances.Instance
	instanceBroker *testInstanceBroker

	callCtx           *context.CloudCallContext
	invalidCredential bool

	auth *testAuthenticationProvider
}

var _ = gc.Suite(&ProvisionerTaskSuite{})

func (s *ProvisionerTaskSuite) SetUpTest(c *gc.C) {
	s.IsolationSuite.SetUpTest(c)

	s.setupDone = make(chan bool)
	s.modelMachinesChanges = make(chan []string)
	s.modelMachinesWatcher = watchertest.NewMockStringsWatcher(s.modelMachinesChanges)

	s.machineErrorRetryChanges = make(chan struct{})
	s.machineErrorRetryWatcher = watchertest.NewMockNotifyWatcher(s.machineErrorRetryChanges)

	s.machinesResults = []apiprovisioner.MachineResult{}
	s.machineStatusResults = []apiprovisioner.MachineStatusResult{}
	s.machineGetter = &testMachineGetter{
		Stub: &testing.Stub{},
		machinesFunc: func(machines ...names.MachineTag) ([]apiprovisioner.MachineResult, error) {
			return s.machinesResults, nil
		},
		machinesWithTransientErrorsFunc: func() ([]apiprovisioner.MachineStatusResult, error) {
			return s.machineStatusResults, nil
		},
	}

	s.instances = []instances.Instance{}
	s.instanceBroker = &testInstanceBroker{
		Stub:      &testing.Stub{},
		callsChan: make(chan string, 2),
		allInstancesFunc: func(ctx context.ProviderCallContext) ([]instances.Instance, error) {
			return s.instances, s.instanceBroker.NextErr()
		},
	}

	s.callCtx = &context.CloudCallContext{
		Context: stdcontext.TODO(),
		InvalidateCredentialFunc: func(string) error {
			s.invalidCredential = true
			return nil
		},
	}
	s.auth = &testAuthenticationProvider{&testing.Stub{}}
}

func (s *ProvisionerTaskSuite) TestStartStop(c *gc.C) {
	task := s.newProvisionerTask(c,
		config.HarvestAll,
		&mockDistributionGroupFinder{},
		mockToolsFinder{},
		numProvisionWorkersForTesting,
	)
	workertest.CheckAlive(c, task)
	workertest.CleanKill(c, task)

	err := workertest.CheckKilled(c, task)
	c.Assert(err, jc.ErrorIsNil)
	err = workertest.CheckKilled(c, s.modelMachinesWatcher)
	c.Assert(err, jc.ErrorIsNil)
	err = workertest.CheckKilled(c, s.machineErrorRetryWatcher)
	c.Assert(err, jc.ErrorIsNil)
	s.machineGetter.CheckNoCalls(c)
	s.instanceBroker.CheckNoCalls(c)
}

func (s *ProvisionerTaskSuite) TestStopInstancesIgnoresMachinesWithKeep(c *gc.C) {
	task := s.newProvisionerTask(c,
		config.HarvestAll,
		&mockDistributionGroupFinder{},
		mockToolsFinder{},
		numProvisionWorkersForTesting,
	)
	defer workertest.CleanKill(c, task)

	i0 := &testInstance{id: "zero"}
	i1 := &testInstance{id: "one"}
	s.instances = []instances.Instance{
		i0,
		i1,
	}

	m0 := &testMachine{
		id:       "0",
		life:     life.Dead,
		instance: i0,
	}
	m1 := &testMachine{
		id:           "1",
		life:         life.Dead,
		instance:     i1,
		keepInstance: true,
	}
	c.Assert(m0.markForRemoval, jc.IsFalse)
	c.Assert(m1.markForRemoval, jc.IsFalse)

	s.machinesResults = []apiprovisioner.MachineResult{
		{Machine: m0},
		{Machine: m1},
	}

	s.sendModelMachinesChange(c, "0", "1")

	s.waitForTask(c, []string{"AllRunningInstances", "StopInstances"})

	workertest.CleanKill(c, task)
	close(s.instanceBroker.callsChan)
	s.machineGetter.CheckCallNames(c, "Machines")
	s.instanceBroker.CheckCalls(c, []testing.StubCall{
		{"AllRunningInstances", []interface{}{s.callCtx}},
		{"StopInstances", []interface{}{s.callCtx, []instance.Id{"zero"}}},
	})
	c.Assert(m0.markForRemoval, jc.IsTrue)
	c.Assert(m1.markForRemoval, jc.IsTrue)
}

func (s *ProvisionerTaskSuite) TestProvisionerRetries(c *gc.C) {
	s.instanceBroker.SetErrors(
		errors.New("errors 1"),
		errors.New("errors 2"),
	)

	task := s.newProvisionerTaskWithRetry(c,
		config.HarvestAll,
		&mockDistributionGroupFinder{},
		mockToolsFinder{},
		provisioner.NewRetryStrategy(0*time.Second, 1),
		numProvisionWorkersForTesting,
	)

	m0 := &testMachine{
		id: "0",
	}
	s.machineStatusResults = []apiprovisioner.MachineStatusResult{
		{Machine: m0, Status: params.StatusResult{}},
	}
	s.sendMachineErrorRetryChange(c)

	s.waitForTask(c, []string{"StartInstance", "StartInstance"})

	workertest.CleanKill(c, task)
	close(s.instanceBroker.callsChan)
	s.machineGetter.CheckCallNames(c, "MachinesWithTransientErrors")
	s.auth.CheckCallNames(c, "SetupAuthentication")
	s.instanceBroker.CheckCallNames(c, "StartInstance", "StartInstance")
}

func (s *ProvisionerTaskSuite) TestEvenZonePlacement(c *gc.C) {
	ctrl := gomock.NewController(c)
	defer ctrl.Finish()

	// There are 3 available usedZones, so test with 4 machines
	// to ensure even spread across usedZones.
	machines := []*testMachine{{
		id: "0",
	}, {
		id: "1",
	}, {
		id: "2",
	}, {
		id: "3",
	}}
	broker := s.setUpZonedEnviron(ctrl, machines...)
	azConstraints := newAZConstraintStartInstanceParamsMatcher()
	broker.EXPECT().DeriveAvailabilityZones(s.callCtx, azConstraints).Return([]string{}, nil).Times(len(machines))

	// We need to coordinate access to usedZones by the worker, executing the
	// expectations below on a separate Goroutine, and the test logic.
	zoneLock := sync.Mutex{}
	var usedZones []string

	expectedIds := set.NewStrings()
	for _, m := range machines {
		expectedIds.Add(m.id)
		broker.EXPECT().StartInstance(s.callCtx, azConstraints).Return(&environs.StartInstanceResult{
			Instance: &testInstance{id: "instance-" + m.id},
		}, nil).Do(func(ctx, params interface{}) {
			zoneLock.Lock()
			usedZones = append(usedZones, params.(environs.StartInstanceParams).AvailabilityZone)
			zoneLock.Unlock()
		})
	}

	task := s.newProvisionerTaskWithBroker(c, broker, nil, numProvisionWorkersForTesting)
	s.sendModelMachinesChange(c, expectedIds.Values()...)

	retryCallArgs := retry.CallArgs{
		Clock:       clock.WallClock,
		MaxDuration: coretesting.LongWait,
		Delay:       10 * time.Millisecond,
		Func: func() error {
			zoneLock.Lock()
			if len(usedZones) == 4 {
				return nil
			}
			zoneLock.Unlock()
			return errors.Errorf("Not ready yet")
		},
	}
	err := retry.Call(retryCallArgs)
	c.Assert(err, jc.ErrorIsNil)

	zoneCounts := make(map[string]int)
	for _, z := range usedZones {
		count := zoneCounts[z] + 1
		zoneCounts[z] = count
	}
	for z, count := range zoneCounts {
		if count == 0 || count > 2 {
			c.Fatalf("expected either 1 or 2 machines for %v, got %d", z, count)
		}
	}
	c.Assert(set.NewStrings(usedZones...).SortedValues(), jc.DeepEquals, []string{"az1", "az2", "az3"})

	workertest.CleanKill(c, task)
}

func (s *ProvisionerTaskSuite) TestMultipleSpaceConstraints(c *gc.C) {
	ctrl := gomock.NewController(c)
	defer ctrl.Finish()

	m0 := &testMachine{
		id:          "0",
		constraints: "spaces=alpha,beta",
		topology: params.ProvisioningNetworkTopology{
			SubnetAZs: map[string][]string{
				"subnet-1": {"az-1"},
				"subnet-2": {"az-2"},
			},
			SpaceSubnets: map[string][]string{
				"alpha": {"subnet-1"},
				"beta":  {"subnet-2"},
			},
		},
	}
	broker := s.setUpZonedEnviron(ctrl, m0)
	spaceConstraints := newSpaceConstraintStartInstanceParamsMatcher("alpha", "beta")

	spaceConstraints.addMatch("subnets-to-zones", func(p environs.StartInstanceParams) bool {
		if len(p.SubnetsToZones) != 2 {
			return false
		}

		// Order independence.
		for _, subZones := range p.SubnetsToZones {
			for sub, zones := range subZones {
				var zone string

				switch sub {
				case "subnet-1":
					zone = "az-1"
				case "subnet-2":
					zone = "az-2"
				default:
					return false
				}

				if len(zones) != 1 || zones[0] != zone {
					return false
				}
			}
		}

		return true
	})

	broker.EXPECT().DeriveAvailabilityZones(s.callCtx, spaceConstraints).Return([]string{}, nil)

	// Use satisfaction of this call as the synchronisation point.
	started := make(chan struct{})
	broker.EXPECT().StartInstance(s.callCtx, spaceConstraints).Return(&environs.StartInstanceResult{
		Instance: &testInstance{id: "instance-0"},
	}, nil).Do(func(context.ProviderCallContext, environs.StartInstanceParams) {
		go func() { started <- struct{}{} }()
	})
	task := s.newProvisionerTaskWithBroker(c, broker, nil, numProvisionWorkersForTesting)

	s.sendModelMachinesChange(c, "0")

	select {
	case <-started:
	case <-time.After(coretesting.LongWait):
		c.Fatalf("no matching call to StartInstance")
	}

	workertest.CleanKill(c, task)
}

func (s *ProvisionerTaskSuite) TestZoneConstraintsNoZoneAvailable(c *gc.C) {
	ctrl := gomock.NewController(c)
	defer ctrl.Finish()

	m0 := &testMachine{
		id:          "0",
		constraints: "zones=az9",
	}
	broker := s.setUpZonedEnviron(ctrl, m0)

	// Constraint for availability zone az9 can not be satisfied;
	// this broker only knows of az1, az2, az3.
	azConstraints := newAZConstraintStartInstanceParamsMatcher("az9")
	broker.EXPECT().DeriveAvailabilityZones(s.callCtx, azConstraints).Return([]string{}, nil)

	task := s.newProvisionerTaskWithBroker(c, broker, nil, numProvisionWorkersForTesting)
	s.sendModelMachinesChange(c, "0")
	s.waitForWorkerSetup(c, "worker not set up")

	// Wait for instance status to be set.
	timeout := time.After(coretesting.LongWait)
	for msg := ""; msg == ""; {
		select {
		case <-time.After(coretesting.ShortWait):
			_, msg, _ = m0.InstanceStatus()
		case <-timeout:
			c.Fatalf("machine InstanceStatus was not set")
		}
	}

	_, msg, err := m0.InstanceStatus()
	c.Assert(err, jc.ErrorIsNil)
	c.Check(msg, gc.Equals, "suitable availability zone for machine 0 not found")

	workertest.CleanKill(c, task)
}

func (s *ProvisionerTaskSuite) TestZoneConstraintsNoDistributionGroup(c *gc.C) {
	ctrl := gomock.NewController(c)
	defer ctrl.Finish()

	m0 := &testMachine{
		id:          "0",
		constraints: "zones=az1",
	}
	broker := s.setUpZonedEnviron(ctrl, m0)
	azConstraints := newAZConstraintStartInstanceParamsMatcher("az1")
	broker.EXPECT().DeriveAvailabilityZones(s.callCtx, azConstraints).Return([]string{}, nil)

	// For the call to start instance, we expect the same zone constraint to
	// be present, but we also expect that the zone in start instance params
	// matches the constraint, based on being available in this environ.
	azConstraintsAndDerivedZone := newAZConstraintStartInstanceParamsMatcher("az1")
	azConstraintsAndDerivedZone.addMatch("availability zone: az1", func(p environs.StartInstanceParams) bool {
		return p.AvailabilityZone == "az1"
	})

	// Use satisfaction of this call as the synchronisation point.
	started := make(chan struct{})
	broker.EXPECT().StartInstance(s.callCtx, azConstraints).Return(&environs.StartInstanceResult{
		Instance: &testInstance{id: "instance-0"},
	}, nil).Do(func(context.ProviderCallContext, environs.StartInstanceParams) {
		go func() { started <- struct{}{} }()
	})

	task := s.newProvisionerTaskWithBroker(c, broker, nil, numProvisionWorkersForTesting)

	s.sendModelMachinesChange(c, "0")

	select {
	case <-started:
	case <-time.After(coretesting.LongWait):
		c.Fatalf("no matching call to StartInstance")
	}

	workertest.CleanKill(c, task)
}

func (s *ProvisionerTaskSuite) TestZoneConstraintsNoDistributionGroupRetry(c *gc.C) {
	ctrl := gomock.NewController(c)
	defer ctrl.Finish()

	broker := s.setUpZonedEnviron(ctrl)
	azConstraints := newAZConstraintStartInstanceParamsMatcher("az1")

	failedErr := errors.Errorf("oh no")
	// Use satisfaction of this call as the synchronisation point.
	started := make(chan struct{})
	gomock.InOrder(
		broker.EXPECT().DeriveAvailabilityZones(s.callCtx, azConstraints).Return([]string{}, nil).AnyTimes(), // may be called multiple times due to the changes in the provisioner task main logic.
		broker.EXPECT().StartInstance(s.callCtx, azConstraints).Return(nil, failedErr),
		broker.EXPECT().DeriveAvailabilityZones(s.callCtx, azConstraints).Return([]string{}, nil).AnyTimes(), // may be called multiple times due to the changes in the provisioner task main logic.
		broker.EXPECT().StartInstance(s.callCtx, azConstraints).Return(&environs.StartInstanceResult{
			Instance: &testInstance{id: "instance-1"},
		}, nil).Do(func(context.ProviderCallContext, environs.StartInstanceParams) {
			go func() { started <- struct{}{} }()
		}),
	)

	task := s.newProvisionerTaskWithBroker(c, broker, nil, numProvisionWorkersForTesting)

	m0 := &testMachine{
		id:          "0",
		constraints: "zones=az1",
	}
	s.machineStatusResults = []apiprovisioner.MachineStatusResult{{Machine: m0, Status: params.StatusResult{}}}
	s.sendMachineErrorRetryChange(c)
	s.sendMachineErrorRetryChange(c)

	select {
	case <-started:
	case <-time.After(coretesting.LongWait):
		c.Fatalf("no matching call to StartInstance")
	}

	workertest.CleanKill(c, task)
}

func (s *ProvisionerTaskSuite) TestZoneConstraintsWithDistributionGroup(c *gc.C) {
	ctrl := gomock.NewController(c)
	defer ctrl.Finish()

	m0 := &testMachine{
		id:          "0",
		constraints: "zones=az1,az2",
	}
	broker := s.setUpZonedEnviron(ctrl, m0)

	azConstraints := newAZConstraintStartInstanceParamsMatcher("az1", "az2")
	broker.EXPECT().DeriveAvailabilityZones(s.callCtx, azConstraints).Return([]string{}, nil)

	// For the call to start instance, we expect the same zone constraints to
	// be present, but we also expect that the zone in start instance params
	// was selected from the constraints, based on a machine from the same
	// distribution group already being in one of the zones.
	azConstraintsAndDerivedZone := newAZConstraintStartInstanceParamsMatcher("az1", "az2")
	azConstraintsAndDerivedZone.addMatch("availability zone: az2", func(p environs.StartInstanceParams) bool {
		return p.AvailabilityZone == "az2"
	})

	// Use satisfaction of this call as the synchronisation point.
	started := make(chan struct{})
	broker.EXPECT().StartInstance(s.callCtx, azConstraints).Return(&environs.StartInstanceResult{
		Instance: &testInstance{id: "instance-0"},
	}, nil).Do(func(context.ProviderCallContext, environs.StartInstanceParams) {
		go func() { started <- struct{}{} }()
	})

	// Another machine from the same distribution group is already in az1,
	// so we expect the machine to be created in az2.
	task := s.newProvisionerTaskWithBroker(c, broker, map[names.MachineTag][]string{
		names.NewMachineTag("0"): {"az1"},
	}, numProvisionWorkersForTesting)

	s.sendModelMachinesChange(c, "0")
	select {
	case <-started:
	case <-time.After(coretesting.LongWait):
		c.Fatalf("no matching call to StartInstance")
	}

	workertest.CleanKill(c, task)
}

func (s *ProvisionerTaskSuite) TestZoneConstraintsWithDistributionGroupRetry(c *gc.C) {
	ctrl := gomock.NewController(c)
	defer ctrl.Finish()

	broker := s.setUpZonedEnviron(ctrl)
	azConstraints := newAZConstraintStartInstanceParamsMatcher("az1", "az2")

	// Use satisfaction of this call as the synchronisation point.
	failedErr := errors.Errorf("oh no")
	started := make(chan struct{})
	gomock.InOrder(
		broker.EXPECT().DeriveAvailabilityZones(s.callCtx, azConstraints).Return([]string{}, nil).AnyTimes(), // may be called multiple times due to the changes in the provisioner task main logic.
		broker.EXPECT().StartInstance(s.callCtx, azConstraints).Return(nil, failedErr),
		broker.EXPECT().DeriveAvailabilityZones(s.callCtx, azConstraints).Return([]string{}, nil).AnyTimes(), // may be called multiple times due to the changes in the provisioner task main logic.
		broker.EXPECT().StartInstance(s.callCtx, azConstraints).Return(&environs.StartInstanceResult{
			Instance: &testInstance{id: "instance-1"},
		}, nil).Do(func(context.ProviderCallContext, environs.StartInstanceParams) {
			go func() { started <- struct{}{} }()
		}),
	)

	// Another machine from the same distribution group is already in az1,
	// so we expect the machine to be created in az2.
	task := s.newProvisionerTaskWithBroker(c, broker, map[names.MachineTag][]string{
		names.NewMachineTag("0"): {"az1"},
	}, numProvisionWorkersForTesting)

	m0 := &testMachine{
		id:          "0",
		constraints: "zones=az1,az2",
	}
	s.machineStatusResults = []apiprovisioner.MachineStatusResult{{Machine: m0, Status: params.StatusResult{}}}
	s.sendMachineErrorRetryChange(c)
	s.sendMachineErrorRetryChange(c)

	select {
	case <-started:
	case <-time.After(coretesting.LongWait):
		c.Fatalf("no matching call to StartInstance")
	}

	workertest.CleanKill(c, task)
}

func (s *ProvisionerTaskSuite) TestZoneRestrictiveConstraintsWithDistributionGroupRetry(c *gc.C) {
	ctrl := gomock.NewController(c)
	defer ctrl.Finish()

	broker := s.setUpZonedEnviron(ctrl)
	azConstraints := newAZConstraintStartInstanceParamsMatcher("az2")

	// Use satisfaction of this call as the synchronisation point.
	failedErr := errors.Errorf("oh no")
	started := make(chan struct{})
	gomock.InOrder(
		broker.EXPECT().DeriveAvailabilityZones(s.callCtx, azConstraints).Return([]string{}, nil).AnyTimes(), // may be called multiple times due to the changes in the provisioner task main logic.
		broker.EXPECT().StartInstance(s.callCtx, azConstraints).Return(nil, failedErr),
		broker.EXPECT().DeriveAvailabilityZones(s.callCtx, azConstraints).Return([]string{}, nil).AnyTimes(), // may be called multiple times due to the changes in the provisioner task main logic.
		broker.EXPECT().StartInstance(s.callCtx, azConstraints).Return(&environs.StartInstanceResult{
			Instance: &testInstance{id: "instance-2"},
		}, nil).Do(func(context.ProviderCallContext, environs.StartInstanceParams) {
			go func() { started <- struct{}{} }()
		}),
	)

	// Another machine from the same distribution group is already in az1,
	// so we expect the machine to be created in az2.
	task := s.newProvisionerTaskWithBroker(c, broker, map[names.MachineTag][]string{
		names.NewMachineTag("0"): {"az2"},
		names.NewMachineTag("1"): {"az3"},
	}, numProvisionWorkersForTesting)

	m0 := &testMachine{
		id:          "0",
		constraints: "zones=az2",
	}
	s.machineStatusResults = []apiprovisioner.MachineStatusResult{
		{Machine: m0, Status: params.StatusResult{}},
	}
	s.sendMachineErrorRetryChange(c)
	s.sendMachineErrorRetryChange(c)

	select {
	case <-started:
	case <-time.After(coretesting.LongWait):
		c.Fatalf("no matching call to StartInstance")
	}

	workertest.CleanKill(c, task)
}

func (s *ProvisionerTaskSuite) TestPopulateAZMachinesErrorWorkerStopped(c *gc.C) {
	ctrl := gomock.NewController(c)
	defer ctrl.Finish()

	broker := mocks.NewMockZonedEnviron(ctrl)
	broker.EXPECT().AllRunningInstances(s.callCtx).Return(nil, errors.New("boom")).Do(func(context.ProviderCallContext) {
		go func() { close(s.setupDone) }()
	})

	task := s.newProvisionerTaskWithBroker(c, broker, map[names.MachineTag][]string{
		names.NewMachineTag("0"): {"az1"},
	}, numProvisionWorkersForTesting)
	s.sendModelMachinesChange(c, "0")
	s.waitForWorkerSetup(c, "worker not set up")

	err := workertest.CheckKill(c, task)
	c.Assert(err, gc.ErrorMatches, "processing updated machines: getting all instances from broker: boom")
}

func (s *ProvisionerTaskSuite) TestDedupStopRequests(c *gc.C) {
	ctrl := gomock.NewController(c)
	defer ctrl.Finish()

	// m0 is a machine that should be terminated.
	i0 := &testInstance{id: "zero"}
	m0 := &testMachine{
		id:       "0",
		life:     life.Dead,
		instance: i0,
	}

	broker := s.setUpZonedEnviron(ctrl, m0)

	// This is a complex scenario. Here is how everything is set up:
	//
	// We will register an event processed callback as a synchronization
	// point.
	//
	// The first machine change event will trigger a StopInstance call
	// against the broker. While in that call (i.e. the machine is still
	// being stopped from the provisioner's perspective), we will trigger
	// another machine change event for the same machine and wait until it
	// has been processed and the event processed callback invoked.
	//
	// Then, doneCh which instructs the test to perform a CleanKill for
	// the worker and make sure that no errors got reported.
	//
	// This verifies that machines being stopped are ignored when processing
	// machine changes concurrently.

	doneCh := make(chan struct{})
	barrier := make(chan struct{}, 1)
	var barrierCb = func(evt string) {
		if evt == "processed-machines" {
			barrier <- struct{}{}
		}
	}

	// StopInstances should only be called once for m0.
	broker.EXPECT().StopInstances(s.callCtx, gomock.Any()).Do(func(ctx interface{}, ids ...interface{}) {
		c.Assert(len(ids), gc.Equals, 1)
		c.Assert(ids[0], gc.DeepEquals, instance.Id("0"))

		// While one of the pool workers is executing this code, we
		// will wait until the machine change event gets processed
		// and the main loop is ready to process the next event.
		<-barrier

		// Trigger another change while machine 0 is still being stopped
		// and wait until the event has been processed by the provisioner
		// main loop before returning
		s.sendModelMachinesChange(c, "0")
		<-barrier
		close(doneCh)
	})

	task := s.newProvisionerTaskWithBrokerAndEventCb(c, broker, nil, numProvisionWorkersForTesting, barrierCb)

	s.sendModelMachinesChange(c, "0")

	// This ensures that the worker pool within the provisioner gets cleanly
	// shutdown and that any pending requests are processed.
	<-doneCh
	workertest.CleanKill(c, task)
}

func (s *ProvisionerTaskSuite) TestDeferStopRequestsForMachinesStillProvisioning(c *gc.C) {
	ctrl := gomock.NewController(c)
	defer ctrl.Finish()

	// m0 is a machine that should be started.
	m0 := &testMachine{
		id:          "0",
		life:        life.Alive,
		constraints: "zones=az1",
	}

	broker := s.setUpZonedEnviron(ctrl, m0)

	// This is a complex scenario to ensure the provisioner works as expected
	// when the equivalent of "juju add-machine; juju remove-machine 0" is
	// executed. Here is how everything is set up:
	//
	// We will register an event processed callback as a synchronization
	// point.
	//
	// Machine 0 is alive but not yes started. Processing the first machine
	// change will trigger a StartInstance call against the broker.  While
	// in that call (i.e. the machine is still being started from the
	// provisioner's perspective), we will set the machine as dead, queue a
	// change event for the same machine and wait until it has been
	// processed and the event processed callback invoked.
	//
	// The change event for the dead machine should not immediately trigger
	// a StopInstance call but rather the provisioner will detect that the
	// machine is still being started and defer the stopping of the machine
	// until the machine gets started (immediately when StartInstance
	// returns).
	//
	// Finally, doneCh which instructs the test to perform a CleanKill for
	// the worker and make sure that no errors got reported.

	doneCh := make(chan struct{})
	barrier := make(chan struct{}, 1)
	var barrierCb = func(evt string) {
		if evt == "processed-machines" {
			barrier <- struct{}{}
		}
	}

	azConstraints := newAZConstraintStartInstanceParamsMatcher("az1")
	broker.EXPECT().DeriveAvailabilityZones(s.callCtx, azConstraints).Return([]string{}, nil).AnyTimes()
	gomock.InOrder(
		broker.EXPECT().StartInstance(s.callCtx, azConstraints).Return(&environs.StartInstanceResult{
			Instance: &testInstance{id: "instance-0"},
		}, nil).Do(func(ctx, params interface{}) {
			// While one of the pool workers is executing this code, we
			// will wait until the machine change event gets processed
			// and the main loop is ready to process the next event.
			<-barrier

			// While the machine is still starting, flag it as dead,
			// trigger another change and wait for it to be processed.
			// We expect that the defer stop flag is going to be set for
			// the machine and a StopInstance call to be issued once we
			// return.
			m0.life = life.Dead
			s.sendModelMachinesChange(c, "0")
			<-barrier
		}),
		broker.EXPECT().StopInstances(s.callCtx, gomock.Any()).Do(func(ctx interface{}, ids ...interface{}) {
			c.Assert(len(ids), gc.Equals, 1)
			c.Assert(ids[0], gc.DeepEquals, instance.Id("0"))

			// Signal the test to shut down the worker.
			close(doneCh)
		}),
	)

	task := s.newProvisionerTaskWithBrokerAndEventCb(c, broker, nil, numProvisionWorkersForTesting, barrierCb)

	// Send change for machine 0
	s.sendModelMachinesChange(c, "0")

	// This ensures that the worker pool within the provisioner gets cleanly
	// shutdown and that any pending requests are processed.
	<-doneCh
	workertest.CleanKill(c, task)
}

func (s *ProvisionerTaskSuite) TestResizeWorkerPool(c *gc.C) {
	ctrl := gomock.NewController(c)
	defer ctrl.Finish()

	barrier := make(chan struct{}, 1)
	var barrierCb = func(evt string) {
		if evt == "resized-worker-pool" {
			close(barrier)
		}
	}

	broker := s.setUpZonedEnviron(ctrl)
	task := s.newProvisionerTaskWithBrokerAndEventCb(c, broker, nil, numProvisionWorkersForTesting, barrierCb)

	// Resize the pool
	task.SetNumProvisionWorkers(numProvisionWorkersForTesting + 1)

	<-barrier
	workertest.CleanKill(c, task)
}

func (s *ProvisionerTaskSuite) TestUpdatedZonesReflectedInAZMachineSlice(c *gc.C) {
	ctrl := gomock.NewController(c)
	defer ctrl.Finish()

	m0 := &testMachine{id: "0", life: life.Alive}
	s.setUpMachines(m0)

	broker := mocks.NewMockZonedEnviron(ctrl)
	exp := broker.EXPECT()

	exp.AllRunningInstances(s.callCtx).Return(s.instances, nil).MinTimes(1)
	exp.InstanceAvailabilityZoneNames(s.callCtx, []instance.Id{s.instances[0].Id()}).Return(
		map[instance.Id]string{}, nil).Do(func(context.ProviderCallContext, []instance.Id) { close(s.setupDone) })

	az1 := mocks.NewMockAvailabilityZone(ctrl)
	az1.EXPECT().Name().Return("az1").MinTimes(1)
	az1.EXPECT().Available().Return(true).MinTimes(1)

	az2 := mocks.NewMockAvailabilityZone(ctrl)
	az2.EXPECT().Name().Return("az2").MinTimes(1)
	az2.EXPECT().Available().Return(true).MinTimes(1)

	az3 := mocks.NewMockAvailabilityZone(ctrl)
	az3.EXPECT().Name().Return("az3").MinTimes(1)
	az3.EXPECT().Available().Return(true).MinTimes(1)

	// Return 1 availability zone on the first call, then 3, then 1 again.
	// See steps below punctuated by sending machine changes.
	gomock.InOrder(
		exp.AvailabilityZones(s.callCtx).Return(network.AvailabilityZones{az1}, nil),
		exp.AvailabilityZones(s.callCtx).Return(network.AvailabilityZones{az1, az2, az3}, nil),
		exp.AvailabilityZones(s.callCtx).Return(network.AvailabilityZones{az1}, nil),
	)

	step := make(chan struct{}, 1)

	// We really don't care about these calls.
	// StartInstance is just a synchronisation point.
	exp.DeriveAvailabilityZones(s.callCtx, gomock.Any()).Return([]string{}, nil).AnyTimes()
	exp.StartInstance(s.callCtx, gomock.Any()).Return(&environs.StartInstanceResult{
		Instance: &testInstance{id: "instance-0"},
	}, nil).AnyTimes().Do(func(context.ProviderCallContext, environs.StartInstanceParams) {
		select {
		case step <- struct{}{}:
		case <-time.After(testing.LongWait):
			c.Fatalf("timed out writing to step channel")
		}
	})

	task := s.newProvisionerTaskWithBroker(c, broker, nil, numProvisionWorkersForTesting)

	syncStep := func() {
		select {
		case <-step:
		case <-time.After(testing.LongWait):
			c.Fatalf("timed out reading from step channel")
		}
	}

	s.sendModelMachinesChange(c, "0")

	// After the first change, there is only one AZ in the tracker.
	syncStep()
	azm := provisioner.GetCopyAvailabilityZoneMachines(task)
	c.Assert(azm, gc.HasLen, 1)
	c.Assert(azm[0].ZoneName, gc.Equals, "az1")

	s.sendModelMachinesChange(c, "0")

	// After the second change, we see all 3 AZs.
	syncStep()
	azm = provisioner.GetCopyAvailabilityZoneMachines(task)
	c.Assert(azm, gc.HasLen, 3)
	c.Assert([]string{azm[0].ZoneName, azm[1].ZoneName, azm[2].ZoneName}, jc.SameContents, []string{"az1", "az2", "az3"})

	s.sendModelMachinesChange(c, "0")

	// At this point, we will have had a deployment to one of the zones added
	// in the prior step. This means one will be removed from tracking,
	// but the one we deployed to will not be deleted.
	syncStep()
	azm = provisioner.GetCopyAvailabilityZoneMachines(task)
	c.Assert(azm, gc.HasLen, 2)

	workertest.CleanKill(c, task)
}

// setUpZonedEnviron creates a mock environ with instances based on those set
// on the test suite, and 3 availability zones.
func (s *ProvisionerTaskSuite) setUpZonedEnviron(ctrl *gomock.Controller, machines ...*testMachine) *mocks.MockZonedEnviron {
	broker := mocks.NewMockZonedEnviron(ctrl)
	if len(machines) == 0 {
		return broker
	}

	s.setUpMachines(machines...)

	instanceIds := make([]instance.Id, len(s.instances))
	for i, inst := range s.instances {
		instanceIds[i] = inst.Id()
	}

	// Environ has 3 availability zones: az1, az2, az3.
	zones := make(network.AvailabilityZones, 3)
	for i := 0; i < 3; i++ {
		az := mocks.NewMockAvailabilityZone(ctrl)
		az.EXPECT().Name().Return(fmt.Sprintf("az%d", i+1)).MinTimes(1)
		az.EXPECT().Available().Return(true).MinTimes(1)
		zones[i] = az
	}

	exp := broker.EXPECT()
	exp.AllRunningInstances(s.callCtx).Return(s.instances, nil).MinTimes(1)
	exp.InstanceAvailabilityZoneNames(s.callCtx, instanceIds).Return(map[instance.Id]string{}, nil).Do(
		func(context.ProviderCallContext, []instance.Id) { close(s.setupDone) },
	)
	exp.AvailabilityZones(s.callCtx).Return(zones, nil).MinTimes(1)
	return broker
}

func (s *ProvisionerTaskSuite) setUpMachines(machines ...*testMachine) {
	for _, m := range machines {
		inst := &testInstance{id: m.id}
		s.instances = append(s.instances, inst)
		s.machinesResults = append(s.machinesResults, apiprovisioner.MachineResult{Machine: m})
		s.machineStatusResults = append(s.machineStatusResults, apiprovisioner.MachineStatusResult{
			Machine: m, Status: params.StatusResult{Status: "pending"},
		})
	}
}

func (s *ProvisionerTaskSuite) waitForWorkerSetup(c *gc.C, msg string) {
	select {
	case <-s.setupDone:
	case <-time.After(coretesting.LongWait):
		c.Fatalf(msg)
	}
}

func (s *ProvisionerTaskSuite) waitForTask(c *gc.C, expectedCalls []string) {
	var calls []string
	for {
		select {
		case call := <-s.instanceBroker.callsChan:
			calls = append(calls, call)
		case <-time.After(coretesting.LongWait):
			c.Fatalf("stopping worker chan didn't stop")
		}
		if reflect.DeepEqual(expectedCalls, calls) {
			// we are done
			break
		}
	}
}

func (s *ProvisionerTaskSuite) sendModelMachinesChange(c *gc.C, ids ...string) {
	select {
	case s.modelMachinesChanges <- ids:
	case <-time.After(coretesting.LongWait):
		c.Fatal("timed out sending model machines change")
	}
}

func (s *ProvisionerTaskSuite) sendMachineErrorRetryChange(c *gc.C) {
	select {
	case s.machineErrorRetryChanges <- struct{}{}:
	case <-time.After(coretesting.LongWait):
		c.Fatal("timed out sending machine error retry change")
	}
}

func (s *ProvisionerTaskSuite) newProvisionerTask(
	c *gc.C,
	harvestingMethod config.HarvestMode,
	distributionGroupFinder provisioner.DistributionGroupFinder,
	toolsFinder provisioner.ToolsFinder,
	numProvisionWorkers int,
) provisioner.ProvisionerTask {
	return s.newProvisionerTaskWithRetry(c,
		harvestingMethod,
		distributionGroupFinder,
		toolsFinder,
		provisioner.NewRetryStrategy(0*time.Second, 0),
		numProvisionWorkers,
	)
}

func (s *ProvisionerTaskSuite) newProvisionerTaskWithRetry(
	c *gc.C,
	harvestingMethod config.HarvestMode,
	distributionGroupFinder provisioner.DistributionGroupFinder,
	toolsFinder provisioner.ToolsFinder,
	retryStrategy provisioner.RetryStrategy,
	numProvisionWorkers int,
) provisioner.ProvisionerTask {
	w, err := provisioner.NewProvisionerTask(
		coretesting.ControllerTag.Id(),
		names.NewMachineTag("0"),
		loggo.GetLogger("test"),
		harvestingMethod,
		s.machineGetter,
		distributionGroupFinder,
		toolsFinder,
		s.modelMachinesWatcher,
		s.machineErrorRetryWatcher,
		s.instanceBroker,
		s.auth,
		imagemetadata.ReleasedStream,
		retryStrategy,
		func(_ stdcontext.Context) context.ProviderCallContext { return s.callCtx },
		numProvisionWorkers,
		nil,
	)
	c.Assert(err, jc.ErrorIsNil)
	return w
}

func (s *ProvisionerTaskSuite) newProvisionerTaskWithBroker(c *gc.C, broker environs.InstanceBroker, distributionGroups map[names.MachineTag][]string, numProvisionWorkers int) provisioner.ProvisionerTask {
	return s.newProvisionerTaskWithBrokerAndEventCb(c, broker, distributionGroups, numProvisionWorkers, nil)
}

func (s *ProvisionerTaskSuite) newProvisionerTaskWithBrokerAndEventCb(
	c *gc.C,
	broker environs.InstanceBroker,
	distributionGroups map[names.MachineTag][]string,
	numProvisionWorkers int,
	evtCb func(string),
) provisioner.ProvisionerTask {
	task, err := provisioner.NewProvisionerTask(
		coretesting.ControllerTag.Id(),
		names.NewMachineTag("0"),
		loggo.GetLogger("test"),
		config.HarvestAll,
		s.machineGetter,
		&mockDistributionGroupFinder{groups: distributionGroups},
		mockToolsFinder{},
		s.modelMachinesWatcher,
		s.machineErrorRetryWatcher,
		broker,
		s.auth,
		imagemetadata.ReleasedStream,
		provisioner.NewRetryStrategy(0*time.Second, 0),
		func(_ stdcontext.Context) context.ProviderCallContext { return s.callCtx },
		numProvisionWorkers,
		evtCb,
	)
	c.Assert(err, jc.ErrorIsNil)
	return task
}

type testMachineGetter struct {
	*testing.Stub

	machinesFunc                    func(machines ...names.MachineTag) ([]apiprovisioner.MachineResult, error)
	machinesWithTransientErrorsFunc func() ([]apiprovisioner.MachineStatusResult, error)
}

func (m *testMachineGetter) Machines(machines ...names.MachineTag) ([]apiprovisioner.MachineResult, error) {
	m.AddCall("Machines", machines)
	return m.machinesFunc(machines...)
}

func (m *testMachineGetter) MachinesWithTransientErrors() ([]apiprovisioner.MachineStatusResult, error) {
	m.AddCall("MachinesWithTransientErrors")
	return m.machinesWithTransientErrorsFunc()
}

type testInstanceBroker struct {
	*testing.Stub

	callsChan chan string

	allInstancesFunc func(ctx context.ProviderCallContext) ([]instances.Instance, error)
}

func (t *testInstanceBroker) StartInstance(ctx context.ProviderCallContext, args environs.StartInstanceParams) (*environs.StartInstanceResult, error) {
	t.AddCall("StartInstance", ctx, args)
	t.callsChan <- "StartInstance"
	return nil, t.NextErr()
}

func (t *testInstanceBroker) StopInstances(ctx context.ProviderCallContext, ids ...instance.Id) error {
	t.AddCall("StopInstances", ctx, ids)
	t.callsChan <- "StopInstances"
	return t.NextErr()
}

func (t *testInstanceBroker) AllInstances(ctx context.ProviderCallContext) ([]instances.Instance, error) {
	t.AddCall("AllInstances", ctx)
	t.callsChan <- "AllInstances"
	return t.allInstancesFunc(ctx)
}

func (t *testInstanceBroker) AllRunningInstances(ctx context.ProviderCallContext) ([]instances.Instance, error) {
	t.AddCall("AllRunningInstances", ctx)
	t.callsChan <- "AllRunningInstances"
	return t.allInstancesFunc(ctx)
}

type testInstance struct {
	instances.Instance
	id string
}

func (i *testInstance) Id() instance.Id {
	return instance.Id(i.id)
}

type testMachine struct {
	*apiprovisioner.Machine

	mu sync.Mutex

	id             string
	life           life.Value
	instance       *testInstance
	keepInstance   bool
	markForRemoval bool
	constraints    string
	instStatusMsg  string
	modStatusMsg   string
	topology       params.ProvisioningNetworkTopology
}

func (m *testMachine) Id() string {
	return m.id
}

func (m *testMachine) String() string {
	return m.Id()
}

func (m *testMachine) Life() life.Value {
	return m.life
}

func (m *testMachine) InstanceId() (instance.Id, error) {
	if m.instance == nil {
		return "", params.Error{Code: "not provisioned"}
	}
	return m.instance.Id(), nil
}

func (m *testMachine) InstanceNames() (instance.Id, string, error) {
	instId, err := m.InstanceId()
	return instId, "", err
}

func (m *testMachine) KeepInstance() (bool, error) {
	return m.keepInstance, nil
}

func (m *testMachine) MarkForRemoval() error {
	m.markForRemoval = true
	return nil
}

func (m *testMachine) Tag() names.Tag {
	return m.MachineTag()
}

func (m *testMachine) MachineTag() names.MachineTag {
	return names.NewMachineTag(m.id)
}

func (m *testMachine) SetInstanceStatus(_ status.Status, message string, _ map[string]interface{}) error {
	m.mu.Lock()
	m.instStatusMsg = message
	m.mu.Unlock()
	return nil
}

func (m *testMachine) InstanceStatus() (status.Status, string, error) {
	m.mu.Lock()
	defer m.mu.Unlock()
	return "", m.instStatusMsg, nil
}

func (m *testMachine) SetModificationStatus(_ status.Status, message string, _ map[string]interface{}) error {
	m.mu.Lock()
	m.modStatusMsg = message
	m.mu.Unlock()
	return nil
}

func (m *testMachine) ModificationStatus() (status.Status, string, error) {
	m.mu.Lock()
	defer m.mu.Unlock()
	return "", m.modStatusMsg, nil
}

func (m *testMachine) SetStatus(_ status.Status, _ string, _ map[string]interface{}) error {
	return nil
}

func (m *testMachine) Status() (status.Status, string, error) {
	return "pending", "", nil
}

func (m *testMachine) ModelAgentVersion() (*version.Number, error) {
	return &coretesting.FakeVersionNumber, nil
}

func (m *testMachine) SetInstanceInfo(
	_ instance.Id, _ string, _ string, _ *instance.HardwareCharacteristics, _ []params.NetworkConfig, _ []params.Volume,
	_ map[string]params.VolumeAttachmentInfo, _ []string,
) error {
	return nil
}

func (m *testMachine) ProvisioningInfo() (*params.ProvisioningInfo, error) {
	base, err := series.GetBaseFromSeries(jujuversion.DefaultSupportedLTS())
	if err != nil {
		return nil, errors.Trace(err)
	}
<<<<<<< HEAD
	return &params.ProvisioningInfo{
		ControllerConfig:            coretesting.FakeControllerConfig(),
		Base:                        params.Base{Name: base.Name, Channel: base.Channel},
		Constraints:                 constraints.MustParse(m.constraints),
=======
	return &params.ProvisioningInfoV10{
		ProvisioningInfoBase: params.ProvisioningInfoBase{
			ControllerConfig: coretesting.FakeControllerConfig(),
			Series:           jujuversion.DefaultSupportedLTS(),
			Base:             params.Base{Name: base.Name, Channel: base.Channel.String()},
			Constraints:      constraints.MustParse(m.constraints),
		},
>>>>>>> da341600
		ProvisioningNetworkTopology: m.topology,
	}, nil
}

type testAuthenticationProvider struct {
	*testing.Stub
}

func (m *testAuthenticationProvider) SetupAuthentication(
	machine authentication.TaggedPasswordChanger,
) (*api.Info, error) {
	m.AddCall("SetupAuthentication", machine)
	return nil, nil
}

// startInstanceParamsMatcher is a GoMock matcher that applies a collection of
// conditions to an environs.StartInstanceParams.
// All conditions must be true in order for a positive match.
type startInstanceParamsMatcher struct {
	matchers map[string]func(environs.StartInstanceParams) bool
	failMsg  string
}

func (m *startInstanceParamsMatcher) Matches(params interface{}) bool {
	siParams := params.(environs.StartInstanceParams)
	for msg, match := range m.matchers {
		if !match(siParams) {
			m.failMsg = msg
			return false
		}
	}
	return true
}

func (m *startInstanceParamsMatcher) String() string {
	return m.failMsg
}

func (m *startInstanceParamsMatcher) addMatch(msg string, match func(environs.StartInstanceParams) bool) {
	m.matchers[msg] = match
}

// newAZConstraintStartInstanceParamsMatcher returns a matcher that tests
// whether the candidate environs.StartInstanceParams has a constraints value
// that includes exactly the input zones.
func newAZConstraintStartInstanceParamsMatcher(zones ...string) *startInstanceParamsMatcher {
	match := func(p environs.StartInstanceParams) bool {
		if !p.Constraints.HasZones() {
			return len(zones) == 0
		}
		cZones := *p.Constraints.Zones
		if len(cZones) != len(zones) {
			return false
		}
		for _, z := range zones {
			found := false
			for _, cz := range cZones {
				if z == cz {
					found = true
					break
				}
			}
			if !found {
				return false
			}
		}
		return true
	}
	return newStartInstanceParamsMatcher(map[string]func(environs.StartInstanceParams) bool{
		fmt.Sprint("AZ constraints:", strings.Join(zones, ", ")): match,
	})
}

func newSpaceConstraintStartInstanceParamsMatcher(spaces ...string) *startInstanceParamsMatcher {
	match := func(p environs.StartInstanceParams) bool {
		if !p.Constraints.HasSpaces() {
			return false
		}
		cSpaces := p.Constraints.IncludeSpaces()
		if len(cSpaces) != len(spaces) {
			return false
		}
		for _, s := range spaces {
			found := false
			for _, cs := range spaces {
				if s == cs {
					found = true
					break
				}
			}
			if !found {
				return false
			}
		}
		return true
	}
	return newStartInstanceParamsMatcher(map[string]func(environs.StartInstanceParams) bool{
		fmt.Sprint("space constraints:", strings.Join(spaces, ", ")): match,
	})
}

func newStartInstanceParamsMatcher(
	matchers map[string]func(environs.StartInstanceParams) bool,
) *startInstanceParamsMatcher {
	if matchers == nil {
		matchers = make(map[string]func(environs.StartInstanceParams) bool)
	}
	return &startInstanceParamsMatcher{matchers: matchers}
}<|MERGE_RESOLUTION|>--- conflicted
+++ resolved
@@ -1218,20 +1218,10 @@
 	if err != nil {
 		return nil, errors.Trace(err)
 	}
-<<<<<<< HEAD
 	return &params.ProvisioningInfo{
 		ControllerConfig:            coretesting.FakeControllerConfig(),
-		Base:                        params.Base{Name: base.Name, Channel: base.Channel},
+		Base:                        params.Base{Name: base.Name, Channel: base.Channel.String()},
 		Constraints:                 constraints.MustParse(m.constraints),
-=======
-	return &params.ProvisioningInfoV10{
-		ProvisioningInfoBase: params.ProvisioningInfoBase{
-			ControllerConfig: coretesting.FakeControllerConfig(),
-			Series:           jujuversion.DefaultSupportedLTS(),
-			Base:             params.Base{Name: base.Name, Channel: base.Channel.String()},
-			Constraints:      constraints.MustParse(m.constraints),
-		},
->>>>>>> da341600
 		ProvisioningNetworkTopology: m.topology,
 	}, nil
 }
