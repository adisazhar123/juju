// Copyright 2015 Canonical Ltd.
// Licensed under the AGPLv3, see LICENCE file for details.

package undertaker

import (
	"time"

	"github.com/juju/errors"
	"github.com/juju/loggo"
	uc "github.com/juju/utils/clock"

	apiundertaker "github.com/juju/juju/api/undertaker"
	"github.com/juju/juju/apiserver/params"
	"github.com/juju/juju/environs"
	"github.com/juju/juju/worker"
	"github.com/juju/juju/worker/catacomb"
)

var logger = loggo.GetLogger("juju.worker.undertaker")

// ripTime is the time to wait after an model has been set to
// dead, before removing all model docs.
const ripTime = 24 * time.Hour

// NewUndertaker returns a worker which processes a dying model.
func NewUndertaker(client apiundertaker.UndertakerClient, clock uc.Clock) (worker.Worker, error) {
	u := &undertaker{
		client: client,
		clock:  clock,
	}
	err := catacomb.Invoke(catacomb.Plan{
		Site: &u.catacomb,
		Work: u.run,
	})
	if err != nil {
		return nil, errors.Trace(err)
	}
	return u, nil
}

type undertaker struct {
	catacomb catacomb.Catacomb
	client   apiundertaker.UndertakerClient
	clock    uc.Clock
}

func (u *undertaker) run() error {
	result, err := u.client.ModelInfo()
	if err != nil {
		return errors.Trace(err)
	}
	if result.Error != nil {
		return errors.Trace(result.Error)
	}
	modelInfo := result.Result

	if modelInfo.Life == params.Alive {
		return errors.Errorf("undertaker worker should not be started for an alive model: %q", modelInfo.GlobalName)
	}

	if modelInfo.Life == params.Dying {
		// Process the dying model. This blocks until the model
		// is dead.
		u.processDyingModel()
	}

	// If model is not alive or dying, it must be dead.

	if modelInfo.IsSystem {
<<<<<<< HEAD
		// Nothing to do. We don't remove model docs for a state server
=======
		// Nothing to do. We don't remove model docs for a controller
>>>>>>> 1cd7ac8c
		// model.
		return nil
	}

	err = u.destroyProviderModel()
	if err != nil {
		return errors.Trace(err)
	}

	tod := u.clock.Now()
	if modelInfo.TimeOfDeath != nil {
		// If TimeOfDeath is not nil, the model was already dead
		// before the worker was started. So we use the recorded time of
		// death. This may happen if the system is rebooted after an
		// model is set to dead, but before the model docs are
		// removed.
		tod = *modelInfo.TimeOfDeath
	}

	// Process the dead model
	return u.processDeadModel(tod)
}

// Kill is part of the worker.Worker interface.
func (u *undertaker) Kill() {
	u.catacomb.Kill(nil)
}

// Wait is part of the worker.Worker interface.
func (u *undertaker) Wait() error {
	return u.catacomb.Wait()
}

func (u *undertaker) processDyingModel() error {
	// ProcessDyingModel will fail quite a few times before it succeeds as
	// it is being woken up as every machine or service changes. We ignore the
	// error here and rely on the logging inside the ProcessDyingModel.
	if err := u.client.ProcessDyingModel(); err == nil {
		return nil
	}

	watcher, err := u.client.WatchModelResources()
	if err != nil {
		return errors.Trace(err)
	}
	defer watcher.Kill() // The watcher is not needed once this func returns.
	if err := u.catacomb.Add(watcher); err != nil {
		return errors.Trace(err)
	}

	for {
		select {
		case <-u.catacomb.Dying():
			return u.catacomb.ErrDying()
		case _, ok := <-watcher.Changes():
			if !ok {
				return errors.New("model resources watcher failed")
			}
			err := u.client.ProcessDyingModel()
			if err == nil {
				// ProcessDyingModel succeeded. We're done.
				return nil
			}
			// Yes, we ignore the error. See comment above.
		}
	}
}

func (u *undertaker) destroyProviderModel() error {
	cfg, err := u.client.ModelConfig()
	if err != nil {
		return errors.Trace(err)
	}
	env, err := environs.New(cfg)
	if err != nil {
		return errors.Trace(err)
	}
	err = env.Destroy()
	return errors.Trace(err)
}

func (u *undertaker) processDeadModel(timeOfDeath time.Time) error {
	timeDead := u.clock.Now().Sub(timeOfDeath)
	wait := ripTime - timeDead
	if wait < 0 {
		wait = 0
	}

	select {
	case <-u.catacomb.Dying():
		return u.catacomb.ErrDying()
	case <-u.clock.After(wait):
		err := u.client.RemoveModel()
		return errors.Annotate(err, "could not remove all docs for dead model")
	}
}<|MERGE_RESOLUTION|>--- conflicted
+++ resolved
@@ -68,11 +68,7 @@
 	// If model is not alive or dying, it must be dead.
 
 	if modelInfo.IsSystem {
-<<<<<<< HEAD
-		// Nothing to do. We don't remove model docs for a state server
-=======
 		// Nothing to do. We don't remove model docs for a controller
->>>>>>> 1cd7ac8c
 		// model.
 		return nil
 	}
