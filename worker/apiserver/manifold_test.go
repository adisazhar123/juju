// Copyright 2017 Canonical Ltd.
// Licensed under the AGPLv3, see LICENCE file for details.

package apiserver_test

import (
	"net/http"
	"time"

	"github.com/juju/clock/testclock"
	"github.com/juju/errors"
	"github.com/juju/pubsub"
	"github.com/juju/testing"
	jc "github.com/juju/testing/checkers"
	"github.com/prometheus/client_golang/prometheus"
	gc "gopkg.in/check.v1"
	"gopkg.in/juju/names.v2"
	"gopkg.in/juju/worker.v1"
	"gopkg.in/juju/worker.v1/dependency"
	dt "gopkg.in/juju/worker.v1/dependency/testing"
	"gopkg.in/juju/worker.v1/workertest"

	"github.com/juju/juju/agent"
	coreapiserver "github.com/juju/juju/apiserver"
	"github.com/juju/juju/apiserver/apiserverhttp"
	"github.com/juju/juju/apiserver/httpcontext"
	"github.com/juju/juju/apiserver/params"
	"github.com/juju/juju/core/auditlog"
	"github.com/juju/juju/core/cache"
	"github.com/juju/juju/core/presence"
	"github.com/juju/juju/state"
	coretesting "github.com/juju/juju/testing"
	"github.com/juju/juju/worker/apiserver"
	"github.com/juju/juju/worker/gate"
	"github.com/juju/juju/worker/lease"
)

type ManifoldSuite struct {
	testing.IsolationSuite

	manifold             dependency.Manifold
	context              dependency.Context
	agent                *mockAgent
	authenticator        *mockAuthenticator
	clock                *testclock.Clock
	controller           *cache.Controller
	mux                  *apiserverhttp.Mux
	state                stubStateTracker
	prometheusRegisterer stubPrometheusRegisterer
	hub                  pubsub.StructuredHub
	upgradeGate          stubGateWaiter
	auditConfig          stubAuditConfig
	leaseManager         *lease.Manager
	metricsCollector     *coreapiserver.Collector

	stub testing.Stub
}

var _ = gc.Suite(&ManifoldSuite{})

func (s *ManifoldSuite) SetUpTest(c *gc.C) {
	s.IsolationSuite.SetUpTest(c)

	s.agent = &mockAgent{}
	s.authenticator = &mockAuthenticator{}
	s.clock = testclock.NewClock(time.Time{})
	controller, err := cache.NewController(cache.ControllerConfig{
		Changes: make(chan interface{}),
	})
	c.Assert(err, jc.ErrorIsNil)
	s.controller = controller
	s.mux = apiserverhttp.NewMux()
	s.state = stubStateTracker{}
	s.metricsCollector = coreapiserver.NewMetricsCollector()
	s.upgradeGate = stubGateWaiter{}
	s.auditConfig = stubAuditConfig{}
	s.leaseManager = &lease.Manager{}
	s.stub.ResetCalls()

	s.context = s.newContext(nil)
	s.manifold = apiserver.Manifold(apiserver.ManifoldConfig{
		AgentName:                         "agent",
		AuthenticatorName:                 "authenticator",
		ClockName:                         "clock",
		MuxName:                           "mux",
		ModelCacheName:                    "modelcache",
		RestoreStatusName:                 "restore-status",
		StateName:                         "state",
		UpgradeGateName:                   "upgrade",
		AuditConfigUpdaterName:            "auditconfig-updater",
		LeaseManagerName:                  "lease-manager",
		RaftTransportName:                 "raft-transport",
		PrometheusRegisterer:              &s.prometheusRegisterer,
		RegisterIntrospectionHTTPHandlers: func(func(string, http.Handler)) {},
		Hub:                               &s.hub,
		Presence:                          presence.New(s.clock),
		NewWorker:                         s.newWorker,
		NewMetricsCollector:               s.newMetricsCollector,
	})
}

func (s *ManifoldSuite) newContext(overlay map[string]interface{}) dependency.Context {
	resources := map[string]interface{}{
		"agent":               s.agent,
		"authenticator":       s.authenticator,
		"clock":               s.clock,
		"mux":                 s.mux,
		"modelcache":          s.controller,
		"restore-status":      s.RestoreStatus,
		"state":               &s.state,
		"upgrade":             &s.upgradeGate,
		"auditconfig-updater": s.auditConfig.get,
		"lease-manager":       s.leaseManager,
		"raft-transport":      nil,
	}
	for k, v := range overlay {
		resources[k] = v
	}
	return dt.StubContext(nil, resources)
}

func (s *ManifoldSuite) RestoreStatus() state.RestoreStatus {
	s.stub.MethodCall(s, "RestoreStatus")
	return ""
}

func (s *ManifoldSuite) newWorker(config apiserver.Config) (worker.Worker, error) {
	s.stub.MethodCall(s, "NewWorker", config)
	if err := s.stub.NextErr(); err != nil {
		return nil, err
	}
	return worker.NewRunner(worker.RunnerParams{}), nil
}

func (s *ManifoldSuite) newMetricsCollector() *coreapiserver.Collector {
	return s.metricsCollector
}

var expectedInputs = []string{
<<<<<<< HEAD
	"agent", "authenticator", "clock", "modelcache", "mux", "restore-status", "state", "upgrade", "auditconfig-updater", "lease-manager",
=======
	"agent", "authenticator", "clock", "mux", "restore-status", "state", "upgrade", "auditconfig-updater", "lease-manager", "raft-transport",
>>>>>>> 31d7f6b7
}

func (s *ManifoldSuite) TestInputs(c *gc.C) {
	c.Assert(s.manifold.Inputs, jc.SameContents, expectedInputs)
}

func (s *ManifoldSuite) TestMissingInputs(c *gc.C) {
	for _, input := range expectedInputs {
		context := s.newContext(map[string]interface{}{
			input: dependency.ErrMissing,
		})
		_, err := s.manifold.Start(context)
		c.Assert(errors.Cause(err), gc.Equals, dependency.ErrMissing)

		// The state tracker must have either no calls, or a Use and a Done.
		if len(s.state.Calls()) > 0 {
			s.state.CheckCallNames(c, "Use", "Done")
		}
		s.state.ResetCalls()
	}
}

func (s *ManifoldSuite) TestStart(c *gc.C) {
	w := s.startWorkerClean(c)
	workertest.CleanKill(c, w)

	s.stub.CheckCallNames(c, "NewWorker")
	args := s.stub.Calls()[0].Args
	c.Assert(args, gc.HasLen, 1)
	c.Assert(args[0], gc.FitsTypeOf, apiserver.Config{})
	config := args[0].(apiserver.Config)

	c.Assert(config.GetAuditConfig, gc.NotNil)
	c.Assert(config.GetAuditConfig(), gc.DeepEquals, s.auditConfig.config)
	config.GetAuditConfig = nil

	c.Assert(config.UpgradeComplete, gc.NotNil)
	config.UpgradeComplete()
	config.UpgradeComplete = nil
	s.upgradeGate.CheckCallNames(c, "IsUnlocked")

	c.Assert(config.RestoreStatus, gc.NotNil)
	config.RestoreStatus()
	config.RestoreStatus = nil
	s.stub.CheckCallNames(c, "NewWorker", "RestoreStatus")

	c.Assert(config.RegisterIntrospectionHTTPHandlers, gc.NotNil)
	config.RegisterIntrospectionHTTPHandlers = nil

	c.Assert(config.Presence, gc.NotNil)
	config.Presence = nil

	// NewServer is hard-coded by the manifold to an internal shim.
	c.Assert(config.NewServer, gc.NotNil)
	config.NewServer = nil

	c.Assert(config, jc.DeepEquals, apiserver.Config{
<<<<<<< HEAD
		AgentConfig:          &s.agent.conf,
		Authenticator:        s.authenticator,
		Clock:                s.clock,
		Controller:           s.controller,
		Mux:                  s.mux,
		StatePool:            &s.state.pool,
		LeaseManager:         s.leaseManager,
		PrometheusRegisterer: &s.prometheusRegisterer,
		Hub:                  &s.hub,
=======
		AgentConfig:      &s.agent.conf,
		Authenticator:    s.authenticator,
		Clock:            s.clock,
		Mux:              s.mux,
		StatePool:        &s.state.pool,
		LeaseManager:     s.leaseManager,
		MetricsCollector: s.metricsCollector,
		Hub:              &s.hub,
>>>>>>> 31d7f6b7
	})
}

func (s *ManifoldSuite) TestStopWorkerClosesState(c *gc.C) {
	w := s.startWorkerClean(c)
	defer workertest.CleanKill(c, w)

	s.state.CheckCallNames(c, "Use")

	workertest.CleanKill(c, w)
	s.state.CheckCallNames(c, "Use", "Done")
}

func (s *ManifoldSuite) startWorkerClean(c *gc.C) worker.Worker {
	w, err := s.manifold.Start(s.context)
	c.Assert(err, jc.ErrorIsNil)
	workertest.CheckAlive(c, w)
	return w
}

func (s *ManifoldSuite) TestAddsAndRemovesMuxClients(c *gc.C) {
	waitFinished := make(chan struct{})
	w := s.startWorkerClean(c)
	go func() {
		defer close(waitFinished)
		s.mux.Wait()
	}()

	select {
	case <-waitFinished:
		c.Fatalf("didn't add clients to the mux")
	case <-time.After(coretesting.ShortWait):
	}

	workertest.CleanKill(c, w)

	select {
	case <-waitFinished:
	case <-time.After(coretesting.LongWait):
		c.Fatalf("didn't tell the mux we were finished")
	}
}

type mockAgent struct {
	agent.Agent
	conf mockAgentConfig
}

func (ma *mockAgent) CurrentConfig() agent.Config {
	return &ma.conf
}

type mockAgentConfig struct {
	agent.Config
	dataDir string
	logDir  string
	info    *params.StateServingInfo
	values  map[string]string
}

func (c *mockAgentConfig) Tag() names.Tag {
	return names.NewMachineTag("123")
}

func (c *mockAgentConfig) LogDir() string {
	return c.logDir
}

func (c *mockAgentConfig) DataDir() string {
	return c.dataDir
}

func (c *mockAgentConfig) StateServingInfo() (params.StateServingInfo, bool) {
	if c.info != nil {
		return *c.info, true
	}
	return params.StateServingInfo{}, false
}

func (c *mockAgentConfig) Value(key string) string {
	return c.values[key]
}

type stubStateTracker struct {
	testing.Stub
	pool state.StatePool
}

func (s *stubStateTracker) Use() (*state.StatePool, error) {
	s.MethodCall(s, "Use")
	return &s.pool, s.NextErr()
}

func (s *stubStateTracker) Done() error {
	s.MethodCall(s, "Done")
	return s.NextErr()
}

func (s *stubStateTracker) Report() map[string]interface{} {
	s.MethodCall(s, "Report")
	return nil
}

type stubPrometheusRegisterer struct {
	testing.Stub
}

func (s *stubPrometheusRegisterer) MustRegister(...prometheus.Collector) {
	panic("should not be called")
}

func (s *stubPrometheusRegisterer) Register(c prometheus.Collector) error {
	s.MethodCall(s, "Register", c)
	return s.NextErr()
}

func (s *stubPrometheusRegisterer) Unregister(c prometheus.Collector) bool {
	s.MethodCall(s, "Unregister", c)
	return false
}

type stubGateWaiter struct {
	testing.Stub
	gate.Waiter
}

func (w *stubGateWaiter) IsUnlocked() bool {
	w.MethodCall(w, "IsUnlocked")
	return true
}

type stubAuditConfig struct {
	testing.Stub
	config auditlog.Config
}

func (c *stubAuditConfig) get() auditlog.Config {
	c.MethodCall(c, "get")
	return c.config
}

type mockAuthenticator struct {
	httpcontext.LocalMacaroonAuthenticator
}<|MERGE_RESOLUTION|>--- conflicted
+++ resolved
@@ -137,11 +137,7 @@
 }
 
 var expectedInputs = []string{
-<<<<<<< HEAD
-	"agent", "authenticator", "clock", "modelcache", "mux", "restore-status", "state", "upgrade", "auditconfig-updater", "lease-manager",
-=======
-	"agent", "authenticator", "clock", "mux", "restore-status", "state", "upgrade", "auditconfig-updater", "lease-manager", "raft-transport",
->>>>>>> 31d7f6b7
+	"agent", "authenticator", "clock", "modelcache", "mux", "restore-status", "state", "upgrade", "auditconfig-updater", "lease-manager", "raft-transport",
 }
 
 func (s *ManifoldSuite) TestInputs(c *gc.C) {
@@ -199,26 +195,15 @@
 	config.NewServer = nil
 
 	c.Assert(config, jc.DeepEquals, apiserver.Config{
-<<<<<<< HEAD
-		AgentConfig:          &s.agent.conf,
-		Authenticator:        s.authenticator,
-		Clock:                s.clock,
-		Controller:           s.controller,
-		Mux:                  s.mux,
-		StatePool:            &s.state.pool,
-		LeaseManager:         s.leaseManager,
-		PrometheusRegisterer: &s.prometheusRegisterer,
-		Hub:                  &s.hub,
-=======
 		AgentConfig:      &s.agent.conf,
 		Authenticator:    s.authenticator,
 		Clock:            s.clock,
+		Controller:       s.controller,
 		Mux:              s.mux,
 		StatePool:        &s.state.pool,
 		LeaseManager:     s.leaseManager,
 		MetricsCollector: s.metricsCollector,
 		Hub:              &s.hub,
->>>>>>> 31d7f6b7
 	})
 }
 
