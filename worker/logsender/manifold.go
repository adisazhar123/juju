--- conflicted
+++ resolved
@@ -4,7 +4,6 @@
 package logsender
 
 import (
-	"github.com/juju/juju/agent"
 	"github.com/juju/juju/api/base"
 	"github.com/juju/juju/api/logsender"
 	"github.com/juju/juju/worker"
@@ -19,37 +18,30 @@
 	LogSource LogRecordCh
 }
 
-// Manifold returns a dependency manifold that runs a logger worker, using the
-// resource names defined in the supplied config. The DB logging feature tests
-// are quite comprehensive, ensuring that this code works and integrates
-// correctly with the agents.
+// Manifold returns a dependency manifold that runs a logger
+// worker, using the resource names defined in the supplied config.
 func Manifold(config ManifoldConfig) dependency.Manifold {
-<<<<<<< HEAD
-
-	// newWorker trivially wraps "New" function for use in a util.PostUpgradeManifold.
-	// It's not tested at the moment, because the scaffolding necessary is too
-	// unwieldy/distracting to introduce at this point.
-	var newWorker = func(a agent.Agent, apiCaller base.APICaller) (worker.Worker, error) {
-		if !feature.IsDbLogEnabled() {
-			logger.Warningf("log sender manifold disabled by feature flag")
-			return nil, dependency.ErrMissing
-		}
-
-		return New(config.LogSource, logsender.NewAPI(apiCaller)), nil
-=======
 	return dependency.Manifold{
 		Inputs: []string{
 			config.APICallerName,
 		},
 		Start: func(getResource dependency.GetResourceFunc) (worker.Worker, error) {
+			if config.UpgradeWaiterName != util.UpgradeWaitNotRequired {
+				var upgradesDone bool
+				if err := getResource(config.UpgradeWaiterName, &upgradesDone); err != nil {
+					return nil, err
+				}
+				if !upgradesDone {
+					return nil, dependency.ErrMissing
+				}
+			}
+
 			var apiCaller base.APICaller
 			if err := getResource(config.APICallerName, &apiCaller); err != nil {
 				return nil, err
 			}
+
 			return New(config.LogSource, logsender.NewAPI(apiCaller)), nil
 		},
->>>>>>> 533c3812
 	}
-
-	return util.PostUpgradeManifold(config.PostUpgradeManifoldConfig, newWorker)
 }