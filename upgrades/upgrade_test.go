--- conflicted
+++ resolved
@@ -594,26 +594,16 @@
 func (s *upgradeSuite) TestStateUpgradeOperationsVersions(c *gc.C) {
 	versions := extractUpgradeVersions(c, (*upgrades.StateUpgradeOperations)())
 	c.Assert(versions, gc.DeepEquals, []string{
-<<<<<<< HEAD
 		"3.2.1",
-=======
-		"3.1.1",
-		"3.1.3",
-		"3.1.7",
->>>>>>> 99933bb1
+		"3.2.4",
 	})
 }
 
 func (s *upgradeSuite) TestUpgradeOperationsVersions(c *gc.C) {
 	versions := extractUpgradeVersions(c, (*upgrades.UpgradeOperations)())
 	c.Assert(versions, gc.DeepEquals, []string{
-<<<<<<< HEAD
 		"3.2.1",
-=======
-		"3.1.1",
-		"3.1.3",
-		"3.1.7",
->>>>>>> 99933bb1
+		"3.2.4",
 	})
 }
 
