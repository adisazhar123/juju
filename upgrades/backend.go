--- conflicted
+++ resolved
@@ -8,6 +8,7 @@
 	"github.com/juju/juju/environs"
 	"github.com/juju/juju/environs/config"
 	"github.com/juju/juju/state"
+	"github.com/juju/juju/state/stateenvirons"
 )
 
 // StateBackend provides an interface for upgrading the global state database.
@@ -33,11 +34,8 @@
 	AddModelType() error
 	MigrateLeasesToGlobalTime() error
 	MoveOldAuditLog() error
-<<<<<<< HEAD
 	AddRelationStatus() error
-=======
 	DeleteCloudImageMetadata() error
->>>>>>> 012a1486
 }
 
 // Model is an interface providing access to the details of a model within the
@@ -136,7 +134,6 @@
 	return state.MoveOldAuditLog(s.st)
 }
 
-<<<<<<< HEAD
 func (s stateBackend) AddRelationStatus() error {
 	return state.AddRelationStatus(s.st)
 }
@@ -155,8 +152,8 @@
 	regionName := m.m.CloudRegion()
 	credentialTag, _ := m.m.CloudCredential()
 	return stateenvirons.CloudSpec(m.st, cloudName, regionName, credentialTag)
-=======
+}
+
 func (s stateBackend) DeleteCloudImageMetadata() error {
 	return state.DeleteCloudImageMetadata(s.st)
->>>>>>> 012a1486
 }